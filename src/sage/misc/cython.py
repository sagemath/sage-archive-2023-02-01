--- conflicted
+++ resolved
@@ -34,34 +34,12 @@
 from sage.misc.cachefunc import cached_function
 
 @cached_function
-<<<<<<< HEAD
-def _standard_libs_libdirs():
-=======
 def _standard_libs_libdirs_incdirs_aliases():
->>>>>>> dbcbf792
     r"""
     Return the list of libraries and library directories.
 
     EXAMPLES::
 
-<<<<<<< HEAD
-        sage: from sage.misc.cython import _standard_libs_libdirs
-        sage: _standard_libs_libdirs()
-        (['mpfr', 'gmp', 'gmpxx', 'pari', ...],
-         [...])
-    """
-    cblas_pc = pkgconfig.parse(get_cblas_pc_module_name())
-    cblas_libs = list(cblas_pc['libraries'])
-    cblas_library_dirs = list(cblas_pc['library_dirs'])
-    cblas_include_dirs = list(cblas_pc['include_dirs'])
-    standard_libs = [
-        'mpfr', 'gmp', 'gmpxx', 'pari', 'm',
-        'ec', 'gsl',
-    ] + cblas_libs + [
-        'ntl']
-    standard_libdirs = [os.path.join(SAGE_LOCAL, "lib")] + cblas_library_dirs
-    return standard_libs, standard_libdirs
-=======
         sage: from sage.misc.cython import _standard_libs_libdirs_incdirs_aliases
         sage: _standard_libs_libdirs_incdirs_aliases()
         (['mpfr', 'gmp', 'gmpxx', 'pari', ...],
@@ -78,7 +56,6 @@
     standard_libdirs = [os.path.join(SAGE_LOCAL, "lib")] + aliases["CBLAS_LIBDIR"] + aliases["NTL_LIBDIR"]
     standard_incdirs = sage_include_directories() + aliases["CBLAS_INCDIR"] + aliases["NTL_INCDIR"]
     return standard_libs, standard_libdirs, standard_incdirs, aliases
->>>>>>> dbcbf792
 
 ################################################################
 # If the user attaches a .spyx file and changes it, we have
@@ -356,7 +333,6 @@
                 '-Wl,--image-base=0x{:x}'.format(image_base)
         ])
 
-    standard_libs, standard_libdirs = _standard_libs_libdirs()
     ext = Extension(name,
                     sources=[pyxfile],
                     extra_compile_args=extra_compile_args,
