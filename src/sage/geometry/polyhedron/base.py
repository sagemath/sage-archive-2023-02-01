r"""
Base class for polyhedra
"""


#########################################################################
#       Copyright (C) 2008 Marshall Hampton <hamptonio@gmail.com>
#       Copyright (C) 2011 Volker Braun <vbraun.name@gmail.com>
#       Copyright (C) 2015 Jean-Philippe Labbe <labbe at math.huji.ac.il>
#
#  Distributed under the terms of the GNU General Public License (GPL)
#
#                  http://www.gnu.org/licenses/
#########################################################################

import itertools
import six
from sage.structure.element import Element, coerce_binop, is_Vector

from sage.misc.all import cached_method, prod
from sage.misc.package import is_package_installed

from sage.rings.all import Integer, QQ, ZZ
from sage.rings.real_double import RDF
from sage.modules.free_module_element import vector
from sage.matrix.constructor import matrix
from sage.functions.other import sqrt, floor, ceil

from sage.graphs.graph import Graph

from constructor import Polyhedron

from sage.misc.superseded import deprecated_function_alias

#########################################################################
# Notes if you want to implement your own backend:
#
#  * derive from Polyhedron_base
#
#  * you must implement _init_from_Vrepresentation and
#    _init_from_Vrepresentationa
#
#  * You might want to override _init_empty_polyhedron,
#    _init_facet_adjacency_matrix, _init_vertex_adjacency_matrix, and
#    _make_polyhedron_face.
#
#  * You can of course also override any other method for which you
#    have a faster implementation.
#########################################################################


#########################################################################
def is_Polyhedron(X):
    """
    Test whether ``X`` is a Polyhedron.

    INPUT:

    - ``X`` -- anything.

    OUTPUT:

    Boolean.

    EXAMPLES::

        sage: p = polytopes.hypercube(2)
        sage: from sage.geometry.polyhedron.base import is_Polyhedron
        sage: is_Polyhedron(p)
        True
        sage: is_Polyhedron(123456)
        False
    """
    return isinstance(X, Polyhedron_base)


#########################################################################
class Polyhedron_base(Element):
    """
    Base class for Polyhedron objects

    INPUT:

    - ``parent`` -- the parent, an instance of
      :class:`~sage.geometry.polyhedron.parent.Polyhedra`.

    - ``Vrep`` -- a list ``[vertices, rays, lines]`` or ``None``. The
      V-representation of the polyhedron. If ``None``, the polyhedron
      is determined by the H-representation.

    - ``Hrep`` -- a list ``[ieqs, eqns]`` or ``None``. The
      H-representation of the polyhedron. If ``None``, the polyhedron
      is determined by the V-representation.

    Only one of ``Vrep`` or ``Hrep`` can be different from ``None``.

    TESTS::

        sage: p = Polyhedron()
        sage: TestSuite(p).run()
    """

    def __init__(self, parent, Vrep, Hrep, **kwds):
        """
        Initializes the polyhedron.

        See :class:`Polyhedron_base` for a description of the input
        data.

        TESTS::

            sage: p = Polyhedron()    # indirect doctests
        """
        Element.__init__(self, parent=parent)
        if Vrep is not None:
            vertices, rays, lines = Vrep
            self._init_from_Vrepresentation(vertices, rays, lines, **kwds)
        elif Hrep is not None:
            ieqs, eqns = Hrep
            self._init_from_Hrepresentation(ieqs, eqns, **kwds)
        else:
            self._init_empty_polyhedron()

    def __hash__(self):
        r"""
        TESTS::

            sage: K.<a> = QuadraticField(2)
            sage: p = Polyhedron(vertices=[(0,1,a),(3,a,5)],
            ....:                rays=[(a,2,3), (0,0,1)],
            ....:                base_ring=K)
            sage: q = Polyhedron(vertices=[(3,a,5),(0,1,a)],
            ....:                rays=[(0,0,1), (a,2,3)],
            ....:                base_ring=K)
            sage: hash(p) == hash(q)
            True
        """
        # TODO: find something better *but* fast
        return hash((self.dim(),
                     self.ambient_dim(),
                     self.n_Hrepresentation(),
                     self.n_Vrepresentation(),
                     self.n_equations(),
                     self.n_facets(),
                     self.n_inequalities(),
                     self.n_lines(),
                     self.n_rays(),
                     self.n_vertices()))

    def _sage_input_(self, sib, coerced):
        """
        Return Sage command to reconstruct ``self``.

        See :mod:`sage.misc.sage_input` for details.

        EXAMPLES::

            sage: P = Polyhedron([(1,0), (0,1)], rays=[(1,1)])
            sage: sage_input(P)
            Polyhedron(base_ring=ZZ, rays=[(1, 1)], vertices=[(0, 1), (1, 0)])
       """
        kwds = dict()
        kwds['base_ring'] = sib(self.base_ring())
        if self.n_vertices() > 0:
            kwds['vertices'] = [sib(tuple(v)) for v in self.vertices()]
        if self.n_rays() > 0:
            kwds['rays'] = [sib(tuple(r)) for r in self.rays()]
        if self.n_lines() > 0:
            kwds['lines'] = [sib(tuple(l)) for l in self.lines()]
        return sib.name('Polyhedron')(**kwds)

    def _init_from_Vrepresentation(self, vertices, rays, lines, **kwds):
        """
        Construct polyhedron from V-representation data.

        INPUT:

        - ``vertices`` -- list of point. Each point can be specified
           as any iterable container of
           :meth:`~sage.geometry.polyhedron.base.base_ring` elements.

        - ``rays`` -- list of rays. Each ray can be specified as any
          iterable container of
          :meth:`~sage.geometry.polyhedron.base.base_ring` elements.

        - ``lines`` -- list of lines. Each line can be specified as
          any iterable container of
          :meth:`~sage.geometry.polyhedron.base.base_ring` elements.

        EXAMPLES::

            sage: p = Polyhedron()
            sage: from sage.geometry.polyhedron.base import Polyhedron_base
            sage: Polyhedron_base._init_from_Vrepresentation(p, [], [], [])
            Traceback (most recent call last):
            ...
            NotImplementedError: A derived class must implement this method.
        """
        raise NotImplementedError('A derived class must implement this method.')

    def _init_from_Hrepresentation(self, ieqs, eqns, **kwds):
        """
        Construct polyhedron from H-representation data.

        INPUT:

        - ``ieqs`` -- list of inequalities. Each line can be specified
          as any iterable container of
          :meth:`~sage.geometry.polyhedron.base.base_ring` elements.

        - ``eqns`` -- list of equalities. Each line can be specified
          as any iterable container of
          :meth:`~sage.geometry.polyhedron.base.base_ring` elements.

        EXAMPLES::

            sage: p = Polyhedron()
            sage: from sage.geometry.polyhedron.base import Polyhedron_base
            sage: Polyhedron_base._init_from_Hrepresentation(p, [], [])
            Traceback (most recent call last):
            ...
            NotImplementedError: A derived class must implement this method.
        """
        raise NotImplementedError('A derived class must implement this method.')

    def _init_empty_polyhedron(self):
        """
        Initializes an empty polyhedron.

        TESTS::

            sage: empty = Polyhedron(); empty
            The empty polyhedron in ZZ^0
            sage: empty.Vrepresentation()
            ()
            sage: empty.Hrepresentation()
            (An equation -1 == 0,)
            sage: Polyhedron(vertices = [])
            The empty polyhedron in ZZ^0
            sage: Polyhedron(vertices = [])._init_empty_polyhedron()
            sage: from sage.geometry.polyhedron.parent import Polyhedra
            sage: Polyhedra(QQ,7)()
            A 0-dimensional polyhedron in QQ^7 defined as the convex hull of 1 vertex
        """
        self._Vrepresentation = []
        self._Hrepresentation = []
        self.parent()._make_Equation(self, [-1] + [0]*self.ambient_dim())
        self._Vrepresentation = tuple(self._Vrepresentation)
        self._Hrepresentation = tuple(self._Hrepresentation)

        V_matrix = matrix(ZZ, 0, 0, 0)
        V_matrix.set_immutable()
        self.vertex_adjacency_matrix.set_cache(V_matrix)

        H_matrix = matrix(ZZ, 1, 1, 0)
        H_matrix.set_immutable()
        self.facet_adjacency_matrix.set_cache(H_matrix)

    def _facet_adjacency_matrix(self):
        """
        Compute the facet adjacency matrix in case it has not been
        computed during initialization.

        EXAMPLES::

            sage: p = Polyhedron(vertices=[(0,0),(1,0),(0,1)])
            sage: p._facet_adjacency_matrix()
            [0 1 1]
            [1 0 1]
            [1 1 0]
        """
        # TODO: This implementation computes the whole face lattice,
        # which is much more information than necessary.
        M = matrix(ZZ, self.n_Hrepresentation(), self.n_Hrepresentation(), 0)

        def set_adjacent(h1, h2):
            if h1 is h2:
                return
            i = h1.index()
            j = h2.index()
            M[i, j] = 1
            M[j, i] = 1

        face_lattice = self.face_lattice()
        for face in face_lattice:
            Hrep = face.ambient_Hrepresentation()
            if len(Hrep) == 2:
                set_adjacent(Hrep[0], Hrep[1])
        return M

    def _vertex_adjacency_matrix(self):
        """
        Compute the vertex adjacency matrix in case it has not been
        computed during initialization.

        EXAMPLES::

            sage: p = Polyhedron(vertices=[(0,0),(1,0),(0,1)])
            sage: p._vertex_adjacency_matrix()
            [0 1 1]
            [1 0 1]
            [1 1 0]
        """
        # TODO: This implementation computes the whole face lattice,
        # which is much more information than necessary.
        M = matrix(ZZ, self.n_Vrepresentation(), self.n_Vrepresentation(), 0)

        def set_adjacent(v1, v2):
            if v1 is v2:
                return
            i = v1.index()
            j = v2.index()
            M[i, j] = 1
            M[j, i] = 1

        face_lattice = self.face_lattice()
        for face in face_lattice:
            Vrep = face.ambient_Vrepresentation()
            if len(Vrep) == 2:
                set_adjacent(Vrep[0], Vrep[1])
        return M

    def _delete(self):
        """
        Delete this polyhedron.

        This speeds up creation of new polyhedra by reusing
        objects. After recycling a polyhedron object, it is not in a
        consistent state any more and neither the polyhedron nor its
        H/V-representation objects may be used any more.

        .. seealso:: :meth:`~sage.geometry.polyhedron.parent.Polyhedra_base.recycle`

        EXAMPLES::

            sage: p = Polyhedron([(0,0),(1,0),(0,1)])
            sage: p._delete()

            sage: vertices = [(0,0,0,0),(1,0,0,0),(0,1,0,0),(1,1,0,0),(0,0,1,0),(0,0,0,1)]
            sage: def loop_polyhedra():
            ....:     for i in range(0,100):
            ....:         p = Polyhedron(vertices)

            sage: timeit('loop_polyhedra()')                   # not tested - random
            5 loops, best of 3: 79.5 ms per loop

            sage: def loop_polyhedra_with_recycling():
            ....:     for i in range(0,100):
            ....:         p = Polyhedron(vertices)
            ....:         p._delete()

            sage: timeit('loop_polyhedra_with_recycling()')    # not tested - random
            5 loops, best of 3: 57.3 ms per loop
        """
        self.parent().recycle(self)

    def base_extend(self, base_ring, backend=None):
        """
        Return a new polyhedron over a larger field.

        INPUT:

        - ``base_ring`` -- the new base ring.

        - ``backend`` -- the new backend, see
          :func:`~sage.geometry.polyhedron.constructor.Polyhedron`.

        OUTPUT:

        The same polyhedron, but over a larger base ring.

        EXAMPLES::

            sage: P = Polyhedron(vertices=[(1,0), (0,1)], rays=[(1,1)], base_ring=ZZ);  P
            A 2-dimensional polyhedron in ZZ^2 defined as the convex hull of 2 vertices and 1 ray
            sage: P.base_extend(QQ)
            A 2-dimensional polyhedron in QQ^2 defined as the convex hull of 2 vertices and 1 ray
            sage: P.base_extend(QQ) == P
            True
        """
        new_parent = self.parent().base_extend(base_ring, backend)
        return new_parent(self)

    def __cmp__(self, other):
        """
        Compare ``self`` and ``other``.

        INPUT:

        - ``other`` -- anything.

        OUTPUT:

        `-1, 0, +1` depending on how ``self`` and ``other``
        compare. If ``other`` is a polyhedron, then the comparison
        operator "less or equal than" means "is contained in", and
        "less than" means "is strictly contained in".

        EXAMPLES::

            sage: P = Polyhedron(vertices=[(1,0), (0,1)], rays=[(1,1)])
            sage: Q = Polyhedron(vertices=[(1,0), (0,1)])
            sage: cmp(P,Q)
            1
            sage: cmp(Q,P)
            -1
            sage: cmp(P,P)
            0
            sage: abs(cmp(P, 'anything'))
            1

       The polytope ``Q`` is contained in ``P``::

            sage: P > Q
            True
            sage: P < Q
            False
            sage: P == Q
            False

        TESTS::

            sage: abs(cmp(P, 'string'))
            1
         """
        if not isinstance(other, Polyhedron_base):
            return -1
        if self._Vrepresentation is None or other._Vrepresentation is None:
            return -1   # make sure deleted polyhedra are not used in cache
        c = cmp(self.ambient_dim(), other.ambient_dim())
        if c != 0: return c
        c0 = self._is_subpolyhedron(other)
        c1 = other._is_subpolyhedron(self)
        if c0 and c1:
            return 0
        if c0:
            return -1
        else:
            return +1

    @coerce_binop
    def _is_subpolyhedron(self, other):
        """
        Test whether ``self`` is a (not necessarily strict)
        sub-polyhdedron of ``other``.

        INPUT:

        - ``other`` -- a :class:`Polyhedron`.

        OUTPUT:

        Boolean.

        EXAMPLES::

            sage: P = Polyhedron(vertices=[(1,0), (0,1)], rays=[(1,1)])
            sage: Q = Polyhedron(vertices=[(1,0), (0,1)])
            sage: P._is_subpolyhedron(Q)
            False
            sage: Q._is_subpolyhedron(P)
            True
        """
        return all( other_H.contains(self_V)
                    for other_H in other.Hrepresentation() \
                    for self_V in self.Vrepresentation())

    def plot(self,
             point=None, line=None, polygon=None, # None means unspecified by the user
             wireframe='blue', fill='green',
             projection_direction=None,
             **kwds):
        """
        Return a graphical representation.

        INPUT:

        - ``point``, ``line``, ``polygon`` -- Parameters to pass to
          point (0d), line (1d), and polygon (2d) plot commands.
          Allowed values are:

          * A Python dictionary to be passed as keywords to the plot
            commands.

          * A string or triple of numbers: The color. This is
            equivalent to passing the dictionary ``{'color':...}``.

          * ``False``: Switches off the drawing of the corresponding
            graphics object

        - ``wireframe``, ``fill`` -- Similar to ``point``, ``line``,
          and ``polygon``, but ``fill`` is used for the graphics
          objects in the dimension of the polytope (or of dimension 2
          for higher dimensional polytopes) and ``wireframe`` is used
          for all lower-dimensional graphics objects
          (default: 'green' for ``fill`` and 'blue' for ``wireframe``)

        - ``projection_direction`` -- coordinate list/tuple/iterable
          or ``None`` (default). The direction to use for the
          :meth:`schlegel_projection`` of the polytope. If not
          specified, no projection is used in dimensions `< 4` and
          parallel projection is used in dimension `4`.

        - ``**kwds`` -- optional keyword parameters that are passed to
          all graphics objects.

        OUTPUT:

        A (multipart) graphics object.

        EXAMPLES::

            sage: square = polytopes.hypercube(2)
            sage: point = Polyhedron([[1,1]])
            sage: line = Polyhedron([[1,1],[2,1]])
            sage: cube = polytopes.hypercube(3)
            sage: hypercube = polytopes.hypercube(4)

        By default, the wireframe is rendered in blue and the fill in green::

            sage: square.plot()
            Graphics object consisting of 6 graphics primitives
            sage: point.plot()
            Graphics object consisting of 1 graphics primitive
            sage: line.plot()
            Graphics object consisting of 2 graphics primitives
            sage: cube.plot()
            Graphics3d Object
            sage: hypercube.plot()
            Graphics3d Object

        Draw the lines in red and nothing else::

            sage: square.plot(point=False, line='red', polygon=False)
            Graphics object consisting of 4 graphics primitives
            sage: point.plot(point=False, line='red', polygon=False)
            Graphics object consisting of 0 graphics primitives
            sage: line.plot(point=False, line='red', polygon=False)
            Graphics object consisting of 1 graphics primitive
            sage: cube.plot(point=False, line='red', polygon=False)
            Graphics3d Object
            sage: hypercube.plot(point=False, line='red', polygon=False)
            Graphics3d Object

        Draw points in red, no lines, and a blue polygon::

            sage: square.plot(point={'color':'red'}, line=False, polygon=(0,0,1))
            Graphics object consisting of 2 graphics primitives
            sage: point.plot(point={'color':'red'}, line=False, polygon=(0,0,1))
            Graphics object consisting of 1 graphics primitive
            sage: line.plot(point={'color':'red'}, line=False, polygon=(0,0,1))
            Graphics object consisting of 1 graphics primitive
            sage: cube.plot(point={'color':'red'}, line=False, polygon=(0,0,1))
            Graphics3d Object
            sage: hypercube.plot(point={'color':'red'}, line=False, polygon=(0,0,1))
            Graphics3d Object

        If we instead use the ``fill`` and ``wireframe`` options, the
        coloring depends on the dimension of the object::

            sage: square.plot(fill='green', wireframe='red')
            Graphics object consisting of 6 graphics primitives
            sage: point.plot(fill='green', wireframe='red')
            Graphics object consisting of 1 graphics primitive
            sage: line.plot(fill='green', wireframe='red')
            Graphics object consisting of 2 graphics primitives
            sage: cube.plot(fill='green', wireframe='red')
            Graphics3d Object
            sage: hypercube.plot(fill='green', wireframe='red')
            Graphics3d Object

        TESTS::

            sage: for p in square.plot():
            ...       print p.options()['rgbcolor'], p
            blue Point set defined by 4 point(s)
            blue Line defined by 2 points
            blue Line defined by 2 points
            blue Line defined by 2 points
            blue Line defined by 2 points
            green Polygon defined by 4 points

            sage: for p in line.plot():
            ...       print p.options()['rgbcolor'], p
            blue Point set defined by 2 point(s)
            green Line defined by 2 points

            sage: for p in point.plot():
            ...       print p.options()['rgbcolor'], p
            green Point set defined by 1 point(s)

        Draw the lines in red and nothing else::

            sage: for p in square.plot(point=False, line='red', polygon=False):
            ...       print p.options()['rgbcolor'], p
            red Line defined by 2 points
            red Line defined by 2 points
            red Line defined by 2 points
            red Line defined by 2 points

        Draw vertices in red, no lines, and a blue polygon::

            sage: for p in square.plot(point={'color':'red'}, line=False, polygon=(0,0,1)):
            ...       print p.options()['rgbcolor'], p
            red Point set defined by 4 point(s)
            (0, 0, 1) Polygon defined by 4 points

            sage: for p in line.plot(point={'color':'red'}, line=False, polygon=(0,0,1)):
            ...       print p.options()['rgbcolor'], p
            red Point set defined by 2 point(s)

            sage: for p in point.plot(point={'color':'red'}, line=False, polygon=(0,0,1)):
            ...       print p.options()['rgbcolor'], p
            red Point set defined by 1 point(s)

        Draw in red without wireframe::

            sage: for p in square.plot(wireframe=False, fill="red"):
            ...       print p.options()['rgbcolor'], p
            red Polygon defined by 4 points

            sage: for p in line.plot(wireframe=False, fill="red"):
            ...       print p.options()['rgbcolor'], p
            red Line defined by 2 points

            sage: for p in point.plot(wireframe=False, fill="red"):
            ...       print p.options()['rgbcolor'], p
            red Point set defined by 1 point(s)

        The ``projection_direction`` option::

            sage: line3d = Polyhedron([(-1,-1,-1), (1,1,1)])
            sage: print(line3d.plot(projection_direction=[2,3,4]).description())
            Line defined by 2 points:           [(-0.00..., 0.126...), (0.131..., -1.93...)]
            Point set defined by 2 point(s):    [(-0.00..., 0.126...), (0.131..., -1.93...)]

        We try to draw the polytope in 2 or 3 dimensions::

            sage: type(Polyhedron(ieqs=[(1,)]).plot())
            <class 'sage.plot.graphics.Graphics'>
            sage: type(polytopes.hypercube(1).plot())
            <class 'sage.plot.graphics.Graphics'>
            sage: type(polytopes.hypercube(2).plot())
            <class 'sage.plot.graphics.Graphics'>
            sage: type(polytopes.hypercube(3).plot())
            <class 'sage.plot.plot3d.base.Graphics3dGroup'>

        In 4d a projection to 3d is used::

            sage: type(polytopes.hypercube(4).plot())
            <class 'sage.plot.plot3d.base.Graphics3dGroup'>
            sage: type(polytopes.hypercube(5).plot())
            Traceback (most recent call last):
            ...
            NotImplementedError: plotting of 5-dimensional polyhedra not implemented

        If the polyhedron is not full-dimensional, the :meth:`affine_hull` is used if necessary::

            sage: type(Polyhedron([(0,), (1,)]).plot())
            <class 'sage.plot.graphics.Graphics'>
            sage: type(Polyhedron([(0,0), (1,1)]).plot())
            <class 'sage.plot.graphics.Graphics'>
            sage: type(Polyhedron([(0,0,0), (1,1,1)]).plot())
            <class 'sage.plot.plot3d.base.Graphics3dGroup'>
            sage: type(Polyhedron([(0,0,0,0), (1,1,1,1)]).plot())
            <class 'sage.plot.plot3d.base.Graphics3dGroup'>
            sage: type(Polyhedron([(0,0,0,0,0), (1,1,1,1,1)]).plot())
            <class 'sage.plot.graphics.Graphics'>
        """
        def merge_options(*opts):
            merged = dict()
            for i in range(len(opts)):
                opt = opts[i]
                if opt is None:
                    continue
                elif opt is False:
                    return False
                elif isinstance(opt, (six.string_types, list, tuple)):
                    merged['color'] = opt
                else:
                    merged.update(opt)
            return merged

        d = min(self.dim(), 2)
        opts = [wireframe] * d + [fill] + [False] * (2-d)
        # The point/line/polygon options take precedence over wireframe/fill
        opts = [merge_options(opt1, opt2, kwds)
                for opt1, opt2 in zip(opts, [point, line, polygon])]

        def project(polyhedron):
            if projection_direction is not None:
                return polyhedron.schlegel_projection(projection_direction)
            elif polyhedron.ambient_dim() == 4:
                # There is no 4-d screen, we must project down to 3d
                return polyhedron.schlegel_projection()
            else:
                return polyhedron.projection()

        projection = project(self)
        try:
            plot_method = projection.plot
        except AttributeError:
            projection = project(self.affine_hull())
            try:
                plot_method = projection.plot
            except AttributeError:
                raise NotImplementedError('plotting of {0}-dimensional polyhedra not implemented'
                                          .format(self.ambient_dim()))
        return plot_method(*opts)

    def show(self, **kwds):
        """
        Display graphics immediately

        This method attempts to display the graphics immediately,
        without waiting for the currently running code (if any) to
        return to the command line. Be careful, calling it from within
        a loop will potentially launch a large number of external
        viewer programs.

        INPUT:

        - ``kwds`` -- optional keyword arguments. See :meth:`plot` for
          the description of available options.

        OUTPUT:

        This method does not return anything. Use :meth:`plot` if you
        want to generate a graphics object that can be saved or
        further transformed.

        EXAMPLES::

            sage: square = polytopes.hypercube(2)
            sage: square.show(point='red')
        """
        self.plot(**kwds).show()

    def _repr_(self):
        """
        Return a description of the polyhedron.

        EXAMPLES::

            sage: poly_test = Polyhedron(vertices = [[1,2,3,4],[2,1,3,4],[4,3,2,1]])
            sage: poly_test._repr_()
            'A 2-dimensional polyhedron in ZZ^4 defined as the convex hull of 3 vertices'
            sage: grammar_test = Polyhedron(vertices = [[1,1,1,1,1,1]])
            sage: grammar_test._repr_()
            'A 0-dimensional polyhedron in ZZ^6 defined as the convex hull of 1 vertex'
        """
        desc = ''
        if self.n_vertices() == 0:
            desc += 'The empty polyhedron'
        else:
            desc += 'A ' + repr(self.dim()) + '-dimensional polyhedron'
        desc += ' in '
        desc += self.parent()._repr_ambient_module()

        if self.n_vertices() > 0:
            desc += ' defined as the convex hull of '
            desc += repr(self.n_vertices())
            if self.n_vertices() == 1: desc += ' vertex'
            else:                      desc += ' vertices'

            if self.n_rays() > 0:
                if self.n_lines() > 0: desc += ", "
                else:                  desc += " and "
                desc += repr(self.n_rays())
                if self.n_rays() == 1: desc += ' ray'
                else:                  desc += ' rays'

            if self.n_lines() > 0:
                if self.n_rays() > 0: desc += ", "
                else:                 desc += " and "
                desc += repr(self.n_lines())
                if self.n_lines() == 1: desc += ' line'
                else:                   desc += ' lines'

        return desc

    def _rich_repr_(self, display_manager, **kwds):
        r"""
        Rich Output Magic Method

        See :mod:`sage.repl.rich_output` for details.

        EXAMPLES::

            sage: from sage.repl.rich_output import get_display_manager
            sage: dm = get_display_manager()
            sage: polytopes.hypercube(2)._rich_repr_(dm)
            OutputPlainText container

        The ``supplemental_plot`` preference lets us control whether
        this object is shown as text or picture+text::

            sage: dm.preferences.supplemental_plot
            'never'
            sage: del dm.preferences.supplemental_plot
            sage: polytopes.hypercube(3)
            A 3-dimensional polyhedron in ZZ^3 defined as the convex hull of 8 vertices (use the .plot() method to plot)
            sage: dm.preferences.supplemental_plot = 'never'
        """
        prefs = display_manager.preferences
        is_small = (self.ambient_dim() <= 2)
        can_plot = (prefs.supplemental_plot != 'never')
        plot_graph = can_plot and (prefs.supplemental_plot == 'always' or is_small)
        # Under certain circumstances we display the plot as graphics
        if plot_graph:
            plot_kwds = dict(kwds)
            plot_kwds.setdefault('title', repr(self))
            output = self.plot(**plot_kwds)._rich_repr_(display_manager)
            if output is not None:
                return output
        # create text for non-graphical output
        if can_plot:
            text = '{0} (use the .plot() method to plot)'.format(repr(self))
        else:
            text = repr(self)
        # latex() produces huge tikz environment, override
        tp = display_manager.types
        if (prefs.text == 'latex' and tp.OutputLatex in display_manager.supported_output()):
            return tp.OutputLatex(r'\text{{{0}}}'.format(text))
        return tp.OutputPlainText(text)

    def cdd_Hrepresentation(self):
        r"""
        Write the inequalities/equations data of the polyhedron in
        cdd's H-representation format.

        .. SEEALSO::

            :meth:`write_cdd_Hrepresentation` -- export the polyhedron as a
            H-representation to a file.

        OUTPUT: a string

        EXAMPLES::

            sage: p = polytopes.hypercube(2)
            sage: print p.cdd_Hrepresentation()
            H-representation
            begin
             4 3 rational
             1 1 0
             1 0 1
             1 -1 0
             1 0 -1
            end
            
            sage: triangle = Polyhedron(vertices = [[1,0],[0,1],[1,1]],base_ring=AA)
            sage: triangle.base_ring()
            Algebraic Real Field
            sage: triangle.cdd_Hrepresentation()
            Traceback (most recent call last):
            ...
            TypeError: The base ring must be ZZ, QQ, or RDF
        """
        from cdd_file_format import cdd_Hrepresentation
        try:
            cdd_type = self._cdd_type
        except AttributeError:
            if self.base_ring() is ZZ or self.base_ring() is QQ:
                cdd_type = 'rational'
            elif self.base_ring() is RDF:
                cdd_type = 'real'
            else:
                raise TypeError('The base ring must be ZZ, QQ, or RDF')
        return cdd_Hrepresentation(cdd_type,
                                   list(self.inequality_generator()),
                                   list(self.equation_generator()))

    def write_cdd_Hrepresentation(self, filename):
        r"""
        Export the polyhedron as a H-representation to a file.

        INPUT:

        - ``filename`` -- the output file.

        .. SEEALSO::

            :meth:`cdd_Hrepresentation` -- return the H-representation of the
            polyhedron as a string.

        EXAMPLE::

            sage: from sage.misc.temporary_file import tmp_filename
            sage: filename = tmp_filename(ext='.ext')
            sage: polytopes.cube().write_cdd_Hrepresentation(filename)
        """
        with open(filename, 'w') as f:
            f.write(self.cdd_Hrepresentation())

    def cdd_Vrepresentation(self):
        r"""
        Write the vertices/rays/lines data of the polyhedron in cdd's
        V-representation format.

        .. SEEALSO::

            :meth:`write_cdd_Vrepresentation` -- export the polyhedron as a
            V-representation to a file.

        OUTPUT: a string

        EXAMPLES::

            sage: q = Polyhedron(vertices = [[1,1],[0,0],[1,0],[0,1]])
            sage: print q.cdd_Vrepresentation()
            V-representation
            begin
             4 3 rational
             1 0 0
             1 0 1
             1 1 0
             1 1 1
            end
        """
        from cdd_file_format import cdd_Vrepresentation
        try:
            cdd_type = self._cdd_type
        except AttributeError:
            if self.base_ring() is ZZ or self.base_ring() is QQ:
                cdd_type = 'rational'
            elif self.base_ring() is RDF:
                cdd_type = 'real'
            else:
                raise TypeError('The base ring must be ZZ, QQ, or RDF')
        return cdd_Vrepresentation(cdd_type,
                                   list(self.vertex_generator()),
                                   list(self.ray_generator()),
                                   list(self.line_generator()))

    def write_cdd_Vrepresentation(self, filename):
        r"""
        Export the polyhedron as a V-representation to a file.

        INPUT:

        - ``filename`` -- the output file.

        .. SEEALSO::

            :meth:`cdd_Vrepresentation` -- return the V-representation of the
            polyhedron as a string.

        EXAMPLE::

            sage: from sage.misc.temporary_file import tmp_filename
            sage: filename = tmp_filename(ext='.ext')
            sage: polytopes.cube().write_cdd_Vrepresentation(filename)
        """
        with open(filename, 'w') as f:
            f.write(self.cdd_Vrepresentation())

    @cached_method
    def n_equations(self):
        """
        Return the number of equations. The representation will
        always be minimal, so the number of equations is the
        codimension of the polyhedron in the ambient space.

        EXAMPLES::

            sage: p = Polyhedron(vertices = [[1,0,0],[0,1,0],[0,0,1]])
            sage: p.n_equations()
            1
        """
        return len(self.equations())

    @cached_method
    def n_inequalities(self):
        """
        Return the number of inequalities. The representation will
        always be minimal, so the number of inequalities is the
        number of facets of the polyhedron in the ambient space.

        EXAMPLES::

            sage: p = Polyhedron(vertices = [[1,0,0],[0,1,0],[0,0,1]])
            sage: p.n_inequalities()
            3

            sage: p = Polyhedron(vertices = [[t,t^2,t^3] for t in range(6)])
            sage: p.n_facets()
            8
        """
        return len(self.inequalities())

    n_facets = n_inequalities

    @cached_method
    def n_vertices(self):
        """
        Return the number of vertices. The representation will
        always be minimal.

        EXAMPLES::

            sage: p = Polyhedron(vertices = [[1,0],[0,1],[1,1]], rays=[[1,1]])
            sage: p.n_vertices()
            2
        """
        return len(self.vertices())

    @cached_method
    def n_rays(self):
        """
        Return the number of rays. The representation will
        always be minimal.

        EXAMPLES::

            sage: p = Polyhedron(vertices = [[1,0],[0,1]], rays=[[1,1]])
            sage: p.n_rays()
            1
        """
        return len(self.rays())

    @cached_method
    def n_lines(self):
        """
        Return the number of lines. The representation will
        always be minimal.

        EXAMPLES::

            sage: p = Polyhedron(vertices = [[0,0]], rays=[[0,1],[0,-1]])
            sage: p.n_lines()
            1
        """
        return len(self.lines())

    def to_linear_program(self, solver=None):
        r"""
        Return the polyhedron as a :class:`MixedIntegerLinearProgram`.

        INPUT:

        - ``solver`` -- select a solver (data structure). See the documentation
          of for :class:`MixedIntegerLinearProgram`. Set to ``None`` by default.

        Note that the :class:`MixedIntegerLinearProgram` object will have the
        null function as an objective.

        .. SEEALSO::

            :meth:`~MixedIntegerLinearProgram.polyhedron` -- return the
            polyhedron associated with a :class:`MixedIntegerLinearProgram`
            object.

        EXAMPLE::

            sage: polytopes.cube().to_linear_program()
            Mixed Integer Program  ( maximization, 3 variables, 6 constraints )

        TESTS::

            sage: p=polytopes.flow_polytope(digraphs.DeBruijn(3,2)); p
            A 19-dimensional polyhedron in QQ^27 defined as the convex hull of 1 vertex and 148 rays
            sage: p.to_linear_program().polyhedron() == p
            True
            sage: p=polytopes.icosahedron()
            sage: p.to_linear_program(solver='PPL')
            Traceback (most recent call last):
            ...
            NotImplementedError: Cannot use PPL on exact irrational data.
        """
        from sage.rings.rational_field import QQ
        R = self.base_ring()
        if (solver is not None and
            solver.lower() == 'ppl' and
            R.is_exact() and (not R == QQ)):
            raise NotImplementedError('Cannot use PPL on exact irrational data.')

        from sage.numerical.mip import MixedIntegerLinearProgram
        p = MixedIntegerLinearProgram(solver=solver)
        x = p.new_variable(real=True, nonnegative=False)

        for ineqn in self.inequalities_list():
            b = -ineqn.pop(0)
            p.add_constraint(p.sum([x[i]*ineqn[i] for i in range(len(ineqn))]) >= b)

        for eqn in self.equations_list():
            b = -eqn.pop(0)
            p.add_constraint(p.sum([x[i]*eqn[i] for i in range(len(eqn))]) == -b)

        return p

    def Hrepresentation(self, index=None):
        """
        Return the objects of the H-representaton. Each entry is
        either an inequality or a equation.

        INPUT:

        - ``index`` -- either an integer or ``None``.

        OUTPUT:

        The optional argument is an index running from ``0`` to
        ``self.n_Hrepresentation()-1``. If present, the
        H-representation object at the given index will be
        returned. Without an argument, returns the list of all
        H-representation objects.

        EXAMPLES::

            sage: p = polytopes.hypercube(3)
            sage: p.Hrepresentation(0)
            An inequality (0, 0, -1) x + 1 >= 0
            sage: p.Hrepresentation(0) == p.Hrepresentation() [0]
            True
        """
        if index is None:
            return self._Hrepresentation
        else:
            return self._Hrepresentation[index]

    def Hrep_generator(self):
        """
        Return an iterator over the objects of the H-representation
        (inequalities or equations).

        EXAMPLES::

            sage: p = polytopes.hypercube(3)
            sage: next(p.Hrep_generator())
            An inequality (0, 0, -1) x + 1 >= 0
        """
        for H in self.Hrepresentation():
            yield H

    @cached_method
    def n_Hrepresentation(self):
        """
        Return the number of objects that make up the
        H-representation of the polyhedron.

        OUTPUT:

        Integer.

        EXAMPLES::

            sage: p = polytopes.cross_polytope(4)
            sage: p.n_Hrepresentation()
            16
            sage: p.n_Hrepresentation() == p.n_inequalities() + p.n_equations()
            True
        """
        return len(self.Hrepresentation())

    def Vrepresentation(self, index=None):
        """
        Return the objects of the V-representation. Each entry is
        either a vertex, a ray, or a line.

        See :mod:`sage.geometry.polyhedron.constructor` for a
        definition of vertex/ray/line.

        INPUT:

        - ``index`` -- either an integer or ``None``.

        OUTPUT:

        The optional argument is an index running from ``0`` to
        `self.n_Vrepresentation()-1``. If present, the
        V-representation object at the given index will be
        returned. Without an argument, returns the list of all
        V-representation objects.

        EXAMPLES::

            sage: p = polytopes.simplex(4, project=True)
            sage: p.Vrepresentation(0)
            A vertex at (0.7071067812, 0.4082482905, 0.2886751346, 0.2236067977)
            sage: p.Vrepresentation(0) == p.Vrepresentation() [0]
            True
        """
        if index is None:
            return self._Vrepresentation
        else:
            return self._Vrepresentation[index]

    @cached_method
    def n_Vrepresentation(self):
        """
        Return the number of objects that make up the
        V-representation of the polyhedron.

        OUTPUT:

        Integer.

        EXAMPLES::

            sage: p = polytopes.simplex(4)
            sage: p.n_Vrepresentation()
            5
            sage: p.n_Vrepresentation() == p.n_vertices() + p.n_rays() + p.n_lines()
            True
        """
        return len(self.Vrepresentation())

    def Vrep_generator(self):
        """
        Returns an iterator over the objects of the V-representation
        (vertices, rays, and lines).

        EXAMPLES::

            sage: p = polytopes.cyclic_polytope(3,4)
            sage: vg = p.Vrep_generator()
            sage: next(vg)
            A vertex at (0, 0, 0)
            sage: next(vg)
            A vertex at (1, 1, 1)
        """
        for V in self.Vrepresentation():
            yield V

    def inequality_generator(self):
        """
        Return  a generator for the defining inequalities of the
        polyhedron.

        OUTPUT:

        A generator of the inequality Hrepresentation objects.

        EXAMPLES::

            sage: triangle = Polyhedron(vertices=[[1,0],[0,1],[1,1]])
            sage: for v in triangle.inequality_generator(): print(v)
            An inequality (1, 1) x - 1 >= 0
            An inequality (0, -1) x + 1 >= 0
            An inequality (-1, 0) x + 1 >= 0
            sage: [ v for v in triangle.inequality_generator() ]
            [An inequality (1, 1) x - 1 >= 0,
             An inequality (0, -1) x + 1 >= 0,
             An inequality (-1, 0) x + 1 >= 0]
            sage: [ [v.A(), v.b()] for v in triangle.inequality_generator() ]
            [[(1, 1), -1], [(0, -1), 1], [(-1, 0), 1]]
        """
        for H in self.Hrepresentation():
            if H.is_inequality():
                yield H

    @cached_method
    def inequalities(self):
        """
        Return all inequalities.

        OUTPUT:

        A tuple of inequalities.

        EXAMPLES::

            sage: p = Polyhedron(vertices = [[0,0,0],[0,0,1],[0,1,0],[1,0,0],[2,2,2]])
            sage: p.inequalities()[0:3]
            (An inequality (1, 0, 0) x + 0 >= 0,
             An inequality (0, 1, 0) x + 0 >= 0,
             An inequality (0, 0, 1) x + 0 >= 0)
            sage: p3 = Polyhedron(vertices = Permutations([1,2,3,4]))
            sage: ieqs = p3.inequalities()
            sage: ieqs[0]
            An inequality (0, 1, 1, 1) x - 6 >= 0
            sage: list(_)
            [-6, 0, 1, 1, 1]
        """
        return tuple(self.inequality_generator())

    def inequalities_list(self):
        """
        Return a list of inequalities as coefficient lists.

        .. NOTE::

            It is recommended to use :meth:`inequalities` or
            :meth:`inequality_generator` instead to iterate over the
            list of :class:`Inequality` objects.

        EXAMPLES::

            sage: p = Polyhedron(vertices = [[0,0,0],[0,0,1],[0,1,0],[1,0,0],[2,2,2]])
            sage: p.inequalities_list()[0:3]
            [[0, 1, 0, 0], [0, 0, 1, 0], [0, 0, 0, 1]]
            sage: p3 = Polyhedron(vertices = Permutations([1,2,3,4]))
            sage: ieqs = p3.inequalities_list()
            sage: ieqs[0]
            [-6, 0, 1, 1, 1]
            sage: ieqs[-1]
            [-3, 0, 1, 0, 1]
            sage: ieqs == [list(x) for x in p3.inequality_generator()]
            True
        """
        return [list(x) for x in self.inequality_generator()]

    def equation_generator(self):
        """
        Return a generator for the linear equations satisfied by the
        polyhedron.

        EXAMPLES::

            sage: p = polytopes.regular_polygon(8,base_ring=RDF)
            sage: p3 = Polyhedron(vertices = [x+[0] for x in p.vertices()], base_ring=RDF)
            sage: next(p3.equation_generator())
            An equation (0.0, 0.0, 1.0) x + 0.0 == 0
        """
        for H in self.Hrepresentation():
            if H.is_equation():
                yield H

    @cached_method
    def equations(self):
        """
        Return all linear constraints of the polyhedron.

        OUTPUT:

        A tuple of equations.

        EXAMPLES::

            sage: test_p = Polyhedron(vertices = [[1,2,3,4],[2,1,3,4],[4,3,2,1],[3,4,1,2]])
            sage: test_p.equations()
            (An equation (1, 1, 1, 1) x - 10 == 0,)
        """
        return tuple(self.equation_generator())

    def equations_list(self):
        """
        Return the linear constraints of the polyhedron. As with
        inequalities, each constraint is given as [b -a1 -a2 ... an]
        where for variables x1, x2,..., xn, the polyhedron satisfies
        the equation b = a1*x1 + a2*x2 + ... + an*xn.

        .. NOTE::

            It is recommended to use :meth:`equations` or
            :meth:`equation_generator()` instead to iterate over the
            list of
            :class:`~sage.geometry.polyhedron.representation.Equation`
            objects.

        EXAMPLES::

            sage: test_p = Polyhedron(vertices = [[1,2,3,4],[2,1,3,4],[4,3,2,1],[3,4,1,2]])
            sage: test_p.equations_list()
            [[-10, 1, 1, 1, 1]]
        """
        return [list(eq) for eq in self.equation_generator()]

    def vertices_list(self):
        """
        Return a list of vertices of the polyhedron.

        .. NOTE::

            It is recommended to use :meth:`vertex_generator` instead to
            iterate over the list of :class:`Vertex` objects.

        EXAMPLES::

            sage: triangle = Polyhedron(vertices=[[1,0],[0,1],[1,1]])
            sage: triangle.vertices_list()
            [[0, 1], [1, 0], [1, 1]]
            sage: a_simplex = Polyhedron(ieqs = [
            ...            [0,1,0,0,0],[0,0,1,0,0],[0,0,0,1,0],[0,0,0,0,1]
            ...        ], eqns = [[1,-1,-1,-1,-1]])
            sage: a_simplex.vertices_list()
            [[1, 0, 0, 0], [0, 1, 0, 0], [0, 0, 1, 0], [0, 0, 0, 1]]
            sage: a_simplex.vertices_list() == [list(v) for v in a_simplex.vertex_generator()]
            True
        """
        return [list(x) for x in self.vertex_generator()]

    def vertex_generator(self):
        """
        Return a generator for the vertices of the polyhedron.

        EXAMPLES::

            sage: triangle = Polyhedron(vertices=[[1,0],[0,1],[1,1]])
            sage: for v in triangle.vertex_generator(): print(v)
            A vertex at (0, 1)
            A vertex at (1, 0)
            A vertex at (1, 1)
            sage: v_gen = triangle.vertex_generator()
            sage: next(v_gen)   # the first vertex
            A vertex at (0, 1)
            sage: next(v_gen)   # the second vertex
            A vertex at (1, 0)
            sage: next(v_gen)   # the third vertex
            A vertex at (1, 1)
            sage: try: next(v_gen)   # there are only three vertices
            ... except StopIteration: print "STOP"
            STOP
            sage: type(v_gen)
            <type 'generator'>
            sage: [ v for v in triangle.vertex_generator() ]
            [A vertex at (0, 1), A vertex at (1, 0), A vertex at (1, 1)]
        """
        for V in self.Vrepresentation():
            if V.is_vertex():
                yield V

    @cached_method
    def vertices(self):
        """
        Return all vertices of the polyhedron.

        OUTPUT:

        A tuple of vertices.

        EXAMPLES::

            sage: triangle = Polyhedron(vertices=[[1,0],[0,1],[1,1]])
            sage: triangle.vertices()
            (A vertex at (0, 1), A vertex at (1, 0), A vertex at (1, 1))
            sage: a_simplex = Polyhedron(ieqs = [
            ...            [0,1,0,0,0],[0,0,1,0,0],[0,0,0,1,0],[0,0,0,0,1]
            ...        ], eqns = [[1,-1,-1,-1,-1]])
            sage: a_simplex.vertices()
            (A vertex at (1, 0, 0, 0), A vertex at (0, 1, 0, 0),
             A vertex at (0, 0, 1, 0), A vertex at (0, 0, 0, 1))
        """
        return tuple(self.vertex_generator())

    @cached_method
    def vertices_matrix(self, base_ring=None):
        """
        Return the coordinates of the vertices as the columns of a matrix.

        INPUT:

        - ``base_ring`` -- A ring or ``None`` (default). The base ring
          of the returned matrix. If not specified, the base ring of
          the polyhedron is used.

        OUTPUT:

        A matrix over ``base_ring`` whose columns are the coordinates
        of the vertices. A ``TypeError`` is raised if the coordinates
        cannot be converted to ``base_ring``.

        EXAMPLES::

            sage: triangle = Polyhedron(vertices=[[1,0],[0,1],[1,1]])
            sage: triangle.vertices_matrix()
            [0 1 1]
            [1 0 1]
            sage: (triangle/2).vertices_matrix()
            [  0 1/2 1/2]
            [1/2   0 1/2]
            sage: (triangle/2).vertices_matrix(ZZ)
            Traceback (most recent call last):
            ...
            TypeError: no conversion of this rational to integer
        """
        if base_ring is None:
            base_ring = self.base_ring()
        m = matrix(base_ring, self.ambient_dim(), self.n_vertices())
        for i, v in enumerate(self.vertices()):
            for j in range(0,self.ambient_dim()):
                m[j, i] = v[j]
        return m

    def ray_generator(self):
        """
        Return a generator for the rays of the polyhedron.

        EXAMPLES::

            sage: pi = Polyhedron(ieqs = [[1,1,0],[1,0,1]])
            sage: pir = pi.ray_generator()
            sage: [x.vector() for x in pir]
            [(1, 0), (0, 1)]
        """
        for V in self.Vrepresentation():
            if V.is_ray():
                yield V

    @cached_method
    def rays(self):
        """
        Return a list of rays of the polyhedron.

        OUTPUT:

        A tuple of rays.

        EXAMPLES::

            sage: p = Polyhedron(ieqs = [[0,0,0,1],[0,0,1,0],[1,1,0,0]])
            sage: p.rays()
            (A ray in the direction (1, 0, 0),
             A ray in the direction (0, 1, 0),
             A ray in the direction (0, 0, 1))
        """
        return tuple(self.ray_generator())

    def rays_list(self):
        """
        Return a list of rays as coefficient lists.

        .. NOTE::

            It is recommended to use :meth:`rays` or
            :meth:`ray_generator` instead to iterate over the list of
            :class:`Ray` objects.

        OUTPUT:

        A list of rays as lists of coordinates.

        EXAMPLES::

            sage: p = Polyhedron(ieqs = [[0,0,0,1],[0,0,1,0],[1,1,0,0]])
            sage: p.rays_list()
            [[1, 0, 0], [0, 1, 0], [0, 0, 1]]
            sage: p.rays_list() == [list(r) for r in p.ray_generator()]
            True
        """
        return [list(x) for x in self.ray_generator()]

    def line_generator(self):
        """
        Return a generator for the lines of the polyhedron.

        EXAMPLES::

            sage: pr = Polyhedron(rays = [[1,0],[-1,0],[0,1]], vertices = [[-1,-1]])
            sage: next(pr.line_generator()).vector()
            (1, 0)
        """
        for V in self.Vrepresentation():
            if V.is_line():
                yield V

    @cached_method
    def lines(self):
        """
        Return all lines of the polyhedron.

        OUTPUT:

        A tuple of lines.

        EXAMPLES::

            sage: p = Polyhedron(rays = [[1,0],[-1,0],[0,1],[1,1]], vertices = [[-2,-2],[2,3]])
            sage: p.lines()
            (A line in the direction (1, 0),)
        """
        return tuple(self.line_generator())

    def lines_list(self):
        """
        Return a list of lines of the polyhedron.  The line data is given
        as a list of coordinates rather than as a Hrepresentation object.

        .. NOTE::

            It is recommended to use :meth:`line_generator` instead to
            iterate over the list of :class:`Line` objects.

        EXAMPLES::

            sage: p = Polyhedron(rays = [[1,0],[-1,0],[0,1],[1,1]], vertices = [[-2,-2],[2,3]])
            sage: p.lines_list()
            [[1, 0]]
            sage: p.lines_list() == [list(x) for x in p.line_generator()]
            True
        """
        return [list(x) for x in self.line_generator()]

    def bounded_edges(self):
        """
        Return the bounded edges (excluding rays and lines).

        OUTPUT:

        A generator for pairs of vertices, one pair per edge.

        EXAMPLES::

            sage: p = Polyhedron(vertices=[[1,0],[0,1]], rays=[[1,0],[0,1]])
            sage: [ e for e in p.bounded_edges() ]
            [(A vertex at (0, 1), A vertex at (1, 0))]
            sage: for e in p.bounded_edges(): print e
            (A vertex at (0, 1), A vertex at (1, 0))
        """
        obj = self.Vrepresentation()
        for i in range(len(obj)):
            if not obj[i].is_vertex(): continue
            for j in range(i+1,len(obj)):
                if not obj[j].is_vertex(): continue
                if self.vertex_adjacency_matrix()[i,j] == 0: continue
                yield (obj[i], obj[j])

    def Vrepresentation_space(self):
        r"""
        Return the ambient vector space.

        OUTPUT:

        A free module over the base ring of dimension :meth:`ambient_dim`.

        EXAMPLES::

            sage: poly_test = Polyhedron(vertices = [[1,0,0,0],[0,1,0,0]])
            sage: poly_test.Vrepresentation_space()
            Ambient free module of rank 4 over the principal ideal domain Integer Ring
            sage: poly_test.ambient_space() is poly_test.Vrepresentation_space()
            True
        """
        return self.parent().Vrepresentation_space()

    ambient_space = Vrepresentation_space

    def Hrepresentation_space(self):
        r"""
        Return the linear space containing the H-representation vectors.

        OUTPUT:

        A free module over the base ring of dimension :meth:`ambient_dim` + 1.

        EXAMPLES::

            sage: poly_test = Polyhedron(vertices = [[1,0,0,0],[0,1,0,0]])
            sage: poly_test.Hrepresentation_space()
            Ambient free module of rank 5 over the principal ideal domain Integer Ring
        """
        return self.parent().Hrepresentation_space()

    def ambient_dim(self):
        r"""
        Return the dimension of the ambient space.

        EXAMPLES::

            sage: poly_test = Polyhedron(vertices = [[1,0,0,0],[0,1,0,0]])
            sage: poly_test.ambient_dim()
            4
        """
        return self.parent().ambient_dim()

    def dim(self):
        """
        Return the dimension of the polyhedron.

        OUTPUT:

        -1 if the polyhedron is empty, otherwise a non-negative integer.

        EXAMPLES::

            sage: simplex = Polyhedron(vertices = [[1,0,0,0],[0,0,0,1],[0,1,0,0],[0,0,1,0]])
            sage: simplex.dim()
            3
            sage: simplex.ambient_dim()
            4

        The empty set is a special case (Trac #12193)::

            sage: P1=Polyhedron(vertices=[[1,0,0],[0,1,0],[0,0,1]])
            sage: P2=Polyhedron(vertices=[[2,0,0],[0,2,0],[0,0,2]])
            sage: P12 = P1.intersection(P2)
            sage: P12
            The empty polyhedron in ZZ^3
            sage: P12.dim()
            -1
        """
        if self.n_Vrepresentation() == 0:
            return -1   # the empty set
        else:
            return self.ambient_dim() - self.n_equations()

    dimension = dim

    def is_empty(self):
        """
        Test whether the polyhedron is the empty polyhedron

        OUTPUT:

        Boolean.

        EXAMPLES::

            sage: P = Polyhedron(vertices=[[1,0,0],[0,1,0],[0,0,1]]);  P
            A 2-dimensional polyhedron in ZZ^3 defined as the convex hull of 3 vertices
            sage: P.is_empty(), P.is_universe()
            (False, False)

            sage: Q = Polyhedron(vertices=());  Q
            The empty polyhedron in ZZ^0
            sage: Q.is_empty(), Q.is_universe()
            (True, False)

            sage: R = Polyhedron(lines=[(1,0),(0,1)]);  R
            A 2-dimensional polyhedron in ZZ^2 defined as the convex hull of 1 vertex and 2 lines
            sage: R.is_empty(), R.is_universe()
            (False, True)
        """
        return self.n_Vrepresentation() == 0

    def is_universe(self):
        """
        Test whether the polyhedron is the whole ambient space

        OUTPUT:

        Boolean.

        EXAMPLES::

            sage: P = Polyhedron(vertices=[[1,0,0],[0,1,0],[0,0,1]]);  P
            A 2-dimensional polyhedron in ZZ^3 defined as the convex hull of 3 vertices
            sage: P.is_empty(), P.is_universe()
            (False, False)

            sage: Q = Polyhedron(vertices=());  Q
            The empty polyhedron in ZZ^0
            sage: Q.is_empty(), Q.is_universe()
            (True, False)

            sage: R = Polyhedron(lines=[(1,0),(0,1)]);  R
            A 2-dimensional polyhedron in ZZ^2 defined as the convex hull of 1 vertex and 2 lines
            sage: R.is_empty(), R.is_universe()
            (False, True)
        """
        return self.n_Hrepresentation() == 0

    @cached_method
    def vertex_adjacency_matrix(self):
        """
        Return the binary matrix of vertex adjacencies.

        EXAMPLES::

            sage: polytopes.simplex(4).vertex_adjacency_matrix()
            [0 1 1 1 1]
            [1 0 1 1 1]
            [1 1 0 1 1]
            [1 1 1 0 1]
            [1 1 1 1 0]

        The rows and columns of the vertex adjacency matrix correspond
        to the :meth:`Vrepresentation` objects: vertices, rays, and
        lines. The `(i,j)` matrix entry equals `1` if the `i`-th and
        `j`-th V-representation object are adjacent.

        Two vertices are adjacent if they are the endpoints of an
        edge, that is, a one-dimensional face. For unbounded polyhedra
        this clearly needs to be generalized and we define two
        V-representation objects (see
        :mod:`sage.geometry.polyhedron.constructor`) to be adjacent if
        they together generate a one-face. There are three possible
        combinations:

        * Two vertices can bound a finite-length edge.

        * A vertex and a ray can generate a half-infinite edge
          starting at the vertex and with the direction given by the
          ray.

        * A vertex and a line can generate an infinite edge. The
          position of the vertex on the line is arbitrary in this
          case, only its transverse position matters. The direction of
          the edge is given by the line generator.

        For example, take the half-plane::

            sage: half_plane = Polyhedron(ieqs=[(0,1,0)])
            sage: half_plane.Hrepresentation()
            (An inequality (1, 0) x + 0 >= 0,)

        Its (non-unique) V-representation consists of a vertex, a ray,
        and a line. The only edge is spanned by the vertex and the
        line generator, so they are adjacent::

            sage: half_plane.Vrepresentation()
            (A line in the direction (0, 1), A ray in the direction (1, 0), A vertex at (0, 0))
            sage: half_plane.vertex_adjacency_matrix()
            [0 0 1]
            [0 0 0]
            [1 0 0]

        In one dimension higher, that is for a half-space in 3
        dimensions, there is no one-dimensional face. Hence nothing is
        adjacent::

            sage: Polyhedron(ieqs=[(0,1,0,0)]).vertex_adjacency_matrix()
            [0 0 0 0]
            [0 0 0 0]
            [0 0 0 0]
            [0 0 0 0]

        EXAMPLES:

        In a bounded polygon, every vertex has precisely two adjacent ones::

            sage: P = Polyhedron(vertices=[(0, 1), (1, 0), (3, 0), (4, 1)])
            sage: for v in P.Vrep_generator():
            ...      print P.adjacency_matrix().row(v.index()), v
            (0, 1, 0, 1) A vertex at (0, 1)
            (1, 0, 1, 0) A vertex at (1, 0)
            (0, 1, 0, 1) A vertex at (3, 0)
            (1, 0, 1, 0) A vertex at (4, 1)

        If the V-representation of the polygon contains vertices and
        one ray, then each V-representation object is adjacent to two
        V-representation objects::

            sage: P = Polyhedron(vertices=[(0, 1), (1, 0), (3, 0), (4, 1)],
            ...                  rays=[(0,1)])
            sage: for v in P.Vrep_generator():
            ...       print P.adjacency_matrix().row(v.index()), v
            (0, 1, 0, 0, 1) A ray in the direction (0, 1)
            (1, 0, 1, 0, 0) A vertex at (0, 1)
            (0, 1, 0, 1, 0) A vertex at (1, 0)
            (0, 0, 1, 0, 1) A vertex at (3, 0)
            (1, 0, 0, 1, 0) A vertex at (4, 1)

        If the V-representation of the polygon contains vertices and
        two distinct rays, then each vertex is adjacent to two
        V-representation objects (which can now be vertices or
        rays). The two rays are not adjacent to each other::

            sage: P = Polyhedron(vertices=[(0, 1), (1, 0), (3, 0), (4, 1)],
            ...                  rays=[(0,1), (1,1)])
            sage: for v in P.Vrep_generator():
            ...       print P.adjacency_matrix().row(v.index()), v
            (0, 1, 0, 0, 0) A ray in the direction (0, 1)
            (1, 0, 1, 0, 0) A vertex at (0, 1)
            (0, 1, 0, 0, 1) A vertex at (1, 0)
            (0, 0, 0, 0, 1) A ray in the direction (1, 1)
            (0, 0, 1, 1, 0) A vertex at (3, 0)
        """
        return self._vertex_adjacency_matrix()

    adjacency_matrix = vertex_adjacency_matrix

    @cached_method
    def facet_adjacency_matrix(self):
        """
        Return the adjacency matrix for the facets and hyperplanes.

        EXAMPLES::

            sage: s4 = polytopes.simplex(4, project=True)
            sage: s4.facet_adjacency_matrix()
            [0 1 1 1 1]
            [1 0 1 1 1]
            [1 1 0 1 1]
            [1 1 1 0 1]
            [1 1 1 1 0]
        """
        return self._facet_adjacency_matrix()

    @cached_method
    def incidence_matrix(self):
        """
        Return the incidence matrix.

        .. NOTE::

            The columns correspond to inequalities/equations in the
            order :meth:`Hrepresentation`, the rows correspond to
            vertices/rays/lines in the order
            :meth:`Vrepresentation`

        EXAMPLES::

            sage: p = polytopes.cuboctahedron()
            sage: p.incidence_matrix()
            [0 0 1 1 0 1 0 0 0 0 1 0 0 0]
            [0 0 0 1 0 0 1 0 1 0 1 0 0 0]
            [0 0 1 1 1 0 0 1 0 0 0 0 0 0]
            [1 0 0 1 1 0 1 0 0 0 0 0 0 0]
            [0 0 0 0 0 1 0 0 1 1 1 0 0 0]
            [0 0 1 0 0 1 0 1 0 0 0 1 0 0]
            [1 0 0 0 0 0 1 0 1 0 0 0 1 0]
            [1 0 0 0 1 0 0 1 0 0 0 0 0 1]
            [0 1 0 0 0 1 0 0 0 1 0 1 0 0]
            [0 1 0 0 0 0 0 0 1 1 0 0 1 0]
            [0 1 0 0 0 0 0 1 0 0 0 1 0 1]
            [1 1 0 0 0 0 0 0 0 0 0 0 1 1]
            sage: v = p.Vrepresentation(0)
            sage: v
            A vertex at (-1, -1, 0)
            sage: h = p.Hrepresentation(2)
            sage: h
            An inequality (1, 1, -1) x + 2 >= 0
            sage: h.eval(v)        # evaluation (1, 1, -1) * (-1/2, -1/2, 0) + 1
            0
            sage: h*v              # same as h.eval(v)
            0
            sage: p.incidence_matrix() [0,2]   # this entry is (v,h)
            1
            sage: h.contains(v)
            True
            sage: p.incidence_matrix() [2,0]   # note: not symmetric
            0
        """
        incidence_matrix = matrix(ZZ, self.n_Vrepresentation(),
                                  self.n_Hrepresentation(), 0)
        for V in self.Vrep_generator():
            for H in self.Hrep_generator():
                if self._is_zero(H*V):
                    incidence_matrix[V.index(), H.index()] = 1
        return incidence_matrix

    def base_ring(self):
        """
        Return the base ring.

        OUTPUT:

        The ring over which the polyhedron is defined. Must be a
        sub-ring of the reals to define a polyhedron, in particular
        comparison must be defined. Popular choices are

        * ``ZZ`` (the ring of integers, lattice polytope), 

        * ``QQ`` (exact arithmetic using gmp),

        * ``RDF`` (double precision floating-point arithmetic), or

        * ``AA`` (real algebraic field).

        EXAMPLES::

            sage: triangle = Polyhedron(vertices = [[1,0],[0,1],[1,1]])
            sage: triangle.base_ring() == ZZ
            True
        """
        return self.parent().base_ring()

    field = base_ring

    @cached_method
    def center(self):
        """
        Return the average of the vertices.

        See also :meth:`representative_point`.

        OUTPUT:

        The center of the polyhedron. All rays and lines are
        ignored. Raises a ``ZeroDivisionError`` for the empty
        polytope.

        EXAMPLES::

            sage: p = polytopes.hypercube(3)
            sage: p = p + vector([1,0,0])
            sage: p.center()
            (1, 0, 0)
        """
        vertex_sum = vector(self.base_ring(), [0]*self.ambient_dim())
        for v in self.vertex_generator():
            vertex_sum += v.vector()
        vertex_sum.set_immutable()
        return vertex_sum / self.n_vertices()

    @cached_method
    def representative_point(self):
        """
        Return a "generic" point.

        See also :meth:`center`.

        OUTPUT:

        A point as a coordinate vector. The point is chosen to be
        interior as far as possible. If the polyhedron is not
        full-dimensional, the point is in the relative interior. If
        the polyhedron is zero-dimensional, its single point is
        returned.

        EXAMPLES::

            sage: p = Polyhedron(vertices=[(3,2)], rays=[(1,-1)])
            sage: p.representative_point()
            (4, 1)
            sage: p.center()
            (3, 2)

            sage: Polyhedron(vertices=[(3,2)]).representative_point()
            (3, 2)
        """
        accumulator = vector(self.base_ring(), [0]*self.ambient_dim())
        for v in self.vertex_generator():
            accumulator += v.vector()
        accumulator /= self.n_vertices()
        for r in self.ray_generator():
            accumulator += r.vector()
        accumulator.set_immutable()
        return accumulator

    @cached_method
    def radius_square(self):
        """
        Return the square of the maximal distance from the
        :meth:`center` to a vertex. All rays and lines are ignored.

        OUTPUT:

        The square of the radius, which is in :meth:`field`.

        EXAMPLES::

            sage: p = polytopes.permutahedron(4, project = False)
            sage: p.radius_square()
            5
        """
        vertices = [ v.vector() - self.center() for v in self.vertex_generator() ]
        return max( v.dot_product(v) for v in vertices )

    def radius(self):
        """
        Return the maximal distance from the center to a vertex. All
        rays and lines are ignored.

        OUTPUT:

        The radius for a rational polyhedron is, in general, not
        rational.  use :meth:`radius_square` if you need a rational
        distance measure.

        EXAMPLES::

            sage: p = polytopes.hypercube(4)
            sage: p.radius()
            2
        """
        return sqrt(self.radius_square())

    def is_compact(self):
        """
        Test for boundedness of the polytope.

        EXAMPLES::

            sage: p = polytopes.icosahedron()
            sage: p.is_compact()
            True
            sage: p = Polyhedron(ieqs = [[0,1,0,0],[0,0,1,0],[0,0,0,1],[1,-1,0,0]])
            sage: p.is_compact()
            False
        """
        return self.n_rays() == 0 and self.n_lines() == 0

    def is_simple(self):
        """
        Test for simplicity of a polytope.

        See :wikipedia:`Simple_polytope`

        EXAMPLES::

            sage: p = Polyhedron([[0,0,0],[1,0,0],[0,1,0],[0,0,1]])
            sage: p.is_simple()
            True
            sage: p = Polyhedron([[0,0,0],[4,4,0],[4,0,0],[0,4,0],[2,2,2]])
            sage: p.is_simple()
            False

        """
        if not self.is_compact(): return False

        for v in self.vertex_generator():
            adj = [a for a in v.neighbors()]
            if len(adj) != self.dim():
                return False
        return True

    def is_simplicial(self):
        """
        Tests if the polytope is simplicial

        A polytope is simplicial if every facet is a simplex.

        See :wikipedia:`Simplicial_polytope`

        EXAMPLES::

            sage: p = polytopes.hypercube(3)
            sage: p.is_simplicial()
            False
            sage: q = polytopes.simplex(5, project=True)
            sage: q.is_simplicial()
            True
            sage: p = Polyhedron([[0,0,0],[1,0,0],[0,1,0],[0,0,1]])
            sage: p.is_simplicial()
            True
            sage: q = Polyhedron([[1,1,1],[-1,1,1],[1,-1,1],[-1,-1,1],[1,1,-1]])
            sage: q.is_simplicial()
            False

        The method is not implemented for unbounded polyhedra::

            sage: p = Polyhedron(vertices=[(0,0)],rays=[(1,0),(0,1)])
            sage: p.is_simplicial()
            Traceback (most recent call last):
            ...
            NotImplementedError: This function is implemented for polytopes only.
        """
        if not(self.is_compact()):
            raise NotImplementedError("This function is implemented for polytopes only.")
        d = self.dim()
        return all(len([vertex for vertex in face.incident()]) == d
                   for face in self.Hrepresentation())

    def hyperplane_arrangement(self):
        """
        Return the hyperplane arrangement defined by the equations and
        inequalities.

        OUTPUT:

        A :class:`hyperplane arrangement
        <sage.geometry.hyperplane_arrangement.arrangement.HyperplaneArrangementElement>`
        consisting of the hyperplanes defined by the
        :meth:`~sage.geometric.hyperplane_arragement.arrangement.HyperplaneArrangementElement.Hrepresentation`.
        If the polytope is full-dimensional, this is the hyperplane
        arrangement spanned by the facets of the polyhedron.

        EXAMPLES::

            sage: p = polytopes.hypercube(2)
            sage: p.hyperplane_arrangement()
            Arrangement <-t0 + 1 | -t1 + 1 | t1 + 1 | t0 + 1>
        """
        names = tuple('t'+str(i) for i in range(self.ambient_dim()))
        from sage.geometry.hyperplane_arrangement.arrangement import HyperplaneArrangements
        field = self.base_ring().fraction_field()
        H = HyperplaneArrangements(field, names)
        return H(self)

    @cached_method
    def gale_transform(self):
        """
        Return the Gale transform of a polytope as described in the
        reference below.

        OUTPUT:

        A list of vectors, the Gale transform.  The dimension is the
        dimension of the affine dependencies of the vertices of the
        polytope.

        EXAMPLES:

        This is from the reference, for a triangular prism::

            sage: p = Polyhedron(vertices = [[0,0],[0,1],[1,0]])
            sage: p2 = p.prism()
            sage: p2.gale_transform()
            [(1, 0), (0, 1), (-1, -1), (-1, 0), (0, -1), (1, 1)]

        REFERENCES:

            Lectures in Geometric Combinatorics, R.R.Thomas, 2006, AMS Press.
        """
        if not self.is_compact(): raise ValueError('Not a polytope.')

        A = matrix(self.n_vertices(),
                   [ [1]+x for x in self.vertex_generator()])
        A = A.transpose()
        A_ker = A.right_kernel()
        return A_ker.basis_matrix().transpose().rows()

    def triangulate(self, engine='auto', connected=True, fine=False, regular=None, star=None):
        r"""
        Returns a triangulation of the polytope.

        INPUT:

        - ``engine`` -- either 'auto' (default), 'internal', or
          'TOPCOM'.  The latter two instruct this package to always
          use its own triangulation algorithms or TOPCOM's algorithms,
          respectively. By default ('auto'), TOPCOM is used if it is
          available and internal routines otherwise.

        The remaining keyword parameters are passed through to the
        :class:`~sage.geometry.triangulation.point_configuration.PointConfiguration`
        constructor:

        - ``connected`` -- boolean (default: ``True``). Whether the
          triangulations should be connected to the regular
          triangulations via bistellar flips. These are much easier to
          compute than all triangulations.

        - ``fine`` -- boolean (default: ``False``). Whether the
          triangulations must be fine, that is, make use of all points
          of the configuration.

        - ``regular`` -- boolean or ``None`` (default:
          ``None``). Whether the triangulations must be regular. A
          regular triangulation is one that is induced by a
          piecewise-linear convex support function. In other words,
          the shadows of the faces of a polyhedron in one higher
          dimension.

          * ``True``: Only regular triangulations.

          * ``False``: Only non-regular triangulations.

          * ``None`` (default): Both kinds of triangulation.

        - ``star`` -- either ``None`` (default) or a point. Whether
          the triangulations must be star. A triangulation is star if
          all maximal simplices contain a common point. The central
          point can be specified by its index (an integer) in the
          given points or by its coordinates (anything iterable.)

        OUTPUT:

        A triangulation of the convex hull of the vertices as a
        :class:`~sage.geometry.triangulation.point_configuration.Triangulation`. The
        indices in the triangulation correspond to the
        :meth:`Vrepresentation` objects.

        EXAMPLES::

            sage: cube = polytopes.hypercube(3)
            sage: triangulation = cube.triangulate(
            ...      engine='internal') # to make doctest independent of TOPCOM
            sage: triangulation
            (<0,1,2,7>, <0,1,4,7>, <0,2,4,7>, <1,2,3,7>, <1,4,5,7>, <2,4,6,7>)
            sage: simplex_indices = triangulation[0]; simplex_indices
            (0, 1, 2, 7)
            sage: simplex_vertices = [ cube.Vrepresentation(i) for i in simplex_indices ]
            sage: simplex_vertices
            [A vertex at (-1, -1, -1), A vertex at (-1, -1, 1),
             A vertex at (-1, 1, -1), A vertex at (1, 1, 1)]
            sage: Polyhedron(simplex_vertices)
            A 3-dimensional polyhedron in ZZ^3 defined as the convex hull of 4 vertices
        """
        if not self.is_compact():
            raise NotImplementedError('I can only triangulate compact polytopes.')
        from sage.geometry.triangulation.point_configuration import PointConfiguration
        pc = PointConfiguration((v.vector() for v in self.vertex_generator()),
                                connected=connected, fine=fine, regular=regular, star=star)
        pc.set_engine(engine)
        return pc.triangulate()

    @coerce_binop
    def Minkowski_sum(self, other):
        """
        Return the Minkowski sum.

        Minkowski addition of two subsets of a vector space is defined
        as

        .. math::

            X \oplus Y =
            \cup_{y\in Y} (X+y) =
            \cup_{x\in X, y\in Y} (x+y)

        See :meth:`Minkowski_difference` for a partial inverse operation.

        INPUT:

        - ``other`` -- a :class:`Polyhedron_base`.

        OUTPUT:

        The Minkowski sum of ``self`` and ``other``.

        EXAMPLES::

            sage: X = polytopes.hypercube(3)
            sage: Y = Polyhedron(vertices=[(0,0,0), (0,0,1/2), (0,1/2,0), (1/2,0,0)])
            sage: X+Y
            A 3-dimensional polyhedron in QQ^3 defined as the convex hull of 13 vertices

            sage: four_cube = polytopes.hypercube(4)
            sage: four_simplex = Polyhedron(vertices = [[0, 0, 0, 1], [0, 0, 1, 0], [0, 1, 0, 0], [1, 0, 0, 0]])
            sage: four_cube + four_simplex
            A 4-dimensional polyhedron in ZZ^4 defined as the convex hull of 36 vertices
            sage: four_cube.Minkowski_sum(four_simplex) == four_cube + four_simplex
            True

            sage: poly_spam = Polyhedron([[3,4,5,2],[1,0,0,1],[0,0,0,0],[0,4,3,2],[-3,-3,-3,-3]], base_ring=ZZ)
            sage: poly_eggs = Polyhedron([[5,4,5,4],[-4,5,-4,5],[4,-5,4,-5],[0,0,0,0]], base_ring=QQ)
            sage: poly_spam + poly_spam + poly_eggs
            A 4-dimensional polyhedron in QQ^4 defined as the convex hull of 12 vertices
        """
        new_vertices = []
        for v1 in self.vertex_generator():
            for v2 in other.vertex_generator():
                new_vertices.append(list(v1() + v2()))
        if new_vertices != []:
            new_rays = self.rays() + other.rays()
            new_lines = self.lines() + other.lines()
            return self.parent().element_class(self.parent(), [new_vertices, new_rays, new_lines], None)
        else:
            return self.parent().element_class(self.parent(), None, None)

    _add_ = Minkowski_sum

    @coerce_binop
    def Minkowski_difference(self, other):
        """
        Return the Minkowski difference.

        Minkowski subtraction can equivalently be defined via
        Minkowski addition (see :meth:`Minkowski_sum`) or as
        set-theoretic intersection via

        .. math::

            X \ominus Y =
            (X^c \oplus Y)^c =
            \cap_{y\in Y} (X-y)

        where superscript-"c" means the complement in the ambient
        vector space. The Minkowski difference of convex sets is
        convex, and the difference of polyhedra is again a
        polyhedron. We only consider the case of polyhedra in the
        following. Note that it is not quite the inverse of
        addition. In fact:

        * `(X+Y)-Y = X` for any polyhedra `X`, `Y`.

        * `(X-Y)+Y \subseteq X`

        * `(X-Y)+Y = X` if and only if Y is a Minkowski summand of X.

        INPUT:

        - ``other`` -- a :class:`Polyhedron_base`.

        OUTPUT:

        The Minkowski difference of ``self`` and ``other``. Also known
        as Minkowski subtraction of ``other`` from ``self``.

        EXAMPLES::

            sage: X = polytopes.hypercube(3)
            sage: Y = Polyhedron(vertices=[(0,0,0), (0,0,1), (0,1,0), (1,0,0)]) / 2
            sage: (X+Y)-Y == X
            True
            sage: (X-Y)+Y < X
            True

        The polyhedra need not be full-dimensional::

            sage: X2 = Polyhedron(vertices=[(-1,-1,0),(1,-1,0),(-1,1,0),(1,1,0)])
            sage: Y2 = Polyhedron(vertices=[(0,0,0), (0,1,0), (1,0,0)]) / 2
            sage: (X2+Y2)-Y2 == X2
            True
            sage: (X2-Y2)+Y2 < X2
            True

        Minus sign is really an alias for :meth:`Minkowski_difference`
        ::

            sage: four_cube = polytopes.hypercube(4)
            sage: four_simplex = Polyhedron(vertices = [[0, 0, 0, 1], [0, 0, 1, 0], [0, 1, 0, 0], [1, 0, 0, 0]])
            sage: four_cube - four_simplex
            A 4-dimensional polyhedron in ZZ^4 defined as the convex hull of 16 vertices
            sage: four_cube.Minkowski_difference(four_simplex) == four_cube - four_simplex
            True

        Coercion of the base ring works::

            sage: poly_spam = Polyhedron([[3,4,5,2],[1,0,0,1],[0,0,0,0],[0,4,3,2],[-3,-3,-3,-3]], base_ring=ZZ)
            sage: poly_eggs = Polyhedron([[5,4,5,4],[-4,5,-4,5],[4,-5,4,-5],[0,0,0,0]], base_ring=QQ) / 100
            sage: poly_spam - poly_eggs
            A 4-dimensional polyhedron in QQ^4 defined as the convex hull of 5 vertices

        TESTS::

            sage: X = polytopes.hypercube(2)
            sage: Y = Polyhedron(vertices=[(1,1)])
            sage: (X-Y).Vrepresentation()
            (A vertex at (0, -2), A vertex at (0, 0), A vertex at (-2, 0), A vertex at (-2, -2))

            sage: Y = Polyhedron(vertices=[(1,1), (0,0)])
            sage: (X-Y).Vrepresentation()
            (A vertex at (0, -1), A vertex at (0, 0), A vertex at (-1, 0), A vertex at (-1, -1))

            sage: X = X + Y   # now Y is a Minkowski summand of X
            sage: (X+Y)-Y == X
            True
            sage: (X-Y)+Y == X
            True
       """
        if other.is_empty():
            return self.parent().universe()   # empty intersection = everything
        if not other.is_compact():
            raise NotImplementedError('only subtracting compact polyhedra is implemented')
        new_eqns = []
        for eq in self.equations():
            values = [ eq.A() * v.vector() for v in other.vertices() ]
            eq = list(eq)
            eq[0] += min(values)   # shift constant term
            new_eqns.append(eq)
        P = self.parent()
        new_ieqs = []
        for ieq in self.inequalities():
            values = [ ieq.A() * v.vector() for v in other.vertices() ]
            ieq = list(ieq)
            ieq[0] += min(values)   # shift constant term
            new_ieqs.append(ieq)
        P = self.parent()
        return P.element_class(P, None, [new_ieqs, new_eqns])

    def __sub__(self, other):
        r"""
        Implement minus binary operation

        Polyhedra are not a ring with respect to dilatation and
        Minkowski sum, for example `X\oplus(-1)*Y \not= X\ominus Y`.

        INPUT:

        - ``other`` -- a translation vector or a polyhedron.

        OUTPUT:

        Either translation by the negative of the given vector or
        Minkowski subtraction by the given polyhedron.

        EXAMPLES::

            sage: X = polytopes.hypercube(2)
            sage: v = vector([1,1])
            sage: (X - v/2).Vrepresentation()
            (A vertex at (-3/2, -3/2), A vertex at (-3/2, 1/2),
             A vertex at (1/2, -3/2), A vertex at (1/2, 1/2))
            sage: (X-v)+v == X
            True

            sage: Y = Polyhedron(vertices=[(1/2,0),(0,1/2)])
            sage: (X-Y).Vrepresentation()
            (A vertex at (1/2, -1), A vertex at (1/2, 1/2),
             A vertex at (-1, 1/2), A vertex at (-1, -1))
            sage: (X+Y)-Y == X
            True
        """
        if is_Polyhedron(other):
            return self.Minkowski_difference(other)
        return self + (-other)

    def is_Minkowski_summand(self, Y):
        """
        Test whether ``Y`` is a Minkowski summand.

        See :meth:`Minkowski_sum`.

        OUTPUT:

        Boolean. Whether there exists another polyhedron `Z` such that
        ``self`` can be written as `Y\oplus Z`.

        EXAMPLES::

            sage: A = polytopes.hypercube(2)
            sage: B = Polyhedron(vertices=[(0,1), (1/2,1)])
            sage: C = Polyhedron(vertices=[(1,1)])
            sage: A.is_Minkowski_summand(B)
            True
            sage: A.is_Minkowski_summand(C)
            True
            sage: B.is_Minkowski_summand(C)
            True
            sage: B.is_Minkowski_summand(A)
            False
            sage: C.is_Minkowski_summand(A)
            False
            sage: C.is_Minkowski_summand(B)
            False
        """
        return self.Minkowski_difference(Y).Minkowski_sum(Y) == self

    def translation(self, displacement):
        """
        Return the translated polyhedron.

        INPUT:

        - ``displacement`` -- a displacement vector or a list/tuple of
          coordinates that determines a displacement vector.

        OUTPUT:

        The translated polyhedron.

        EXAMPLES::

            sage: P = Polyhedron([[0,0],[1,0],[0,1]], base_ring=ZZ)
            sage: P.translation([2,1])
            A 2-dimensional polyhedron in ZZ^2 defined as the convex hull of 3 vertices
            sage: P.translation( vector(QQ,[2,1]) )
            A 2-dimensional polyhedron in QQ^2 defined as the convex hull of 3 vertices
        """
        displacement = vector(displacement)
        new_vertices = [x.vector()+displacement for x in self.vertex_generator()]
        new_rays = self.rays()
        new_lines = self.lines()
        new_ring = self.parent()._coerce_base_ring(displacement)
        return Polyhedron(vertices=new_vertices, rays=new_rays, lines=new_lines, base_ring=new_ring)

    @coerce_binop
    def product(self, other):
        """
        Return the cartesian product.

        INPUT:

        - ``other`` -- a :class:`Polyhedron_base`.

        OUTPUT:

        The cartesian product of ``self`` and ``other`` with a
        suitable base ring to encompass the two.

        EXAMPLES::

            sage: P1 = Polyhedron([[0],[1]], base_ring=ZZ)
            sage: P2 = Polyhedron([[0],[1]], base_ring=QQ)
            sage: P1.product(P2)
            A 2-dimensional polyhedron in QQ^2 defined as the convex hull of 4 vertices

        The cartesian product is the product in the semiring of polyhedra::

            sage: P1 * P1
            A 2-dimensional polyhedron in ZZ^2 defined as the convex hull of 4 vertices
            sage: P1 * P2
            A 2-dimensional polyhedron in QQ^2 defined as the convex hull of 4 vertices
            sage: P2 * P2
            A 2-dimensional polyhedron in QQ^2 defined as the convex hull of 4 vertices
            sage: 2 * P1
            A 1-dimensional polyhedron in ZZ^1 defined as the convex hull of 2 vertices
            sage: P1 * 2.0
            A 1-dimensional polyhedron in RDF^1 defined as the convex hull of 2 vertices
        """
        new_vertices = [ list(x)+list(y)
                         for x in self.vertex_generator() for y in other.vertex_generator()]
        new_rays = []
        new_rays.extend( [ r+[0]*other.ambient_dim()
                           for r in self.ray_generator() ] )
        new_rays.extend( [ [0]*self.ambient_dim()+r
                           for r in other.ray_generator() ] )
        new_lines = []
        new_lines.extend( [ l+[0]*other.ambient_dim()
                            for l in self.line_generator() ] )
        new_lines.extend( [ [0]*self.ambient_dim()+l
                            for l in other.line_generator() ] )
        return Polyhedron(vertices=new_vertices,
                          rays=new_rays, lines=new_lines,
                          base_ring=self.parent()._coerce_base_ring(other))

    _mul_ = product

    def dilation(self, scalar):
        """
        Return the dilated (uniformly stretched) polyhedron.

        INPUT:

        - ``scalar`` -- A scalar, not necessarily in :meth:`base_ring`.

        OUTPUT:

        The polyhedron dilated by that scalar, possibly coerced to a
        bigger field.

        EXAMPLES::

            sage: p = Polyhedron(vertices = [[t,t^2,t^3] for t in srange(2,6)])
            sage: next(p.vertex_generator())
            A vertex at (2, 4, 8)
            sage: p2 = p.dilation(2)
            sage: next(p2.vertex_generator())
            A vertex at (4, 8, 16)
            sage: p.dilation(2) == p * 2
            True

        TESTS:

        Dilation of empty polyhedrons works, see :trac:`14987`::

            sage: p = Polyhedron(ambient_dim=2); p
            The empty polyhedron in ZZ^2
            sage: p.dilation(3)
            The empty polyhedron in ZZ^2

            sage: p = Polyhedron(vertices=[(1,1)], rays=[(1,0)], lines=[(0,1)])
            sage: (-p).rays()
            (A ray in the direction (-1, 0),)
            sage: (-p).lines()
            (A line in the direction (0, 1),)

            sage: (0*p).rays()
            ()
            sage: (0*p).lines()
            ()
        """
        if scalar > 0:
            new_vertices = [ list(scalar*v.vector()) for v in self.vertex_generator() ]
            new_rays = self.rays()
            new_lines = self.lines()
        elif scalar < 0:
            new_vertices = [ list(scalar*v.vector()) for v in self.vertex_generator() ]
            new_rays = [ list(-r.vector()) for r in self.ray_generator()]
            new_lines = self.lines()
        else:
            new_vertices = [ self.ambient_space().zero() for v in self.vertex_generator() ]
            new_rays = []
            new_lines = []
        return Polyhedron(vertices=new_vertices,
                          rays=new_rays, lines=new_lines,
                          base_ring=self.parent()._coerce_base_ring(scalar),
                          ambient_dim=self.ambient_dim())

    def _acted_upon_(self, actor, self_on_left):
        """
        Implement the multiplicative action by scalars or other polyhedra.

        INPUT:

        - ``actor`` -- A scalar, not necessarily in :meth:`base_ring`,
          or a :class:`Polyhedron`.

        OUTPUT:

        Multiplication by another polyhedron returns the product
        polytope. Multiplication by a scalar returns the polytope
        dilated by that scalar, possibly coerced to the bigger field.

        EXAMPLES::

             sage: p = Polyhedron(vertices = [[t,t^2,t^3] for t in srange(2,6)])
             sage: p._acted_upon_(2, True) == p.dilation(2)
             True
             sage: p*2 == p.dilation(2)
             True
             sage: p*p == p.product(p)
             True
             sage: p + vector(ZZ,[1,2,3]) == p.translation([1,2,3])
             True
        """
        if is_Polyhedron(actor):
            return self.product(actor)
        if is_Vector(actor):
            return self.translation(actor)
        else:
            return self.dilation(actor)

    def __neg__(self):
        """
        Negation of a polytope is defined as inverting the coordinates.

        EXAMPLES::

            sage: t = polytopes.simplex(3,project=False);  t.vertices()
            (A vertex at (0, 0, 0, 1), A vertex at (0, 0, 1, 0), 
             A vertex at (0, 1, 0, 0), A vertex at (1, 0, 0, 0))
            sage: neg_ = -t
            sage: neg_.vertices()
            (A vertex at (-1, 0, 0, 0), A vertex at (0, -1, 0, 0),
             A vertex at (0, 0, -1, 0), A vertex at (0, 0, 0, -1))

        TESTS::

            sage: p = Polyhedron(ieqs=[[1,1,0]])
            sage: p.rays()
            (A ray in the direction (1, 0),)
            sage: pneg = p.__neg__()
            sage: pneg.rays()
            (A ray in the direction (-1, 0),)
        """
        return self.dilation(-1)

    def __div__(self, scalar):
        """
        Divide by a scalar factor.

        See :meth:`dilation` for details.

        EXAMPLES::

            sage: p = Polyhedron(vertices = [[t,t^2,t^3] for t in srange(2,4)])
            sage: (p/5).Vrepresentation()
            (A vertex at (2/5, 4/5, 8/5), A vertex at (3/5, 9/5, 27/5))
        """
        return self.dilation(1/scalar)

    @coerce_binop
    def convex_hull(self, other):
        """
        Return the convex hull of the set-theoretic union of the two
        polyhedra.

        INPUT:

        - ``other`` -- a :class:`Polyhedron`.

        OUTPUT:

        The convex hull.

        EXAMPLES::

            sage: a_simplex = polytopes.simplex(3, project=True)
            sage: verts = a_simplex.vertices()
            sage: verts = [[x[0]*3/5+x[1]*4/5, -x[0]*4/5+x[1]*3/5, x[2]] for x in verts]
            sage: another_simplex = Polyhedron(vertices = verts)
            sage: simplex_union = a_simplex.convex_hull(another_simplex)
            sage: simplex_union.n_vertices()
            7
        """
        hull_vertices = self.vertices() + other.vertices()
        hull_rays = self.rays() + other.rays()
        hull_lines = self.lines() + other.lines()
        return self.parent().element_class(self.parent(), [hull_vertices, hull_rays, hull_lines], None)

    @coerce_binop
    def intersection(self, other):
        """
        Return the intersection of one polyhedron with another.

        INPUT:

        - ``other`` -- a :class:`Polyhedron`.

        OUTPUT:

        The intersection.

        Note that the intersection of two `\ZZ`-polyhedra might not be
        a `\ZZ`-polyhedron. In this case, a `\QQ`-polyhedron is
        returned.

        EXAMPLES::

            sage: cube = polytopes.hypercube(3)
            sage: oct = polytopes.cross_polytope(3)
            sage: cube.intersection(oct*2)
            A 3-dimensional polyhedron in ZZ^3 defined as the convex hull of 12 vertices

       As a shorthand, one may use::

            sage: cube & oct*2
            A 3-dimensional polyhedron in ZZ^3 defined as the convex hull of 12 vertices

       The intersection of two `\ZZ`-polyhedra is not necessarily a `\ZZ`-polyhedron::

            sage: P = Polyhedron([(0,0),(1,1)], base_ring=ZZ)
            sage: P.intersection(P)
            A 1-dimensional polyhedron in ZZ^2 defined as the convex hull of 2 vertices
            sage: Q = Polyhedron([(0,1),(1,0)], base_ring=ZZ)
            sage: P.intersection(Q)
            A 0-dimensional polyhedron in QQ^2 defined as the convex hull of 1 vertex
            sage: _.Vrepresentation()
            (A vertex at (1/2, 1/2),)

        TESTS:

        Check that :trac:`19012` is fixed::

            sage: K.<a> = QuadraticField(5)
            sage: P = Polyhedron([[0,0],[0,a],[1,1]])
            sage: Q = Polyhedron(ieqs=[[-1,a,1]])
            sage: P.intersection(Q)
            A 2-dimensional polyhedron in (Number Field in a with defining
            polynomial x^2 - 5)^2 defined as the convex hull of 4 vertices
        """
        new_ieqs = self.inequalities() + other.inequalities()
        new_eqns = self.equations() + other.equations()
        parent = self.parent()
        try:
            return parent.element_class(parent, None, [new_ieqs, new_eqns])
        except TypeError as msg:
            if self.base_ring() is ZZ:
                parent = parent.base_extend(QQ)
                return parent.element_class(parent, None, [new_ieqs, new_eqns])
            else:
                raise TypeError(msg)

    __and__ = intersection

<<<<<<< HEAD
    def truncation(self, cut_frac=Integer(1)/3):
=======
    def edge_truncation(self, cut_frac=None):
>>>>>>> 7c27cd2e
        r"""
        Return a new polyhedron formed from two points on each edge
        between two vertices.

        INPUT:

        - ``cut_frac`` -- integer. how deeply to cut into the edge.
            Default is `\frac{1}{3}`.

        OUTPUT:

        A Polyhedron object, truncated as described above.

        EXAMPLES::

            sage: cube = polytopes.hypercube(3)
            sage: trunc_cube = cube.truncation()
            sage: trunc_cube.n_vertices()
            24
            sage: trunc_cube.n_inequalities()
            14
        """
        if cut_frac is None:
            cut_frac = ZZ.one() / 3

        new_vertices = []
        for e in self.bounded_edges():
            new_vertices.append((1 - cut_frac) * e[0]() + cut_frac * e[1]())
            new_vertices.append(cut_frac * e[0]() + (1 - cut_frac) * e[1]())

        new_vertices = [list(v) for v in new_vertices]
        new_rays = self.rays()
        new_lines = self.lines()

        return Polyhedron(vertices=new_vertices, rays=new_rays,
                          lines=new_lines,
                          base_ring=self.parent()._coerce_base_ring(cut_frac))

<<<<<<< HEAD
    edge_truncation = deprecated_function_alias(18128, truncation)

    def face_truncation(self, face, linear_coefficients=None, cut_frac=Integer(1)/3):
        r"""
        Return a new polyhedron formed by truncating a face by an hyperplane.

        INPUT:

        - ``face`` -- a PolyhedronFace.
        - ``linear_coefficients`` -- tuple of integer. Specify the coefficient
          of the normal vector of the cutting hyperplane.
        - ``cut_frac`` -- integer. how deeply to cut into the face.
            Default is `\frac{1}{3}`.

        OUTPUT:

        A Polyhedron object, truncated as described above.

        EXAMPLES::

            sage: Cube = polytopes.hypercube(3)
            sage: vertex_trunc = Cube.face_truncation(Cube.faces(0)[0])
            sage: vertex_trunc.f_vector()
            (1, 10, 15, 7, 1)
            sage: vertex_trunc.faces(2)
            (<0,1,2,3>,
             <2,3,4,5>,
             <1,2,5,6>,
             <0,1,6,7,8>,
             <4,5,6,7,9>,
             <7,8,9>,
             <0,3,4,8,9>)
            sage: edge_trunc = Cube.face_truncation(Cube.faces(1)[0])
            sage: edge_trunc.f_vector()
            (1, 10, 15, 7, 1)
            sage: edge_trunc.faces(2)
            (<0,1,2,3>,
             <1,2,4,5>,
             <4,5,6,7>,
             <0,1,5,6,8>,
             <2,3,4,7,9>,
             <6,7,8,9>,
             <0,3,8,9>)
             sage: face_trunc = Cube.face_truncation(Cube.faces(2)[0])
             sage: face_trunc.face_lattice().is_isomorphic(Cube.face_lattice())
             True

        """
 
        face_vertices = face.vertices()

        normal_vectors = []

        for facet in self.Hrepresentation():
            if False not in map(lambda x: facet.contains(x) and
                    not facet.interior_contains(x), face_vertices):
                # The facet contains the face
                normal_vectors.append(facet.A())

        if linear_coefficients is not None:
            normal_vector = sum([linear_coefficients[i]*normal_vectors[i] for i
                                 in range(len(normal_vectors))])
        else:
            normal_vector = sum(normal_vectors)

        B = - normal_vector * (face_vertices[0].vector())

        linear_evaluation = set([-normal_vector * (v.vector()) for v in
            self.vertices()])

        if B == max(linear_evaluation):
            C = max(linear_evaluation.difference(set([B])))
        else:
            C = min(linear_evaluation.difference(set([B])))

        ineq_vector = tuple((1 - cut_frac) * B + cut_frac * C) + tuple(normal_vector)

        new_ieqs = self.inequalities_list() + [ineq_vector]
        new_eqns = self.equations_list()
        
        return Polyhedron(ieqs=new_ieqs, eqns=new_eqns, base_ring=
                self.parent()._coerce_base_ring(cut_frac))
=======
    def barycentric_subdivision(self, subdivision_frac=None):
        r"""
        Return the barycentric subdivision of a compact polyhedron.

        DEFINITION:

        The barycentric subdivision of a compact polyhedron is a standard way
        to triangulate its faces in such a way that maximal faces correspond to
        flags of faces of the starting polyhedron (i.e. a maximal chain in the
        face lattice of the polyhedron). As a simplicial complex, this is known
        as the order complex of the face lattice of the polyhedron.

        REFERENCE:

        See :wikipedia:`Barycentric_subdivision`
        Section 6.6, Handbook of Convex Geometry, Volume A, edited by P.M. Gruber and J.M.
        Wills. 1993, North-Holland Publishing Co..

        INPUT:

        - ``subdivision_frac`` -- number. Gives the proportion how far the new
          vertices are pulled out of the polytope. Default is `\frac{1}{3}` and
          the value should be smaller than `\frac{1}{2}`. The subdivision is
          computed on the polar polyhedron.

        OUTPUT:

        A Polyhedron object, subdivided as described above.

        EXAMPLES::

            sage: P = polytopes.hypercube(3)
            sage: P.barycentric_subdivision()
            A 3-dimensional polyhedron in QQ^3 defined as the convex hull
            of 26 vertices
            sage: P = Polyhedron(vertices=[[0,0,0],[0,1,0],[1,0,0],[0,0,1]])
            sage: P.barycentric_subdivision()
            A 3-dimensional polyhedron in QQ^3 defined as the convex hull
            of 14 vertices
            sage: P = Polyhedron(vertices=[[0,1,0],[0,0,1],[1,0,0]])
            sage: P.barycentric_subdivision()
            A 2-dimensional polyhedron in QQ^3 defined as the convex hull
            of 6 vertices
            sage: P = polytopes.regular_polygon(4, base_ring=QQ)
            sage: P.barycentric_subdivision()
            A 2-dimensional polyhedron in QQ^2 defined as the convex hull of 8
            vertices

        TESTS::

            sage: P.barycentric_subdivision(1/2)
            Traceback (most recent call last):
            ...
            ValueError: The subdivision fraction should be between 0 and 1/2.
            sage: P = Polyhedron(ieqs=[[1,0,1],[0,1,0],[1,0,0],[0,0,1]])
            sage: P.barycentric_subdivision()
            Traceback (most recent call last):
            ...
            ValueError: The polytope has to be compact.
            sage: P = Polyhedron(vertices=[[0,0,0],[0,1,0],[1,0,0],[0,0,1]], backend='field')
            sage: P.barycentric_subdivision()
            A 3-dimensional polyhedron in QQ^3 defined as the convex hull of 14 vertices
        """
        if subdivision_frac is None:
            subdivision_frac = ZZ.one() / 3

        if not self.is_compact():
            raise ValueError("The polytope has to be compact.")
        if not (0 < subdivision_frac < ZZ.one() / 2):
            raise ValueError("The subdivision fraction should be "
                             "between 0 and 1/2.")

        b_ring = self.parent()._coerce_base_ring(subdivision_frac)
        barycenter = self.center()

        ambient_dim = self.ambient_dim()
        polytope_dim = self.dimension()

        if ambient_dim != polytope_dim:
            start_polar = Polyhedron((self - barycenter).polar().vertices())
            polar = Polyhedron((self - barycenter).polar().vertices())
        else:
            start_polar = (self - barycenter).polar()
            polar = (self - barycenter).polar()

        for i in range(self.dimension() - 1):

            new_ineq = []
            subdivided_faces = list(start_polar.faces(i))
            Hrep = polar.Hrepresentation()

            for face in subdivided_faces:

                face_vertices = face.vertices()
                normal_vectors = []

                for facet in Hrep:
                    if all(facet.contains(v) and not facet.interior_contains(v)
                           for v in face_vertices):
                        # The facet contains the face
                        normal_vectors.append(facet.A())

                normal_vector = sum(normal_vectors)
                B = - normal_vector * (face_vertices[0].vector())
                linear_evaluation = set([-normal_vector * (v.vector())
                                         for v in polar.vertices()])

                if B == max(linear_evaluation):
                    C = max(linear_evaluation.difference(set([B])))
                else:
                    C = min(linear_evaluation.difference(set([B])))

                ineq_vector = [(1 - subdivision_frac) * B + subdivision_frac * C] + list(normal_vector)
                new_ineq += [ineq_vector]

            new_ieqs = polar.inequalities_list() + new_ineq
            new_eqns = polar.equations_list()

            polar = Polyhedron(ieqs=new_ieqs, eqns=new_eqns,
                               base_ring=b_ring)

        if ambient_dim != polytope_dim:
            return (Polyhedron(polar.polar().vertices())) + barycenter
        else:
            return (polar.polar()) + barycenter
>>>>>>> 7c27cd2e

    def _make_polyhedron_face(self, Vindices, Hindices):
        """
        Construct a face of the polyhedron.

        INPUT:

        - ``Vindices`` -- a tuple of integers. The indices of the
          V-represenation objects that span the face.

        - ``Hindices`` -- a tuple of integers. The indices of the
          H-representation objects that hold as equalities on the
          face.

        OUTPUT:

        A new :class:`~sage.geometry.polyhedron.face.PolyhedronFace` instance. It is not checked
        whether the input data actually defines a face.

        EXAMPLES::

            sage: square = polytopes.hypercube(2)
            sage: square._make_polyhedron_face((0,2), (1,))
            <0,2>
        """
        from sage.geometry.polyhedron.face import PolyhedronFace
        return PolyhedronFace(self, Vindices, Hindices)

    @cached_method
    def face_lattice(self):
        """
        Return the face-lattice poset.

        OUTPUT:

        A :class:`~sage.combinat.posets.posets.FinitePoset`. Elements
        are given as
        :class:`~sage.geometry.polyhedron.face.PolyhedronFace`.

        In the case of a full-dimensional polytope, the faces are
        pairs (vertices, inequalities) of the spanning vertices and
        corresponding saturated inequalities. In general, a face is
        defined by a pair (V-rep. objects, H-rep. objects). The
        V-representation objects span the face, and the corresponding
        H-representation objects are those inequalities and equations
        that are saturated on the face.

        The bottom-most element of the face lattice is the "empty
        face". It contains no V-representation object. All
        H-representation objects are incident.

        The top-most element is the "full face". It is spanned by all
        V-representation objects. The incident H-representation
        objects are all equations and no inequalities.

        In the case of a full-dimensional polytope, the "empty face"
        and the "full face" are the empty set (no vertices, all
        inequalities) and the full polytope (all vertices, no
        inequalities), respectively.

        ALGORITHM:

        For a full-dimensional polytope, the basic algorithm is
        described in
        :func:`~sage.geometry.hasse_diagram.Hasse_diagram_from_incidences`.
        There are three generalizations of [KP2002]_ necessary to deal
        with more general polytopes, corresponding to the extra
        H/V-representation objects:

        * Lines are removed before calling
          :func:`Hasse_diagram_from_incidences`, and then added back
          to each face V-representation except for the "empty face".

        * Equations are removed before calling
          :func:`Hasse_diagram_from_incidences`, and then added back
          to each face H-representation.

        * Rays: Consider the half line as an example. The
          V-representation objects are a point and a ray, which we can
          think of as a point at infinity. However, the point at
          infinity has no inequality associated to it, so there is
          only one H-representation object alltogether. The face
          lattice does not contain the "face at infinity". This means
          that in :func:`Hasse_diagram_from_incidences`, one needs to
          drop faces with V-representations that have no matching
          H-representation. In addition, one needs to ensure that
          every non-empty face contains at least one vertex.

        EXAMPLES::

            sage: square = polytopes.hypercube(2)
            sage: square.face_lattice()
            Finite poset containing 10 elements with distinguished linear extension
            sage: list(_)
            [<>, <0>, <1>, <2>, <3>, <0,1>, <0,2>, <2,3>, <1,3>, <0,1,2,3>]
            sage: poset_element = _[6]
            sage: a_face = poset_element
            sage: a_face
            <0,2>
            sage: a_face.dim()
            1
            sage: set(a_face.ambient_Vrepresentation()) == \
            ...   set([square.Vrepresentation(0), square.Vrepresentation(2)])
            True
            sage: a_face.ambient_Vrepresentation()
            (A vertex at (-1, -1), A vertex at (1, -1))
            sage: a_face.ambient_Hrepresentation()
            (An inequality (0, 1) x + 1 >= 0,)

        A more complicated example::

            sage: c5_10 = Polyhedron(vertices = [[i,i^2,i^3,i^4,i^5] for i in range(1,11)])
            sage: c5_10_fl = c5_10.face_lattice()
            sage: [len(x) for x in c5_10_fl.level_sets()]
            [1, 10, 45, 100, 105, 42, 1]

        Note that if the polyhedron contains lines then there is a
        dimension gap between the empty face and the first non-empty
        face in the face lattice::

            sage: line = Polyhedron(vertices=[(0,)], lines=[(1,)])
            sage: [ fl.dim() for fl in line.face_lattice() ]
            [-1, 1]

        TESTS::

            sage: c5_20 = Polyhedron(vertices = [[i,i^2,i^3,i^4,i^5]
            ...       for i in range(1,21)])
            sage: c5_20_fl = c5_20.face_lattice() # long time
            sage: [len(x) for x in c5_20_fl.level_sets()] # long time
            [1, 20, 190, 580, 680, 272, 1]
            sage: polytopes.hypercube(2).face_lattice().plot()
            Graphics object consisting of 27 graphics primitives
            sage: level_sets = polytopes.cross_polytope(2).face_lattice().level_sets()
            sage: print level_sets[0], level_sets[-1]
            [<>] [<0,1,2,3>]

        Various degenerate polyhedra::

            sage: Polyhedron(vertices=[[0,0,0],[1,0,0],[0,1,0]]).face_lattice().level_sets()
            [[<>], [<0>, <1>, <2>], [<0,1>, <0,2>, <1,2>], [<0,1,2>]]
            sage: Polyhedron(vertices=[(1,0,0),(0,1,0)], rays=[(0,0,1)]).face_lattice().level_sets()
            [[<>], [<1>, <2>], [<0,1>, <0,2>, <1,2>], [<0,1,2>]]
            sage: Polyhedron(rays=[(1,0,0),(0,1,0)], vertices=[(0,0,1)]).face_lattice().level_sets()
            [[<>], [<0>], [<0,1>, <0,2>], [<0,1,2>]]
            sage: Polyhedron(rays=[(1,0),(0,1)], vertices=[(0,0)]).face_lattice().level_sets()
            [[<>], [<0>], [<0,1>, <0,2>], [<0,1,2>]]
            sage: Polyhedron(vertices=[(1,),(0,)]).face_lattice().level_sets()
            [[<>], [<0>, <1>], [<0,1>]]
            sage: Polyhedron(vertices=[(1,0,0),(0,1,0)], lines=[(0,0,1)]).face_lattice().level_sets()
            [[<>], [<0,1>, <0,2>], [<0,1,2>]]
            sage: Polyhedron(lines=[(1,0,0)], vertices=[(0,0,1)]).face_lattice().level_sets()
            [[<>], [<0,1>]]
            sage: Polyhedron(lines=[(1,0),(0,1)], vertices=[(0,0)]).face_lattice().level_sets()
            [[<>], [<0,1,2>]]
            sage: Polyhedron(lines=[(1,0)], rays=[(0,1)], vertices=[(0,0)])\
            ...       .face_lattice().level_sets()
            [[<>], [<0,1>], [<0,1,2>]]
            sage: Polyhedron(vertices=[(0,)], lines=[(1,)]).face_lattice().level_sets()
            [[<>], [<0,1>]]
            sage: Polyhedron(lines=[(1,0)], vertices=[(0,0)]).face_lattice().level_sets()
            [[<>], [<0,1>]]

        REFERENCES:

        ..  [KP2002]

            Volker Kaibel and Marc E. Pfetsch, "Computing the Face
            Lattice of a Polytope from its Vertex-Facet Incidences",
            Computational Geometry: Theory and Applications, Volume
            23, Issue 3 (November 2002), 281-290.  Available at
            http://portal.acm.org/citation.cfm?id=763203 and free of
            charge at http://arxiv.org/abs/math/0106043
        """
        coatom_to_Hindex = [ h.index() for h in self.inequality_generator() ]
        Hindex_to_coatom = [None] * self.n_Hrepresentation()
        for i in range(0, len(coatom_to_Hindex)):
            Hindex_to_coatom[ coatom_to_Hindex[i] ] = i

        atom_to_Vindex = [ v.index() for v in self.Vrep_generator() if not v.is_line() ]
        Vindex_to_atom = [None] * self.n_Vrepresentation()
        for i in range(0, len(atom_to_Vindex)):
                        Vindex_to_atom[ atom_to_Vindex[i] ] = i

        atoms_incidences   = [ tuple([ Hindex_to_coatom[h.index()]
                                       for h in v.incident() if h.is_inequality() ])
                               for v in self.Vrepresentation() if not v.is_line() ]

        coatoms_incidences = [ tuple([ Vindex_to_atom[v.index()]
                                       for v in h.incident() if not v.is_line() ])
                               for h in self.Hrepresentation() if h.is_inequality() ]

        atoms_vertices = [ Vindex_to_atom[v.index()] for v in self.vertex_generator() ]
        equations = [ e.index() for e in self.equation_generator() ]
        lines     = [ l.index() for l in self.line_generator() ]

        def face_constructor(atoms,coatoms):
            if len(atoms)==0:
                Vindices = ()
            else:
                Vindices = tuple(sorted([   atom_to_Vindex[i] for i in   atoms ]+lines))
            Hindices = tuple(sorted([ coatom_to_Hindex[i] for i in coatoms ]+equations))
            return self._make_polyhedron_face(Vindices, Hindices)

        from sage.geometry.hasse_diagram import Hasse_diagram_from_incidences
        return Hasse_diagram_from_incidences\
            (atoms_incidences, coatoms_incidences,
             face_constructor=face_constructor, required_atoms=atoms_vertices)

    def faces(self, face_dimension):
        """
        Return the faces of given dimension

        INPUT:

        - ``face_dimension`` -- integer. The dimension of the faces
          whose representation will be returned.

        OUTPUT:

        A tuple of
        :class:`~sage.geometry.polyhedron.face.PolyhedronFace`. See
        :mod:`~sage.geometry.polyhedron.face` for details. The order
        random but fixed.

        EXAMPLES:

        Here we find the vertex and face indices of the eight three-dimensional
        facets of the four-dimensional hypercube::

            sage: p = polytopes.hypercube(4)
            sage: p.faces(3)
            (<0,1,2,3,4,5,6,7>, <0,1,2,3,8,9,10,11>, <0,1,4,5,8,9,12,13>,
             <0,2,4,6,8,10,12,14>, <2,3,6,7,10,11,14,15>, <8,9,10,11,12,13,14,15>,
             <4,5,6,7,12,13,14,15>, <1,3,5,7,9,11,13,15>)

            sage: face = p.faces(3)[0]
            sage: face.ambient_Hrepresentation()
            (An inequality (1, 0, 0, 0) x + 1 >= 0,)
            sage: face.vertices()
            (A vertex at (-1, -1, -1, -1), A vertex at (-1, -1, -1, 1),
             A vertex at (-1, -1, 1, -1), A vertex at (-1, -1, 1, 1),
             A vertex at (-1, 1, -1, -1), A vertex at (-1, 1, -1, 1),
             A vertex at (-1, 1, 1, -1), A vertex at (-1, 1, 1, 1))

        You can use the
        :meth:`~sage.geometry.polyhedron.representation.PolyhedronRepresentation.index`
        method to enumerate vertices and inequalities::

            sage: def get_idx(rep): return rep.index()
            sage: [get_idx(_) for _ in face.ambient_Hrepresentation()]
            [4]
            sage: [get_idx(_) for _ in face.ambient_Vrepresentation()]
            [0, 1, 2, 3, 4, 5, 6, 7]

            sage: [ ([get_idx(_) for _ in face.ambient_Vrepresentation()], 
            ...      [get_idx(_) for _ in face.ambient_Hrepresentation()])
            ...     for face in p.faces(3) ]
            [([0, 1, 2, 3, 4, 5, 6, 7], [4]),
             ([0, 1, 2, 3, 8, 9, 10, 11], [5]),
             ([0, 1, 4, 5, 8, 9, 12, 13], [6]),
             ([0, 2, 4, 6, 8, 10, 12, 14], [7]),
             ([2, 3, 6, 7, 10, 11, 14, 15], [2]),
             ([8, 9, 10, 11, 12, 13, 14, 15], [0]),
             ([4, 5, 6, 7, 12, 13, 14, 15], [1]),
             ([1, 3, 5, 7, 9, 11, 13, 15], [3])]

        TESTS::

            sage: pr = Polyhedron(rays = [[1,0,0],[-1,0,0],[0,1,0]], vertices = [[-1,-1,-1]], lines=[(0,0,1)])
            sage: pr.faces(4)
            ()
            sage: pr.faces(3)
            (<0,1,2,3>,)
            sage: pr.faces(2)
            (<0,1,2>,)
            sage: pr.faces(1)
            ()
            sage: pr.faces(0)
            ()
            sage: pr.faces(-1)
            ()
        """
        fl = self.face_lattice().level_sets()
        codim = self.dim() - face_dimension
        index = len(fl) - 1 - codim
        if index >= len(fl) or index < 1:
            return tuple()
        return tuple(fl[index])

    @cached_method
    def f_vector(self):
        r"""
        Return the f-vector.

        OUTPUT:

        Returns a vector whose ``i``-th entry is the number of
        ``i``-dimensional faces of the polytope.

        EXAMPLES::

            sage: p = Polyhedron(vertices=[[1, 2, 3], [1, 3, 2],
            ...       [2, 1, 3], [2, 3, 1], [3, 1, 2], [3, 2, 1], [0, 0, 0]])
            sage: p.f_vector()
            (1, 7, 12, 7, 1)
        """
        return vector(ZZ, [len(x) for x in self.face_lattice().level_sets()])

    def vertex_graph(self):
        """
        Return a graph in which the vertices correspond to vertices
        of the polyhedron, and edges to edges.

        EXAMPLES::

            sage: g3 = polytopes.hypercube(3).vertex_graph(); g3
            Graph on 8 vertices
            sage: g3.automorphism_group().cardinality()
            48
            sage: s4 = polytopes.simplex(4).vertex_graph(); s4
            Graph on 5 vertices
            sage: s4.is_eulerian()
            True
        """
        from itertools import combinations
        inequalities = self.inequalities()
        vertices     = self.vertices()

        # Associated to 'v' the inequalities in contact with v
        vertex_ineq_incidence = [frozenset([i for i,ineq in enumerate(inequalities) if self._is_zero(ineq.eval(v))])
                                 for i,v in enumerate(vertices)]

        # the dual incidence structure
        ineq_vertex_incidence = [set() for _ in range(len(inequalities))]
        for v,ineq_list in enumerate(vertex_ineq_incidence):
            for ineq in ineq_list:
                ineq_vertex_incidence[ineq].add(v)

        d = self.dim()
        n = len(vertices)
        X = set(range(n))

        pairs = []
        for i,j in combinations(range(n),2):
            common_ineq = vertex_ineq_incidence[i]&vertex_ineq_incidence[j]
            if not common_ineq: # or len(common_ineq) < d-2:
                continue

            if len(X.intersection(*[ineq_vertex_incidence[k] for k in common_ineq])) == 2:
                pairs.append((i,j))

        from sage.graphs.graph import Graph
        g = Graph()
        g.add_vertices(vertices)
        g.add_edges((vertices[i],vertices[j]) for i,j in pairs)
        return g

    graph = vertex_graph

    def vertex_digraph(self, f, increasing=True):
        """
        Return the directed graph of the polyhedron according to a linear form.

        The underlying undirected graph is the graph of vertices and edges.

        INPUT:

        - ``f`` -- a linear form. The linear form can be provided as:

            - a vector space morphism with one-dimensional codomain, (see
              :meth:`sage.modules.vector_space_morphism.linear_transformation`
              and
              :class:`sage.modules.vector_space_morphism.VectorSpaceMorphism`)
            - a vector ; in this case the linear form is obtained by duality
              using the dot product: ``f(v) = v.dot_product(f)``.

        - ``increasing`` -- boolean (default ``True``) whether to orient
          edges in the increasing or decreasing direction.

        By default, an edge is oriented from `v` to `w` if
        `f(v) \leq f(w)`.

        If `f(v)=f(w)`, then two opposite edges are created.

        EXAMPLES::

            sage: penta = Polyhedron([[0,0],[1,0],[0,1],[1,2],[3,2]])
            sage: G = penta.vertex_digraph(vector([1,1])); G
            Digraph on 5 vertices
            sage: G.sinks()
            [A vertex at (3, 2)]

            sage: A = matrix(ZZ, [[1], [-1]])
            sage: f = linear_transformation(A)
            sage: G = penta.vertex_digraph(f) ; G
            Digraph on 5 vertices
            sage: G.is_directed_acyclic()
            False

        .. SEEALSO::

            :meth:`vertex_graph`
        """
        from sage.modules.vector_space_morphism import VectorSpaceMorphism
        if isinstance(f, VectorSpaceMorphism):
            if f.codomain().dimension() == 1:
                orientation_check = lambda v: f(v) >= 0
            else:
                raise TypeError('The linear map f must have '
                                'one-dimensional codomain')
        else:
            try:
                if f.is_vector():
                    orientation_check = lambda v: v.dot_product(f) >= 0
                else:
                    raise TypeError('f must be a linear map or a vector')
            except AttributeError:
                raise TypeError('f must be a linear map or a vector')
        if not increasing:
            f = -f
        from sage.graphs.digraph import DiGraph
        dg = DiGraph()
        for j in range(self.n_vertices()):
            vj = self.Vrepresentation(j)
            for vi in vj.neighbors():
                if orientation_check(vj.vector() - vi.vector()):
                    dg.add_edge(vi, vj)
        return dg

    def polar(self):
        """
        Return the polar (dual) polytope.

        The original vertices are translated so that their barycenter
        is at the origin, and then the vertices are used as the
        coefficients in the polar inequalities.

        EXAMPLES::

            sage: p = Polyhedron(vertices = [[0,0,1],[0,1,0],[1,0,0],[0,0,0],[1,1,1]], base_ring=QQ)
            sage: p
            A 3-dimensional polyhedron in QQ^3 defined as the convex hull of 5 vertices
            sage: p.polar()
            A 3-dimensional polyhedron in QQ^3 defined as the convex hull of 6 vertices

            sage: cube = polytopes.hypercube(3)
            sage: octahedron = polytopes.cross_polytope(3)
            sage: cube_dual = cube.polar()
            sage: octahedron == cube_dual
            True
        """
        assert self.is_compact(), "Not a polytope."

        verts = [list(self.center() - v.vector()) for v in self.vertex_generator()]
        base_ring = self.parent()._coerce_base_ring(self.center().parent())
        return Polyhedron(ieqs=[[1] + list(v) for v in verts], base_ring=base_ring)

    def pyramid(self):
        """
        Returns a polyhedron that is a pyramid over the original.

        EXAMPLES::

            sage: square = polytopes.hypercube(2);  square
            A 2-dimensional polyhedron in ZZ^2 defined as the convex hull of 4 vertices
            sage: egyptian_pyramid = square.pyramid();  egyptian_pyramid
            A 3-dimensional polyhedron in ZZ^3 defined as the convex hull of 5 vertices
            sage: egyptian_pyramid.n_vertices()
            5
            sage: for v in egyptian_pyramid.vertex_generator(): print v
            A vertex at (0, -1, -1)
            A vertex at (0, -1, 1)
            A vertex at (0, 1, -1)
            A vertex at (0, 1, 1)
            A vertex at (1, 0, 0)
        """
        new_verts = \
            [[0] + x for x in self.Vrep_generator()] + \
            [[1] + list(self.center())]
        return Polyhedron(vertices=new_verts)

    def bipyramid(self):
        """
        Return a polyhedron that is a bipyramid over the original.

        EXAMPLES::

            sage: octahedron = polytopes.cross_polytope(3)
            sage: cross_poly_4d = octahedron.bipyramid()
            sage: cross_poly_4d.n_vertices()
            8
            sage: q = [list(v) for v in cross_poly_4d.vertex_generator()]
            sage: q
            [[-1, 0, 0, 0],
             [0, -1, 0, 0],
             [0, 0, -1, 0],
             [0, 0, 0, -1],
             [0, 0, 0, 1],
             [0, 0, 1, 0],
             [0, 1, 0, 0],
             [1, 0, 0, 0]]

        Now check that bipyramids of cross-polytopes are cross-polytopes::

            sage: q2 = [list(v) for v in polytopes.cross_polytope(4).vertex_generator()]
            sage: [v in q2 for v in q]
            [True, True, True, True, True, True, True, True]
        """
        new_verts = \
            [[ 0] + list(x) for x in self.vertex_generator()] + \
            [[ 1] + list(self.center())] + \
            [[-1] + list(self.center())]
        new_rays = [[0] + r for r in self.rays()]
        new_lines = [[0] + list(l) for l in self.lines()]
        return Polyhedron(vertices=new_verts, rays=new_rays, lines=new_lines)

    def prism(self):
        """
        Return a prism of the original polyhedron.

        EXAMPLES::

            sage: square = polytopes.hypercube(2)
            sage: cube = square.prism()
            sage: cube
            A 3-dimensional polyhedron in ZZ^3 defined as the convex hull of 8 vertices
            sage: hypercube = cube.prism()
            sage: hypercube.n_vertices()
            16
        """
        new_verts = []
        new_verts.extend( [ [0] + v for v in self.vertices()] )
        new_verts.extend( [ [1] + v for v in self.vertices()] )
        new_rays =        [ [0] + r for r in self.rays()]
        new_lines =       [ [0] + l for l in self.lines()]
        return Polyhedron(vertices=new_verts, rays=new_rays, lines=new_lines,
                          base_ring=self.base_ring())

    def projection(self):
        """
        Return a projection object.

        See also
        :meth:`~sage.geometry.polyhedron.base.Polyhedron_base.schlegel_projection`
        for a more interesting projection.

        OUTPUT:

        The identity projection. This is useful for plotting
        polyhedra.

        EXAMPLES::

            sage: p = polytopes.hypercube(3)
            sage: proj = p.projection()
            sage: proj
            The projection of a polyhedron into 3 dimensions
        """
        from plot import Projection
        self.projection = Projection(self)
        return self.projection

    def render_solid(self, **kwds):
        """
        Return a solid rendering of a 2- or 3-d polytope.

        EXAMPLES::

            sage: p = polytopes.hypercube(3)
            sage: p_solid = p.render_solid(opacity = .7)
            sage: type(p_solid)
            <class 'sage.plot.plot3d.base.Graphics3dGroup'>
        """
        proj = self.projection()
        if self.ambient_dim() == 3:
            return proj.render_solid_3d(**kwds)
        if self.ambient_dim() == 2:
            return proj.render_fill_2d(**kwds)
        raise ValueError("render_solid is only defined for 2 and 3 dimensional polyhedra.")

    def render_wireframe(self, **kwds):
        """
        For polytopes in 2 or 3 dimensions, return the edges
        as a list of lines.

        EXAMPLES::

            sage: p = Polyhedron([[1,2,],[1,1],[0,0]])
            sage: p_wireframe = p.render_wireframe()
            sage: p_wireframe._objects
            [Line defined by 2 points, Line defined by 2 points, Line defined by 2 points]
        """
        proj = self.projection()
        if self.ambient_dim() == 3:
            return proj.render_wireframe_3d(**kwds)
        if self.ambient_dim() == 2:
            return proj.render_outline_2d(**kwds)
        raise ValueError("render_wireframe is only defined for 2 and 3 dimensional polyhedra.")

    def schlegel_projection(self, projection_dir=None, height=1.1):
        """
        Return the Schlegel projection.

        * The polyhedron is translated such that its
          :meth:`~sage.geometry.polyhedron.base.Polyhedron_base.center`
          is at the origin.

        * The vertices are then normalized to the unit sphere

        * The normalized points are stereographically projected from a
          point slightly outside of the sphere.

        INPUT:

        - ``projection_direction`` -- coordinate list/tuple/iterable
          or ``None`` (default). The direction of the Schlegel
          projection. For a full-dimensional polyhedron, the default
          is the first facet normal; Otherwise, the vector consisting
          of the first n primes is chosen.

        - ``height`` -- float (default: `1.1`). How far outside of the
          unit sphere the focal point is.

        OUTPUT:

        A :class:`~sage.geometry.polyhedron.plot.Projection` object.

        EXAMPLES::

            sage: p = polytopes.hypercube(3)
            sage: sch_proj = p.schlegel_projection()
            sage: schlegel_edge_indices = sch_proj.lines
            sage: schlegel_edges = [sch_proj.coordinates_of(x) for x in schlegel_edge_indices]
            sage: len([x for x in schlegel_edges if x[0][0] > 0])
            4
        """
        proj = self.projection()
        if projection_dir is None:
            vertices = self.vertices()
            facet = self.Hrepresentation(0)
            f0 = [ v.index() for v in facet.incident() ]
            projection_dir = [sum([vertices[f0[i]][j]/len(f0) for i in range(len(f0))])
                              for j in range(self.ambient_dim())]
        return proj.schlegel(projection_direction=projection_dir, height=height)

    def _volume_lrs(self, verbose=False):
        """
        Computes the volume of a polytope using lrs.

        OUTPUT:

        The volume, cast to RDF (although lrs seems to output a
        rational value this must be an approximation in some cases).

        EXAMPLES::

            sage: polytopes.hypercube(3)._volume_lrs() #optional - lrslib
            8.0
            sage: (polytopes.hypercube(3)*2)._volume_lrs() #optional - lrslib
            64.0
            sage: polytopes.twenty_four_cell()._volume_lrs() #optional - lrslib
            2.0

        REFERENCES:

             David Avis's lrs program.
        """
        if not is_package_installed('lrslib'):
            raise NotImplementedError('You must install the optional lrslib package '
                                       'for this function to work')

        from sage.misc.temporary_file import tmp_filename
        from subprocess import Popen, PIPE
        in_str = self.cdd_Vrepresentation()
        in_str += 'volume'
        in_filename = tmp_filename()
        in_file = open(in_filename, 'w')
        in_file.write(in_str)
        in_file.close()
        if verbose: print in_str

        lrs_procs = Popen(['lrs', in_filename],
                          stdin=PIPE, stdout=PIPE, stderr=PIPE)
        ans, err = lrs_procs.communicate()
        if verbose:
            print ans
        # FIXME: check err

        for a_line in ans.splitlines():
            if 'Volume=' in a_line:
                volume = a_line.split('Volume=')[1]
                volume = RDF(QQ(volume))
                return volume

        raise ValueError("lrs did not return a volume")

    @cached_method
    def volume(self, engine='auto', **kwds):
        """
        Return the volume of the polytope.

        INPUT:

        - ``engine`` -- string. The backend to use. Allowed values are:

          * ``'auto'`` (default): see :meth:`triangulate`.
          * ``'internal'``: see :meth:`triangulate`.
          * ``'TOPCOM'``: see :meth:`triangulate`.
          * ``'lrs'``: use David Avis's lrs program (optional).

        - ``**kwds`` -- keyword arguments that are passed to the
          triangulation engine.

        OUTPUT:

        The volume of the polytope.

        EXAMPLES::

            sage: polytopes.hypercube(3).volume()
            8
            sage: (polytopes.hypercube(3)*2).volume()
            64
            sage: polytopes.twenty_four_cell().volume()
            2

        Volume of the same polytopes, using the optional package lrslib
        (which requires a rational polytope).  For mysterious historical
        reasons, Sage casts lrs's exact answer to a float::

            sage: I3 = polytopes.hypercube(3)
            sage: I3.volume(engine='lrs') #optional - lrslib
            8.0
            sage: C24 = polytopes.twenty_four_cell()
            sage: C24.volume(engine='lrs') #optional - lrslib
            2.0

        If the base ring is exact, the answer is exact::

            sage: P5 = polytopes.regular_polygon(5)
            sage: P5.volume()
            2.377641290737884?

            sage: polytopes.icosahedron().volume()
            5/12*sqrt5 + 5/4
            sage: numerical_approx(_)
            2.18169499062491

        Different engines may have different ideas on the definition
        of volume of a lower-dimensional object::

            sage: I = Polyhedron([(0,0), (1,1)])
            sage: I.volume()
            0
            sage: I.volume(engine='lrs') #optional - lrslib
            1.0
        """
        if engine == 'lrs':
            return self._volume_lrs(**kwds)
        dim = self.dim()
        if dim < self.ambient_dim():
            return self.base_ring().zero()
        triangulation = self.triangulate(engine=engine, **kwds)
        pc = triangulation.point_configuration()
        return sum([ pc.volume(simplex) for simplex in triangulation ]) / ZZ(dim).factorial()

    def contains(self, point):
        """
        Test whether the polyhedron contains the given ``point``.

        See also :meth:`interior_contains` and
        :meth:`relative_interior_contains`.

        INPUT:

        - ``point`` -- coordinates of a point (an iterable).

        OUTPUT:

        Boolean.

        EXAMPLES::

            sage: P = Polyhedron(vertices=[[1,1],[1,-1],[0,0]])
            sage: P.contains( [1,0] )
            True
            sage: P.contains( P.center() )  # true for any convex set
            True

        As a shorthand, one may use the usual ``in`` operator::

            sage: P.center() in P
            True
            sage: [-1,-1] in P
            False

        The point need not have coordinates in the same field as the
        polyhedron::

            sage: ray = Polyhedron(vertices=[(0,0)], rays=[(1,0)], base_ring=QQ)
            sage: ray.contains([sqrt(2)/3,0])        # irrational coordinates are ok
            True
            sage: a = var('a')
            sage: ray.contains([a,0])                # a might be negative!
            False
            sage: assume(a>0)
            sage: ray.contains([a,0])
            True
            sage: ray.contains(['hello', 'kitty'])   # no common ring for coordinates
            False

        The empty polyhedron needs extra care, see trac #10238::

            sage: empty = Polyhedron(); empty
            The empty polyhedron in ZZ^0
            sage: empty.contains([])
            False
            sage: empty.contains([0])               # not a point in QQ^0
            False
            sage: full = Polyhedron(vertices=[()]); full
            A 0-dimensional polyhedron in ZZ^0 defined as the convex hull of 1 vertex
            sage: full.contains([])
            True
            sage: full.contains([0])
            False
        """
        try:
            p = vector(point)
        except TypeError: # point not iterable or no common ring for elements
            if len(point) > 0:
                return False
            else:
                p = vector(self.base_ring(), [])

        if len(p) != self.ambient_dim():
            return False

        for H in self.Hrep_generator():
            if not H.contains(p):
                return False
        return True

    __contains__ = contains

    def interior_contains(self, point):
        """
        Test whether the interior of the polyhedron contains the
        given ``point``.

        See also :meth:`contains` and
        :meth:`relative_interior_contains`.

        INPUT:

        - ``point`` -- coordinates of a point.

        OUTPUT:

        ``True`` or ``False``.

        EXAMPLES::

            sage: P = Polyhedron(vertices=[[0,0],[1,1],[1,-1]])
            sage: P.contains( [1,0] )
            True
            sage: P.interior_contains( [1,0] )
            False

        If the polyhedron is of strictly smaller dimension than the
        ambient space, its interior is empty::

            sage: P = Polyhedron(vertices=[[0,1],[0,-1]])
            sage: P.contains( [0,0] )
            True
            sage: P.interior_contains( [0,0] )
            False

        The empty polyhedron needs extra care, see trac #10238::

            sage: empty = Polyhedron(); empty
            The empty polyhedron in ZZ^0
            sage: empty.interior_contains([])
            False
        """
        try:
            p = vector(point)
        except TypeError: # point not iterable or no common ring for elements
            if len(point) > 0:
                return False
            else:
                p = vector(self.base_ring(), [])

        if len(p) != self.ambient_dim():
            return False

        for H in self.Hrep_generator():
            if not H.interior_contains(p):
                return False
        return True

    def relative_interior_contains(self, point):
        """
        Test whether the relative interior of the polyhedron
        contains the given ``point``.

        See also :meth:`contains` and :meth:`interior_contains`.

        INPUT:

        - ``point`` -- coordinates of a point.

        OUTPUT:

        ``True`` or ``False``.

        EXAMPLES::

            sage: P = Polyhedron(vertices=[(1,0), (-1,0)])
            sage: P.contains( (0,0) )
            True
            sage: P.interior_contains( (0,0) )
            False
            sage: P.relative_interior_contains( (0,0) )
            True
            sage: P.relative_interior_contains( (1,0) )
            False

        The empty polyhedron needs extra care, see trac #10238::

            sage: empty = Polyhedron(); empty
            The empty polyhedron in ZZ^0
            sage: empty.relative_interior_contains([])
            False
        """
        try:
            p = vector(point)
        except TypeError: # point not iterable or no common ring for elements
            if len(point) > 0:
                return False
            else:
                p = vector(self.base_ring(), [])

        if len(p) != self.ambient_dim():
            return False

        for eq in self.equation_generator():
            if not eq.contains(p):
                return False

        for ine in self.inequality_generator():
            if not ine.interior_contains(p):
                return False

        return True

    def is_simplex(self):
        r"""
        Return whether the polyhedron is a simplex.

        EXAMPLES::

            sage: Polyhedron([(0,0,0), (1,0,0), (0,1,0)]).is_simplex()
            True
            sage: polytopes.simplex(3).is_simplex()
            True
            sage: polytopes.hypercube(3).is_simplex()
            False
        """
        return self.is_compact() and (self.dim()+1 == self.n_vertices())

    @cached_method
    def is_lattice_polytope(self):
        r"""
        Return whether the polyhedron is a lattice polytope.

        OUTPUT:

        ``True`` if the polyhedron is compact and has only integral
        vertices, ``False`` otherwise.

        EXAMPLES::

            sage: polytopes.cross_polytope(3).is_lattice_polytope()
            True
            sage: polytopes.regular_polygon(5).is_lattice_polytope()
            False
        """
        if not self.is_compact():
            return False
        if self.base_ring() is ZZ:
            return True
        return all(v.is_integral() for v in self.vertex_generator())

    @cached_method
    def lattice_polytope(self, envelope=False):
        r"""
        Return an encompassing lattice polytope.

        INPUT:

        - ``envelope`` -- boolean (default: ``False``). If the
          polyhedron has non-integral vertices, this option decides
          whether to return a strictly larger lattice polytope or
          raise a ``ValueError``. This option has no effect if the
          polyhedron has already integral vertices.

        OUTPUT:

        A :class:`LatticePolytope
        <sage.geometry.lattice_polytope.LatticePolytopeClass>`. If the
        polyhedron is compact and has integral vertices, the lattice
        polytope equals the polyhedron. If the polyhedron is compact
        but has at least one non-integral vertex, a strictly larger
        lattice polytope is returned.

        If the polyhedron is not compact, a ``NotImplementedError`` is
        raised.

        If the polyhedron is not integral and ``envelope=False``, a
        ``ValueError`` is raised.

        ALGORITHM:

        For each non-integral vertex, a bounding box of integral
        points is added and the convex hull of these integral points
        is returned.

        EXAMPLES:

        First, a polyhedron with integral vertices::

            sage: P = Polyhedron( vertices = [(1, 0), (0, 1), (-1, 0), (0, -1)])
            sage: lp = P.lattice_polytope(); lp
            2-d reflexive polytope #3 in 2-d lattice M
            sage: lp.vertices()
            M(-1,  0),
            M( 0, -1),
            M( 0,  1),
            M( 1,  0)
            in 2-d lattice M

        Here is a polyhedron with non-integral vertices::

            sage: P = Polyhedron( vertices = [(1/2, 1/2), (0, 1), (-1, 0), (0, -1)])
            sage: lp = P.lattice_polytope()
            Traceback (most recent call last):
            ...
            ValueError: Some vertices are not integral. You probably want
            to add the argument "envelope=True" to compute an enveloping
            lattice polytope.
            sage: lp = P.lattice_polytope(True); lp
            2-d reflexive polytope #5 in 2-d lattice M
            sage: lp.vertices()
            M(-1,  0),
            M( 0, -1),
            M( 0,  1),
            M( 1,  0),
            M( 1,  1)
            in 2-d lattice M
        """
        if not self.is_compact():
            raise NotImplementedError('Only compact lattice polytopes are allowed.')

        try:
            vertices = self.vertices_matrix(ZZ).columns()
        except TypeError:
            if not envelope:
                raise ValueError('Some vertices are not integral. '
                    'You probably want to add the argument '
                    '"envelope=True" to compute an enveloping lattice polytope.')
            vertices = []
            for v in self.vertex_generator():
                vbox = [ set([floor(x),ceil(x)]) for x in v ]
                vertices.extend( itertools.product(*vbox) )

        # construct the (enveloping) lattice polytope
        from sage.geometry.lattice_polytope import LatticePolytope
        return LatticePolytope(vertices)

    def _integral_points_PALP(self):
        r"""
        Return the integral points in the polyhedron using PALP.

        This method is for testing purposes and will eventually be removed.

        OUTPUT:

        The list of integral points in the polyhedron. If the
        polyhedron is not compact, a ``ValueError`` is raised.

        EXAMPLES::

            sage: Polyhedron(vertices=[(-1,-1),(1,0),(1,1),(0,1)])._integral_points_PALP()
            [M(-1, -1), M(0, 1), M(1, 0), M(1, 1), M(0, 0)]
            sage: Polyhedron(vertices=[(-1/2,-1/2),(1,0),(1,1),(0,1)]).lattice_polytope(True).points()
            M( 0, -1),
            M(-1,  0),
            M(-1, -1),
            M( 0,  1),
            M( 1,  0),
            M( 1,  1),
            M( 0,  0)
            in 2-d lattice M
            sage: Polyhedron(vertices=[(-1/2,-1/2),(1,0),(1,1),(0,1)])._integral_points_PALP()
            [M(0, 1), M(1, 0), M(1, 1), M(0, 0)]
        """
        if not self.is_compact():
            raise ValueError('Can only enumerate points in a compact polyhedron.')
        lp = self.lattice_polytope(True)
        # remove cached values to get accurate timings
        try:
            del lp._points
            del lp._npoints
        except AttributeError:
            pass
        if self.is_lattice_polytope():
            return list(lp.points())
        return [p for p in lp.points() if self.contains(p)]

    @cached_method
    def bounding_box(self, integral=False):
        r"""
        Return the coordinates of a rectangular box containing the non-empty polytope.

        INPUT:

        - ``integral`` -- Boolean (default: ``False``). Whether to
          only allow integral coordinates in the bounding box.

        OUTPUT:

        A pair of tuples ``(box_min, box_max)`` where ``box_min`` are
        the coordinates of a point bounding the coordinates of the
        polytope from below and ``box_max`` bounds the coordinates
        from above.

        EXAMPLES::

            sage: Polyhedron([ (1/3,2/3), (2/3, 1/3) ]).bounding_box()
            ((1/3, 1/3), (2/3, 2/3))
            sage: Polyhedron([ (1/3,2/3), (2/3, 1/3) ]).bounding_box(integral=True)
            ((0, 0), (1, 1))
            sage: polytopes.buckyball(exact=False).bounding_box()
            ((-0.8090169944, -0.8090169944, -0.8090169944), (0.8090169944, 0.8090169944, 0.8090169944))
        """
        box_min = []
        box_max = []
        if self.n_vertices == 0:
            raise ValueError('Empty polytope is not allowed')
        if not self.is_compact():
            raise ValueError('Only polytopes (compact polyhedra) are allowed.')
        for i in range(0,self.ambient_dim()):
            coords = [ v[i] for v in self.vertex_generator() ]
            max_coord = max(coords)
            min_coord = min(coords)
            if integral:
                box_max.append(ceil(max_coord))
                box_min.append(floor(min_coord))
            else:
                box_max.append(max_coord)
                box_min.append(min_coord)
        return (tuple(box_min), tuple(box_max))

    def integral_points_count(self,verbose=False):
        r"""
        Return the number of integral points in the polyhedron.

        This method uses the optional package ``latte_int``.

        INPUT:

        - ``verbose`` (boolean; ``False`` by default) -- whether to display
          verbose output.

        EXAMPLES::

            sage: P = polytopes.cube()
            sage: P.integral_points_count() # optional - latte_int
            27
            sage: P.integral_points_count(verbose=True) # optional - latte_int
            This is LattE integrale...
            ...
            Total time:...
            27

        We shrink the polyhedron a little bit::

            sage: Q = P*(8/9)
            sage: Q.integral_points_count() # optional - latte_int
            1

        This no longer works if the coordinates are not rationals::

            sage: Q = P*RDF(8/9)
            sage: Q.integral_points_count() # optional - latte_int
            Traceback (most recent call last):
            ...
            RuntimeError: LattE integrale failed (exit code 1) to execute...
            ...Parse error in CDD-style input file /dev/stdin
            sage: Q.integral_points_count(verbose=True) # optional - latte_int
            Traceback (most recent call last):
            ...
            RuntimeError: LattE integrale failed (exit code 1) to execute count --cdd /dev/stdin, see error message above
        """
        if self.is_empty():
            return 0

        from subprocess import Popen, PIPE
        from sage.misc.misc import SAGE_TMP
        from sage.rings.integer import Integer

        ine = self.cdd_Hrepresentation()
        args = ['count', '--cdd', '/dev/stdin']

        try:
            # The cwd argument is needed because latte
            # always produces diagnostic output files.
            latte_proc = Popen(args,
                               stdin=PIPE, stdout=PIPE,
                               stderr=(None if verbose else PIPE),
                               cwd=str(SAGE_TMP))
        except OSError:
            from sage.misc.package import PackageNotFoundError
            raise PackageNotFoundError('latte_int')

        ans, err = latte_proc.communicate(ine)
        ret_code = latte_proc.poll()
        if ret_code:
            if err is None:
                err = ", see error message above"
            else:
                err = ":\n" + err
            raise RuntimeError("LattE integrale failed (exit code {}) to execute {}".format(ret_code, ' '.join(args)) + err.strip())

        return Integer(ans.splitlines()[-1])

    def integral_points(self, threshold=100000):
        r"""
        Return the integral points in the polyhedron.

        Uses either the naive algorithm (iterate over a rectangular
        bounding box) or triangulation + Smith form.

        INPUT:

        - ``threshold`` -- integer (default: 100000). Use the naive
          algorithm as long as the bounding box is smaller than this.

        OUTPUT:

        The list of integral points in the polyhedron. If the
        polyhedron is not compact, a ``ValueError`` is raised.

        EXAMPLES::

            sage: Polyhedron(vertices=[(-1,-1),(1,0),(1,1),(0,1)]).integral_points()
            ((-1, -1), (0, 0), (0, 1), (1, 0), (1, 1))

            sage: simplex = Polyhedron([(1,2,3), (2,3,7), (-2,-3,-11)])
            sage: simplex.integral_points()
            ((-2, -3, -11), (0, 0, -2), (1, 2, 3), (2, 3, 7))

        The polyhedron need not be full-dimensional::

            sage: simplex = Polyhedron([(1,2,3,5), (2,3,7,5), (-2,-3,-11,5)])
            sage: simplex.integral_points()
            ((-2, -3, -11, 5), (0, 0, -2, 5), (1, 2, 3, 5), (2, 3, 7, 5))

            sage: point = Polyhedron([(2,3,7)])
            sage: point.integral_points()
            ((2, 3, 7),)

            sage: empty = Polyhedron()
            sage: empty.integral_points()
            ()

        Here is a simplex where the naive algorithm of running over
        all points in a rectangular bounding box no longer works fast
        enough::

            sage: v = [(1,0,7,-1), (-2,-2,4,-3), (-1,-1,-1,4), (2,9,0,-5), (-2,-1,5,1)]
            sage: simplex = Polyhedron(v); simplex
            A 4-dimensional polyhedron in ZZ^4 defined as the convex hull of 5 vertices
            sage: len(simplex.integral_points())
            49

        Finally, the 3-d reflexive polytope number 4078::

            sage: v = [(1,0,0), (0,1,0), (0,0,1), (0,0,-1), (0,-2,1),
            ...        (-1,2,-1), (-1,2,-2), (-1,1,-2), (-1,-1,2), (-1,-3,2)]
            sage: P = Polyhedron(v)
            sage: pts1 = P.integral_points()                     # Sage's own code
            sage: all(P.contains(p) for p in pts1)
            True
            sage: pts2 = LatticePolytope(v).points()          # PALP
            sage: for p in pts1: p.set_immutable()
            sage: set(pts1) == set(pts2)
            True

            sage: timeit('Polyhedron(v).integral_points()')   # not tested - random
            625 loops, best of 3: 1.41 ms per loop
            sage: timeit('LatticePolytope(v).points()')       # not tested - random
            25 loops, best of 3: 17.2 ms per loop

        TESTS:

        Test some trivial cases (see :trac:`17937`)::

            sage: P = Polyhedron(ambient_dim=1)  # empty polyhedron in 1 dimension
            sage: P.integral_points()
            ()
            sage: P = Polyhedron(ambient_dim=0)  # empty polyhedron in 0 dimensions
            sage: P.integral_points()
            ()
            sage: P = Polyhedron([[3]])  # single point in 1 dimension
            sage: P.integral_points()
            ((3),)
            sage: P = Polyhedron([[1/2]])  # single non-integral point in 1 dimension
            sage: P.integral_points()
            ()
            sage: P = Polyhedron([[]])  # single point in 0 dimensions
            sage: P.integral_points()
            ((),)
        """
        if not self.is_compact():
            raise ValueError('Can only enumerate points in a compact polyhedron.')
        # Trivial cases: polyhedron with 0 or 1 vertices
        if self.n_vertices() == 0:
            return ()
        if self.n_vertices() == 1:
            v = self.vertices_list()[0]
            try:
                return (vector(ZZ, v),)
            except TypeError:  # vertex not integral
                return ()

        # for small bounding boxes, it is faster to naively iterate over the points of the box
        box_min, box_max = self.bounding_box(integral=True)
        box_points = prod(max_coord-min_coord+1 for min_coord, max_coord in zip(box_min, box_max))
        if  not self.is_lattice_polytope() or \
                (self.is_simplex() and box_points < 1000) or \
                box_points<threshold:
            from sage.geometry.integral_points import rectangular_box_points
            return rectangular_box_points(box_min, box_max, self)

        # for more complicate polytopes, triangulate & use smith normal form
        from sage.geometry.integral_points import simplex_points
        if self.is_simplex():
            return simplex_points(self.Vrepresentation())
        triangulation = self.triangulate()
        points = set()
        for simplex in triangulation:
            triang_vertices = [ self.Vrepresentation(i) for i in simplex ]
            new_points = simplex_points(triang_vertices)
            for p in new_points:
                p.set_immutable()
            points.update(new_points)
        # assert all(self.contains(p) for p in points)   # slow
        return tuple(points)

    @cached_method
    def combinatorial_automorphism_group(self):
        """
        Computes the combinatorial automorphism group of the vertex
        graph of the polyhedron.

        OUTPUT:

        A
        :class:`PermutationGroup<sage.groups.perm_gps.permgroup.PermutationGroup_generic>`
        that is isomorphic to the combinatorial automorphism group is
        returned.

        Note that in Sage, permutation groups always act on positive
        integers while ``self.Vrepresentation()`` is indexed by
        nonnegative integers. The indexing of the permutation group is
        chosen to be shifted by ``+1``. That is, ``i`` in the
        permutation group corresponds to the V-representation object
        ``self.Vrepresentation(i-1)``.

        EXAMPLES::

            sage: quadrangle = Polyhedron(vertices=[(0,0),(1,0),(0,1),(2,3)])
            sage: quadrangle.combinatorial_automorphism_group()
            Permutation Group with generators [(2,3), (1,2)(3,4)]
            sage: quadrangle.restricted_automorphism_group()
            Permutation Group with generators [()]

        Permutations can only exchange vertices with vertices, rays
        with rays, and lines with lines::

            sage: P = Polyhedron(vertices=[(1,0,0), (1,1,0)], rays=[(1,0,0)], lines=[(0,0,1)])
            sage: P.combinatorial_automorphism_group()
            Permutation Group with generators [(3,4)]
        """
        G = Graph()
        for u,v in self.vertex_graph().edges(labels=False):
            i = u.index()
            j = v.index()
            G.add_edge(i+1, j+1, (u.type(), v.type()) )

        group = G.automorphism_group(edge_labels=True)
        self._combinatorial_automorphism_group = group
        return group

    def _affine_coordinates(self, Vrep_object):
        r"""
        Return affine coordinates for a V-representation object.

        INPUT:

        - ``v`` -- a V-representation object or any iterable
          containing ``self.ambient_dim()`` coordinates. The
          coordinates must specify a point in the affine plane
          containing the polyhedron, or the output will be invalid. No
          checks on the input are performed.

        OUTPUT:

        A ``self.dim()``-dimensional coordinate vector. It contains
        the coordinates of ``v`` in an arbitrary but fixed basis for
        the affine span of the polyhedron.

        EXAMPLES::

            sage: P = Polyhedron(rays=[(1,0,0),(0,1,0)])
            sage: P._affine_coordinates( (-1,-2,-3) )
            (-1, -2)
            sage: [ P._affine_coordinates(v) for v in P.Vrep_generator() ]
            [(0, 0), (0, 1), (1, 0)]
        """
        if '_affine_coordinates_pivots' not in self.__dict__:
            v_list = [ vector(v) for v in self.Vrepresentation() ]
            if len(v_list) > 0:
                origin = v_list[0]
                v_list = [ v - origin for v in v_list ]
            coordinates = matrix(v_list)
            self._affine_coordinates_pivots = coordinates.pivots()

        v = list(Vrep_object)
        if len(v) != self.ambient_dim():
            raise ValueError('Incorrect dimension: '+str(v))

        return vector(self.base_ring(), [ v[i] for i in self._affine_coordinates_pivots ])

    @cached_method
    def restricted_automorphism_group(self):
        r"""
        Return the restricted automorphism group.

        First, let the linear automorphism group be the subgroup of
        the Euclidean group `E(d) = GL(d,\RR) \ltimes \RR^d`
        preserving the `d`-dimensional polyhedron. The Euclidean group
        acts in the usual way `\vec{x}\mapsto A\vec{x}+b` on the
        ambient space.

        The restricted automorphism group is the subgroup of the linear
        automorphism group generated by permutations of the generators
        of the same type. That is, vertices can only be permuted with
        vertices, ray generators with ray generators, and line
        generators with line generators.

        For example, take the first quadrant

        .. MATH::

            Q = \Big\{ (x,y) \Big| x\geq 0,\; y\geq0 \Big\}
            \subset \QQ^2

        Then the linear automorphism group is

        .. MATH::

            \mathrm{Aut}(Q) =
            \left\{
            \begin{pmatrix}
            a & 0 \\ 0 & b
            \end{pmatrix}
            ,~
            \begin{pmatrix}
            0 & c \\ d & 0
            \end{pmatrix}
            :~
            a, b, c, d \in \QQ_{>0}
            \right\}
            \subset
            GL(2,\QQ)
            \subset
            E(d)

        Note that there are no translations that map the quadrant `Q`
        to itself, so the linear automorphism group is contained in
        the subgroup of rotations of the whole Euclidean group. The
        restricted automorphism group is

        .. MATH::

            \mathrm{Aut}(Q) =
            \left\{
            \begin{pmatrix}
            1 & 0 \\ 0 & 1
            \end{pmatrix}
            ,~
            \begin{pmatrix}
            0 & 1 \\ 1 & 0
            \end{pmatrix}
            \right\}
            \simeq \ZZ_2

        OUTPUT:

        A :class:`PermutationGroup<sage.groups.perm_gps.permgroup.PermutationGroup_generic>`
        that is isomorphic to the restricted automorphism group is
        returned.

        Note that in Sage, permutation groups always act on positive
        integers while ``self.Vrepresentation()`` is indexed by
        nonnegative integers. The indexing of the permutation group is
        chosen to be shifted by ``+1``. That is, ``i`` in the
        permutation group corresponds to the V-representation object
        ``self.Vrepresentation(i-1)``.

        REFERENCES:

        ..  [BSS]
            David Bremner, Mathieu Dutour Sikiric, Achill Schuermann:
            Polyhedral representation conversion up to symmetries.
            http://arxiv.org/abs/math/0702239

        EXAMPLES::

            sage: P = polytopes.cross_polytope(3)
            sage: AutP = P.restricted_automorphism_group();  AutP
            Permutation Group with generators [(3,4), (2,3)(4,5), (2,5), (1,2)(5,6), (1,6)]
            sage: P24 = polytopes.twenty_four_cell()
            sage: AutP24 = P24.restricted_automorphism_group()
            sage: PermutationGroup([
            ...     '(3,6)(4,7)(10,11)(14,15)(18,21)(19,22)',
            ...     '(2,3)(7,8)(11,12)(13,14)(17,18)(22,23)',
            ...     '(2,5)(3,10)(6,11)(8,17)(9,13)(12,16)(14,19)(15,22)(20,23)',
            ...     '(2,10)(3,5)(6,12)(7,18)(9,14)(11,16)(13,19)(15,23)(20,22)',
            ...     '(2,11)(3,12)(4,21)(5,6)(9,15)(10,16)(13,22)(14,23)(19,20)',
            ...     '(1,2)(3,4)(6,7)(8,9)(12,13)(16,17)(18,19)(21,22)(23,24)',
            ...     '(1,24)(2,13)(3,14)(5,9)(6,15)(10,19)(11,22)(12,23)(16,20)'
            ...   ]) == AutP24
            True

        Here is the quadrant example mentioned in the beginning::

            sage: P = Polyhedron(rays=[(1,0),(0,1)])
            sage: P.Vrepresentation()
            (A vertex at (0, 0), A ray in the direction (0, 1), A ray in the direction (1, 0))
            sage: P.restricted_automorphism_group()
            Permutation Group with generators [(2,3)]

        Also, the polyhedron need not be full-dimensional::

            sage: P = Polyhedron(vertices=[(1,2,3,4,5),(7,8,9,10,11)])
            sage: P.restricted_automorphism_group()
            Permutation Group with generators [(1,2)]

        Translations do not change the restricted automorphism
        group. For example, any non-degenerate triangle has the
        dihedral group with 6 elements, `D_6`, as its automorphism
        group::

            sage: initial_points = [vector([1,0]), vector([0,1]), vector([-2,-1])]
            sage: points = initial_points
            sage: Polyhedron(vertices=points).restricted_automorphism_group()
            Permutation Group with generators [(2,3), (1,2)]
            sage: points = [pt - initial_points[0] for pt in initial_points]
            sage: Polyhedron(vertices=points).restricted_automorphism_group()
            Permutation Group with generators [(2,3), (1,2)]
            sage: points = [pt - initial_points[1] for pt in initial_points]
            sage: Polyhedron(vertices=points).restricted_automorphism_group()
            Permutation Group with generators [(2,3), (1,2)]
            sage: points = [pt - 2*initial_points[1] for pt in initial_points]
            sage: Polyhedron(vertices=points).restricted_automorphism_group()
            Permutation Group with generators [(2,3), (1,2)]

        Floating-point computations are supported with a simple fuzzy
        zero implementation::

            sage: P = Polyhedron(vertices=[(1.0/3.0,0,0),(0,1.0/3.0,0),(0,0,1.0/3.0)], base_ring=RDF)
            sage: P.restricted_automorphism_group()
            Permutation Group with generators [(2,3), (1,2)]

        TESTS::

            sage: p = Polyhedron(vertices=[(1,0), (1,1)], rays=[(1,0)])
            sage: p.restricted_automorphism_group()
            Permutation Group with generators [(2,3)]
        """
        if self.base_ring() is ZZ or self.base_ring() is QQ:
            def rational_approximation(c):
                return c

        elif self.base_ring() is RDF:
            c_list = []
            def rational_approximation(c):
                # Implementation detail: Return unique integer if two
                # c-values are the same up to machine precision. But
                # you can think of it as a uniquely-chosen rational
                # approximation.
                for i, x in enumerate(c_list):
                    if self._is_zero(x - c):
                        return i
                c_list.append(c)
                return len(c_list) - 1

        # The algorithm identifies the restricted automorphism group
        # with the automorphism group of a edge-colored graph. The
        # nodes of the graph are the V-representation objects. If all
        # V-representation objects are vertices, the edges are
        # labelled by numbers (to be computed below). Roughly
        # speaking, the edge label is the inner product of the
        # coordinate vectors with some orthogonalization thrown in
        # [BSS].
        def edge_label_compact(i, j, c_ij):
            return c_ij

        # In the non-compact case we also label the edges by the type
        # of the V-representation object. This ensures that vertices,
        # rays, and lines are only permuted amongst themselves.
        def edge_label_noncompact(i, j, c_ij):
            return (self.Vrepresentation(i).type(), c_ij, self.Vrepresentation(j).type())

        if self.is_compact():
            edge_label = edge_label_compact
        else:
            edge_label = edge_label_noncompact

        # good coordinates for the V-representation objects
        v_list = []
        for v in self.Vrepresentation():
            v_coords = list(self._affine_coordinates(v))
            if v.is_vertex():
                v_coords = [1]+v_coords
            else:
                v_coords = [0]+v_coords
            v_list.append(vector(v_coords))

        # Finally, construct the graph
        Qinv = sum( v.column() * v.row() for v in v_list ).inverse()
        G = Graph()
        for i in range(0, len(v_list)):
            for j in range(i + 1, len(v_list)):
                v_i = v_list[i]
                v_j = v_list[j]
                c_ij = rational_approximation( v_i * Qinv * v_j )
                G.add_edge(i+1, j+1, edge_label(i, j, c_ij))

        group = G.automorphism_group(edge_labels=True)
        self._restricted_automorphism_group = group
        return group

    def is_full_dimensional(self):
        """
        Return whether the polyhedron is full dimensional.

        OUTPUT:

        Boolean. Whether the polyhedron is not contained in any strict
        affine subspace.

        EXAMPLES::

            sage: polytopes.hypercube(3).is_full_dimensional()
            True
            sage: Polyhedron(vertices=[(1,2,3)], rays=[(1,0,0)]).is_full_dimensional()
            False
        """
        return self.dim() == self.ambient_dim()

    def affine_hull(self):
        """
        Return the affine hull.

        Each polyhedron is contained in some smallest affine subspace
        (possibly the entire ambient space). The affine hull is the
        same polyhedron but thought of as a full-dimensional
        polyhedron in this subspace.

        OUTPUT:

        A full-dimensional polyhedron.

        EXAMPLES::

            sage: triangle = Polyhedron([(1,0,0), (0,1,0), (0,0,1)]);  triangle
            A 2-dimensional polyhedron in ZZ^3 defined as the convex hull of 3 vertices
            sage: triangle.affine_hull()
            A 2-dimensional polyhedron in ZZ^2 defined as the convex hull of 3 vertices

            sage: half3d = Polyhedron(vertices=[(3,2,1)], rays=[(1,0,0)])
            sage: half3d.affine_hull().Vrepresentation()
            (A ray in the direction (1), A vertex at (3))

        TESTS::

            sage: Polyhedron([(2,3,4)]).affine_hull()
            A 0-dimensional polyhedron in ZZ^0 defined as the convex hull of 1 vertex
        """
        # translate one vertex to the origin
        v0 = self.vertices()[0].vector()
        gens = []
        for v in self.vertices()[1:]:
            gens.append(v.vector() - v0)
        for r in self.rays():
            gens.append(r.vector())
        for l in self.lines():
            gens.append(l.vector())

        # Pick subset of coordinates to coordinatize the affine span
        pivots = matrix(gens, base_ring=self.base_ring()).pivots()
        def pivot(indexed):
            return [indexed[i] for i in pivots]

        vertices = [pivot(_) for _ in self.vertices()]
        rays = [pivot(_) for _ in self.rays()]
        lines = [pivot(_) for _ in self.lines()]
        return Polyhedron(vertices=vertices, rays=rays, lines=lines, base_ring=self.base_ring())<|MERGE_RESOLUTION|>--- conflicted
+++ resolved
@@ -2799,11 +2799,7 @@
 
     __and__ = intersection
 
-<<<<<<< HEAD
     def truncation(self, cut_frac=Integer(1)/3):
-=======
-    def edge_truncation(self, cut_frac=None):
->>>>>>> 7c27cd2e
         r"""
         Return a new polyhedron formed from two points on each edge
         between two vertices.
@@ -2842,7 +2838,6 @@
                           lines=new_lines,
                           base_ring=self.parent()._coerce_base_ring(cut_frac))
 
-<<<<<<< HEAD
     edge_truncation = deprecated_function_alias(18128, truncation)
 
     def face_truncation(self, face, linear_coefficients=None, cut_frac=Integer(1)/3):
@@ -2925,7 +2920,7 @@
         
         return Polyhedron(ieqs=new_ieqs, eqns=new_eqns, base_ring=
                 self.parent()._coerce_base_ring(cut_frac))
-=======
+
     def barycentric_subdivision(self, subdivision_frac=None):
         r"""
         Return the barycentric subdivision of a compact polyhedron.
@@ -3051,7 +3046,6 @@
             return (Polyhedron(polar.polar().vertices())) + barycenter
         else:
             return (polar.polar()) + barycenter
->>>>>>> 7c27cd2e
 
     def _make_polyhedron_face(self, Vindices, Hindices):
         """
