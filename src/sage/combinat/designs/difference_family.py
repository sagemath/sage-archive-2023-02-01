--- conflicted
+++ resolved
@@ -1403,17 +1403,9 @@
         return G, [range(1,v)]
 
     factorization = arith.factor(v)
-<<<<<<< HEAD
     if len(factorization) == 1:
-        from sage.rings.finite_rings.constructor import GF
+        from sage.rings.finite_rings.finite_field_constructor import GF
         K = GF(v,'z')
-=======
-    D = None
-
-    if len(factorization) == 1:  # i.e. is v a prime power
-        from sage.rings.finite_rings.finite_field_constructor import GF
-        G = K = GF(v,'z')
->>>>>>> 0bc4fc75
 
     if are_mcfarland_1973_parameters(v,k,l):
         if existence:
