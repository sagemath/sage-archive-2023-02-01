cimport matrix_dense

cdef extern from "../ext/multi_modular.h":
    ctypedef unsigned long mod_int
<<<<<<< HEAD
    mod_int MOD_INT_MAX
=======
>>>>>>> 2e0df62f
    mod_int MOD_INT_OVERFLOW

cdef class Matrix_modn_dense(matrix_dense.Matrix_dense):
    cdef mod_int **_matrix
    cdef mod_int *_entries
    cdef mod_int p
    cdef mod_int gather

    #cdef set_matrix(Matrix_modn_dense self, mod_int **m)
    #cdef mod_int **get_matrix(Matrix_modn_dense self)
    #cdef mod_int entry(self, mod_int i, mod_int j)
    cdef _rescale_row_c(self, Py_ssize_t row, mod_int multiple, Py_ssize_t start_col)
    cdef _rescale_col_c(self, Py_ssize_t col, mod_int multiple, Py_ssize_t start_row)
    cdef _add_multiple_of_row_c(self,  Py_ssize_t row_to, Py_ssize_t row_from,
                                mod_int multiple, Py_ssize_t start_col)
    cdef _add_multiple_of_column_c(self, Py_ssize_t col_to, Py_ssize_t col_from,
                                   mod_int multiple, Py_ssize_t start_row)

    cdef _init_linbox(self)<|MERGE_RESOLUTION|>--- conflicted
+++ resolved
@@ -2,10 +2,6 @@
 
 cdef extern from "../ext/multi_modular.h":
     ctypedef unsigned long mod_int
-<<<<<<< HEAD
-    mod_int MOD_INT_MAX
-=======
->>>>>>> 2e0df62f
     mod_int MOD_INT_OVERFLOW
 
 cdef class Matrix_modn_dense(matrix_dense.Matrix_dense):
