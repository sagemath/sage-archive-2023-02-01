--- conflicted
+++ resolved
@@ -344,16 +344,9 @@
 
                 sage: TestSuite(center).run()
             """
-<<<<<<< HEAD
-            if self in SemisimpleAlgebras(self.base_ring()):
-                category = SemisimpleAlgebras(self.base_ring()).FiniteDimensional().WithBasis().Subobjects().Commutative()
-            else:
-                category = Algebras(self.base_ring()).FiniteDimensional().WithBasis().Subobjects().Commutative()
-=======
             category = Algebras(self.base_ring()).FiniteDimensional().Subobjects().Commutative().WithBasis()
             if self in SemisimpleAlgebras:
                 category = category & SemisimpleAlgebras(self.base_ring())
->>>>>>> d1fc0a9a
             center = self.submodule(self.center_basis(),
                                     category = category,
                                     already_echelonized = True)
