"""
PolyDict engine for generic multivariate polynomial rings

This module provides an implementation of the underlying arithmetic for
multi-variate polynomial rings using Python dicts.

This class is not meant for end users, but instead for implementing
multivariate polynomial rings over a completely general base.  It does
not do strong type checking or have parents, etc. For speed, it has been
implemented in Cython.

The functions in this file use the 'dictionary representation' of multivariate
polynomials

``{(e1,...,er):c1,...} <-> c1*x1^e1*...*xr^er+...``,

which we call a polydict. The exponent tuple ``(e1,...,er)`` in this
representation is an instance of the class :class:`ETuple`. This class behaves
like a normal Python tuple but also offers advanced access methods for sparse
monomials like positions of non-zero exponents etc.

AUTHORS:

- William Stein
- David Joyner
- Martin Albrecht (ETuple)
- Joel B. Mohler (2008-03-17) -- ETuple rewrite as sparse C array
"""

#*****************************************************************************
#       Copyright (C) 2005 William Stein <wstein@gmail.com>
#
# This program is free software: you can redistribute it and/or modify
# it under the terms of the GNU General Public License as published by
# the Free Software Foundation, either version 2 of the License, or
# (at your option) any later version.
#                  http://www.gnu.org/licenses/
#*****************************************************************************
from __future__ import print_function, absolute_import

from libc.string cimport memcpy
from cpython.dict cimport *
from cpython.object cimport (PyObject_RichCompare, Py_EQ, Py_NE,
                             Py_LT, Py_LE, Py_GT, Py_GE)
from cysignals.memory cimport sig_malloc, sig_free

import copy
from functools import reduce
<<<<<<< HEAD
from sage.arith.power import generic_power
=======
from pprint import pformat

from sage.structure.element import generic_power
>>>>>>> 43d92345
from sage.misc.misc import cputime
from sage.misc.latex import latex
from sage.misc.superseded import deprecation


cdef class PolyDict:
    def __init__(PolyDict self, pdict, zero=0, remove_zero=False, force_int_exponents=True, force_etuples=True):
        """
        INPUT:

        - ``pdict`` -- list, which represents a multi-variable polynomial with
          the distribute representation (a copy is not made)

        - ``zero`` --  (optional) zero in the base ring

        - ``force_int_exponents`` -- bool (optional) arithmetic with int
          exponents is much faster than some of the alternatives, so this is
          True by default.

        - ``force_etuples`` -- bool (optional) enforce that the exponent tuples
          are instances of ETuple class

        EXAMPLES::

            sage: from sage.rings.polynomial.polydict import PolyDict
            sage: PolyDict({(2,3):2, (1,2):3, (2,1):4})
            PolyDict with representation {(1, 2): 3, (2, 1): 4, (2, 3): 2}

            # I've removed fractional exponent support in ETuple when moving to a sparse C integer array
            #sage: PolyDict({(2/3,3,5):2, (1,2,1):3, (2,1):4}, force_int_exponents=False)
            #PolyDict with representation {(2, 1): 4, (1, 2, 1): 3, (2/3, 3, 5): 2}

            sage: PolyDict({(2,3):0, (1,2):3, (2,1):4}, remove_zero=True)
            PolyDict with representation {(1, 2): 3, (2, 1): 4}

            sage: PolyDict({(0,0):RIF(-1,1)}, remove_zero=True)
            PolyDict with representation {(0, 0): 0.?}
        """
        if not isinstance(pdict, dict):
            if isinstance(pdict, list):
                v = {}
                for w in pdict:
                    if w[0] != 0:
                        v[ETuple(w[1])] = w[0]
                remove_zero = False
                pdict = v
            else:
                raise TypeError("pdict must be a list.")

        if isinstance(pdict, dict) and force_etuples is True:
            pdict2 = []
            for k, v in pdict.iteritems():
                pdict2.append((ETuple(k), v))

            pdict = dict(pdict2)

        if force_int_exponents:
            new_pdict = {}
            if remove_zero:
                for k, c in pdict.iteritems():
                    if not c == zero:
                        new_pdict[ETuple(list(map(int, k)))] = c
            else:
                for k, c in pdict.iteritems():
                    new_pdict[ETuple(list(map(int, k)))] = c
            pdict = new_pdict
        else:
            if remove_zero:
                for k in pdict.keys():
                    if pdict[k] == zero:
                        del pdict[k]
        self.__repn = pdict
        self.__zero = zero

    def __richcmp__(PolyDict self, PolyDict right, int op):
        return PyObject_RichCompare(self.__repn, right.__repn, op)

    def compare(PolyDict self, PolyDict other, key=None):
        if key is not None:
            # start with biggest
            left = iter(sorted(self.__repn, key=key, reverse=True))
            right = iter(sorted(other.__repn, key=key, reverse=True))
        else:
            # in despair, do that
            raise ValueError('no key provided')

        for m in left:
            try:
                n = next(right)
            except StopIteration:
                return 1  # left has terms, right does not

            # first compare the leading monomials
            keym = key(m)
            keyn = key(n)
            if keym > keyn:
                return 1
            elif keym < keyn:
                return -1

            # same leading monomial, compare their coefficients
            coefm = self.__repn[m]
            coefn = other.__repn[n]
            if coefm > coefn:
                return 1
            elif coefm < coefn:
                return -1

        # try next pair
        try:
            n = next(right)
            return -1  # right has terms, left does not
        except StopIteration:
            return 0  # both have no terms

    def list(PolyDict self):
        """
        Return a list that defines ``self``. It is safe to change this.

        EXAMPLES::

            sage: from sage.rings.polynomial.polydict import PolyDict
            sage: f = PolyDict({(2,3):2, (1,2):3, (2,1):4})
            sage: f.list()
            [[3, [1, 2]], [2, [2, 3]], [4, [2, 1]]]
        """
        ret = []
        for e, c in self.__repn.iteritems():
            ret.append([c, list(e)])
        return ret

    def dict(PolyDict self):
        """
        Return a copy of the dict that defines self.  It is
        safe to change this.  For a reference, use dictref.

        EXAMPLES::

            sage: from sage.rings.polynomial.polydict import PolyDict
            sage: f = PolyDict({(2,3):2, (1,2):3, (2,1):4})
            sage: f.dict()
            {(1, 2): 3, (2, 1): 4, (2, 3): 2}
        """
        return self.__repn.copy()

    def coefficients(PolyDict self):
        """
        Return the coefficients of self.

        EXAMPLES::

            sage: from sage.rings.polynomial.polydict import PolyDict
            sage: f = PolyDict({(2,3):2, (1,2):3, (2,1):4})
            sage: f.coefficients()
            [3, 2, 4]
        """
        return self.__repn.values()

    def exponents(PolyDict self):
        """
        Return the exponents of self.

        EXAMPLES::

            sage: from sage.rings.polynomial.polydict import PolyDict
            sage: f = PolyDict({(2,3):2, (1,2):3, (2,1):4})
            sage: f.exponents()
            [(1, 2), (2, 3), (2, 1)]
        """
        return self.__repn.keys()

    def __len__(PolyDict self):
        """
        Return the number of terms of the polynomial.

        EXAMPLES::

            sage: from sage.rings.polynomial.polydict import PolyDict
            sage: f = PolyDict({(2,3):2, (1,2):3, (2,1):4})
            sage: len(f)
            3
        """
        return len(self.__repn)

    def __getitem__(PolyDict self, e):
        """
        Return a coefficient of the polynomial.

        EXAMPLES::

            sage: from sage.rings.polynomial.polydict import PolyDict
            sage: f = PolyDict({(2,3):2, (1,2):3, (2,1):4})
            sage: f[1,2]
            3
            sage: f[(2,1)]
            4
        """
        return self.__repn[ETuple(e)]

    def __repr__(PolyDict self):
        repn = ' '.join(pformat(self.__repn).splitlines())
        return 'PolyDict with representation %s' % repn

    def degree(PolyDict self, PolyDict x=None):
        if x is None:
            return self.total_degree()
        L = x.__repn.keys()
        if len(L) != 1:
            raise TypeError("x must be one of the generators of the parent.")
        L = L[0]
        nonzero_positions = L.nonzero_positions()
        if len(nonzero_positions) != 1:
            raise TypeError("x must be one of the generators of the parent.")
        i = nonzero_positions[0]
        if L[i] != 1:
            raise TypeError("x must be one of the generators of the parent.")
        _max = []
        for v in self.__repn.keys():
            _max.append(v[i])
        return max(_max or [-1])

    def valuation(PolyDict self, PolyDict x=None):
        L = x.__repn.keys()
        if x is None:
            _min = []
            negative = False
            for k in self.__repn.keys():
                _sum = 0
                for m in self.__repn[k].nonzero_values(sort=False):
                    if m < 0:
                        negative = True
                        break
                    _sum += m
                if negative:
                    break
                _min.append(_sum)
            else:
                return min(_min)
            for k in self.__repn.keys():
                _min.append(sum(m for m in self.__repn[k].nonzero_values(sort=False) if m < 0))
            return min(_min)
        L = x.__repn.keys()
        if len(L) != 1:
            raise TypeError("x must be one of the generators of the parent.")
        L = L[0]
        nonzero_positions = L.nonzero_positions()
        if len(nonzero_positions) != 1:
            raise TypeError("x must be one of the generators of the parent.")
        i = nonzero_positions[0]
        if L[i] != 1:
            raise TypeError("x must be one of the generators of the parent.")
        _min = []
        for v in self.__repn.keys():
            _min.append(v[i])
        return min(_min)

    def total_degree(PolyDict self):
        return max([-1] + [sum(k) for k in self.__repn.keys()])

    def monomial_coefficient(PolyDict self, mon):
        """
        INPUT:

        a PolyDict with a single key

        EXAMPLES::

            sage: from sage.rings.polynomial.polydict import PolyDict
            sage: f = PolyDict({(2,3):2, (1,2):3, (2,1):4})
            sage: f.monomial_coefficient(PolyDict({(2,1):1}).dict())
            4
        """
        K, = mon.keys()
        if K not in self.__repn:
            return 0
        return self.__repn[K]

    def polynomial_coefficient(PolyDict self, degrees):
        """
        Return a polydict that defines the coefficient in the current
        polynomial viewed as a tower of polynomial extensions.

        INPUT:

        - ``degrees`` -- a list of degree restrictions; list elements are None
          if the variable in that position should be unrestricted

        EXAMPLES::

            sage: from sage.rings.polynomial.polydict import PolyDict
            sage: f = PolyDict({(2,3):2, (1,2):3, (2,1):4})
            sage: f.polynomial_coefficient([2,None])
            PolyDict with representation {(0, 1): 4, (0, 3): 2}
            sage: f = PolyDict({(0,3):2, (0,2):3, (2,1):4})
            sage: f.polynomial_coefficient([0,None])
            PolyDict with representation {(0, 2): 3, (0, 3): 2}
        """
        nz = []
        cdef int i
        for i from 0<=i<len(degrees):
            if degrees[i] is not None:
                nz.append(i)
        ans = {}
        for S in self.__repn.keys():
            exactly_divides = True
            for j in nz:
                if S[j] != degrees[j]:
                    exactly_divides = False
                    break
            if exactly_divides:
                t = list(S)
                for m in nz:
                    t[m] = 0
                ans[ETuple(t)] = self.__repn[S]
        return PolyDict(ans, force_etuples=False)

    def coefficient(PolyDict self, mon):
        """
        Return a polydict that defines a polynomial in 1 less number
        of variables that gives the coefficient of mon in this
        polynomial.

        The coefficient is defined as follows.  If f is this
        polynomial, then the coefficient is the sum T/mon where the
        sum is over terms T in f that are exactly divisible by mon.
        """
        K, = mon.keys()
        nz = K.nonzero_positions()  # set([i for i in range(len(K)) if K[i] != 0])
        ans = {}
        for S in self.__repn.keys():
            exactly_divides = True
            for j in nz:
                if S[j] != K[j]:
                    exactly_divides = False
                    break
            if exactly_divides:
                t = list(S)
                for m in nz:
                    t[m] = 0
                ans[ETuple(t)] = self.__repn[S]
        return PolyDict(ans, force_etuples=False)

    def is_homogeneous(PolyDict self):
        K = self.__repn.keys()
        if len(K) == 0:
            return True
        # A polynomial is homogeneous if the number of different
        # exponent sums is at most 1.
        return len(set(map(sum, K))) <= 1

    def homogenize(PolyDict self, var):
        R = self.__repn
        H = {}
        deg = self.degree()
        for e, val in R.iteritems():
            i = deg - sum(e)
            f = list(e)
            f[var] += i
            H[ETuple(f)] = val
        return PolyDict(H, zero=self.__zero, force_etuples=False)

    def latex(PolyDict self, vars, atomic_exponents=True,
              atomic_coefficients=True, sortkey=None):
        r"""
        Return a nice polynomial latex representation of this PolyDict, where
        the vars are substituted in.

        INPUT:

        - ``vars`` -- list
        - ``atomic_exponents`` -- bool (default: ``True``)
        - ``atomic_coefficients`` -- bool (default: ``True``)

        EXAMPLES::

            sage: from sage.rings.polynomial.polydict import PolyDict
            sage: f = PolyDict({(2,3):2, (1,2):3, (2,1):4})
            sage: f.latex(['a', 'WW'])
            '2 a^{2} WW^{3} + 4 a^{2} WW + 3 a WW^{2}'

        When ``atomic_exponents`` is False, the exponents are surrounded in
        parenthesis, since ^ has such high precedence::

            # I've removed fractional exponent support in ETuple when moving to a sparse C integer array
            #sage: f = PolyDict({(2/3,3,5):2, (1,2,1):3, (2,1,1):4}, force_int_exponents=False)
            #sage: f.latex(['a', 'b', 'c'], atomic_exponents=False)
            #'4 a^{2}bc + 3 ab^{2}c + 2 a^{2/3}b^{3}c^{5}'

        TESTS:

        We check that the issue on :trac:`9478` is resolved::

            sage: R2.<a> = QQ[]
            sage: R3.<xi, x> = R2[]
            sage: print(latex(xi*x))
            \xi x
        """
        n = len(vars)
        poly = ""
        E = list(self.__repn)
        if sortkey:
            E.sort(key=sortkey, reverse=True)
        else:
            E.sort(reverse=True)
        try:
            pos_one = self.__zero.parent()(1)
            neg_one = -pos_one
        except AttributeError:
            # probably self.__zero is not a ring element
            pos_one = 1
            neg_one = -1
        for e in E:
            c = self.__repn[e]
            if not c == self.__zero:
                sign_switch = False
                # First determine the multinomial:
                multi = " ".join([vars[j] +
                                  ("^{%s}" % e[j] if e[j] != 1 else "")
                                 for j in e.nonzero_positions(sort=True)])
                # Next determine coefficient of multinomial
                if len(multi) == 0:
                    multi = latex(c)
                elif c == neg_one:
                    # handle -1 specially because it's a pain
                    if len(poly) > 0:
                        sign_switch = True
                    else:
                        multi = "-%s" % multi
                elif c != pos_one:
                    if not atomic_coefficients:
                        c = latex(c)
                        if c.find("+") != -1 or c.find("-") != -1 or c.find(" ") != -1:
                            c = "(%s)" % c
                    multi = "%s %s" % (c, multi)

                # Now add on coefficiented multinomials
                if len(poly) > 0:
                    if sign_switch:
                        poly = poly + " - "
                    else:
                        poly = poly + " + "
                poly = poly + multi
        poly = poly.lstrip().rstrip()
        poly = poly.replace("+ -", "- ")
        if len(poly) == 0:
            return "0"
        return poly

    def poly_repr(PolyDict self, vars, atomic_exponents=True,
                  atomic_coefficients=True, sortkey=None):
        """
        Return a nice polynomial string representation of this PolyDict, where
        the vars are substituted in.

        INPUT:

        - ``vars`` -- list
        - ``atomic_exponents`` -- bool (default: ``True``)
        - ``atomic_coefficients`` -- bool (default: ``True``)

        EXAMPLES::

            sage: from sage.rings.polynomial.polydict import PolyDict
            sage: f = PolyDict({(2,3):2, (1,2):3, (2,1):4})
            sage: f.poly_repr(['a', 'WW'])
            '2*a^2*WW^3 + 4*a^2*WW + 3*a*WW^2'

        When atomic_exponents is ``False``, the exponents are surrounded
        in parenthesis, since ^ has such high precedence. ::

            # I've removed fractional exponent support in ETuple when moving to a sparse C integer array
            #sage: f = PolyDict({(2/3,3,5):2, (1,2,1):3, (2,1,1):4}, force_int_exponents=False)
            #sage: f.poly_repr(['a', 'b', 'c'], atomic_exponents=False)
            #'4*a^(2)*b*c + 3*a*b^(2)*c + 2*a^(2/3)*b^(3)*c^(5)'

        We check to make sure that when we are in characteristic two, we
        don't put negative signs on the generators. ::

            sage: Integers(2)['x, y'].gens()
            (x, y)

        We make sure that intervals are correctly represented. ::

            sage: f = PolyDict({(2,3):RIF(1/2,3/2), (1,2):RIF(-1,1)})
            sage: f.poly_repr(['x', 'y'])
            '1.?*x^2*y^3 + 0.?*x*y^2'
        """
        n = len(vars)
        poly = ""
        E = list(self.__repn)
        if sortkey:
            E.sort(key=sortkey, reverse=True)
        else:
            E.sort(reverse=True)
        try:
            pos_one = self.__zero.parent()(1)
            neg_one = -pos_one
        except AttributeError:
            # probably self.__zero is not a ring element
            pos_one = 1
            neg_one = -1

        is_characteristic_2 = bool(pos_one == neg_one)

        for e in E:
            c = self.__repn[e]
            if not c == self.__zero:
                sign_switch = False
                # First determine the multinomial:
                multi = ""
                for j in e.nonzero_positions(sort=True):
                    if len(multi) > 0:
                        multi = multi + "*"
                    multi = multi + vars[j]
                    if e[j] != 1:
                        if atomic_exponents:
                            multi = multi + "^%s" % e[j]
                        else:
                            multi = multi + "^(%s)" % e[j]
                # Next determine coefficient of multinomial
                if len(multi) == 0:
                    multi = str(c)
                elif c == neg_one and not is_characteristic_2:
                    # handle -1 specially because it's a pain
                    if len(poly) > 0:
                        sign_switch = True
                    else:
                        multi = "-%s" % multi
                elif not c == pos_one:
                    if not atomic_coefficients:
                        c = str(c)
                        if c.find("+") != -1 or c.find("-") != -1 or c.find(" ") != -1:
                            c = "(%s)" % c
                    multi = "%s*%s" % (c, multi)

                # Now add on coefficiented multinomials
                if len(poly) > 0:
                    if sign_switch:
                        poly = poly + " - "
                    else:
                        poly = poly + " + "
                poly = poly + multi
        poly = poly.lstrip().rstrip()
        poly = poly.replace("+ -", "- ")
        if len(poly) == 0:
            return "0"
        return poly

    def __add__(PolyDict self, PolyDict other):
        """
        Add two PolyDict's in the same number of variables.

        EXAMPLES:

        We add two polynomials in 2 variables::

            sage: from sage.rings.polynomial.polydict import PolyDict
            sage: f = PolyDict({(2,3):2, (1,2):3, (2,1):4})
            sage: g = PolyDict({(1,5):-3, (2,3):-2, (1,1):3})
            sage: f + g
            PolyDict with representation {(1, 1): 3, (1, 2): 3, (1, 5): -3, (2, 1): 4}

        Next we add two polynomials with fractional exponents in 3 variables::

            # I've removed fractional exponent support in ETuple when moving to a sparse C integer array
            #sage: f = PolyDict({(2/3,3,5):2, (1,2,1):3, (2,1,1):4}, force_int_exponents=False)
            #sage: g = PolyDict({(2/3,3,5):3}, force_int_exponents=False)
            #sage: f+g
            #PolyDict with representation {(1, 2, 1): 3, (2/3, 3, 5): 5, (2, 1, 1): 4}
        """
        zero = self.__zero
        # D = copy.copy(self.__repn)
        D = self.__repn.copy()  # faster!
        R = other.__repn
        for e, c in R.iteritems():
            try:
                D[e] += c
            except KeyError:
                D[e] = c
        return PolyDict(D, zero=zero, remove_zero=True,
                        force_int_exponents=False, force_etuples=False)

    def __mul__(PolyDict self, PolyDict right):
        """
        Multiply two PolyDict's in the same number of variables.

        EXAMPLES:
        We multiply two polynomials in 2 variables::

            sage: from sage.rings.polynomial.polydict import PolyDict
            sage: f = PolyDict({(2,3):2, (1,2):3, (2,1):4})
            sage: g = PolyDict({(1,5):-3, (2,3):-2, (1,1):3})
            sage: f*g
<<<<<<< HEAD
            PolyDict with representation {(2, 3): 9, (3, 2): 12, (2, 7): -9, (3, 5): -6, (4, 6): -4, (3, 4): 6, (3, 6): -12, (4, 4): -8, (3, 8): -6}
=======
            PolyDict with representation {(2, 3): 9, (2, 7): -9, (3, 2): 12, (3, 4): 6, (3, 5): -6, (3, 6): -12, (3, 8): -6, (4, 4): -8, (4, 6): -4}

        Next we multiply two polynomials with fractional exponents in 3 variables::

            # I've removed fractional exponent support in ETuple when moving to a sparse C integer array
            #sage: f = PolyDict({(2/3,3,5):2, (1,2,1):3, (2,1,1):4}, force_int_exponents=False)
            #sage: g = PolyDict({(2/3,3,5):3}, force_int_exponents=False)
            #sage: f*g
            #PolyDict with representation {(8/3, 4, 6): 12, (5/3, 5, 6): 9, (4/3, 6, 10): 6}

        Finally we print the result in a nice format. ::

            # I've removed fractional exponent support in ETuple when moving to a sparse C integer array
            #sage: (f*g).poly_repr(['a', 'b', 'c'], atomic_exponents = False)
            #'12*a^(8/3)*b^(4)*c^(6) + 9*a^(5/3)*b^(5)*c^(6) + 6*a^(4/3)*b^(6)*c^(10)'
>>>>>>> 43d92345
        """
        cdef PyObject *cc
        newpoly = {}
        if len(self.__repn) == 0:   # product is zero anyways
            return self
        for e0, c0 in self.__repn.iteritems():
            for e1, c1 in right.__repn.iteritems():
                e = (<ETuple>e0).eadd(<ETuple>e1)
                c = c0*c1
                cc = PyDict_GetItem(newpoly, e)
                if cc == <PyObject*>0:
                    PyDict_SetItem(newpoly, e, c)
                else:
                    PyDict_SetItem(newpoly, e, <object>cc+c)
        F = PolyDict(newpoly, self.__zero, force_int_exponents=False, remove_zero=True, force_etuples=False)
        return F

    def scalar_rmult(PolyDict self, s):
        """
        Right Scalar Multiplication

        EXAMPLES::

            sage: from sage.rings.polynomial.polydict import PolyDict
            sage: x, y = FreeMonoid(2, 'x, y').gens()  # a strange object to live in a polydict, but non-commutative!
            sage: f = PolyDict({(2,3):x})
            sage: f.scalar_rmult(y)
            PolyDict with representation {(2, 3): x*y}
            sage: f = PolyDict({(2,3):2, (1,2):3, (2,1):4})
            sage: f.scalar_rmult(-2)
            PolyDict with representation {(1, 2): -6, (2, 1): -8, (2, 3): -4}
            sage: f.scalar_rmult(RIF(-1,1))
            PolyDict with representation {(1, 2): 0.?e1, (2, 1): 0.?e1, (2, 3): 0.?e1}
        """
        v = {}
        # if s is 0, then all the products will be zero
        if not s == self.__zero:
            for e, c in self.__repn.iteritems():
                v[e] = c*s
        return PolyDict(v, self.__zero, force_int_exponents=False, force_etuples=False)

    def scalar_lmult(PolyDict self, s):
        """
        Left Scalar Multiplication

        EXAMPLES::

            sage: from sage.rings.polynomial.polydict import PolyDict
            sage: x, y = FreeMonoid(2, 'x, y').gens()  # a strange object to live in a polydict, but non-commutative!
            sage: f = PolyDict({(2,3):x})
            sage: f.scalar_lmult(y)
            PolyDict with representation {(2, 3): y*x}
            sage: f = PolyDict({(2,3):2, (1,2):3, (2,1):4})
            sage: f.scalar_lmult(-2)
            PolyDict with representation {(1, 2): -6, (2, 1): -8, (2, 3): -4}
            sage: f.scalar_lmult(RIF(-1,1))
            PolyDict with representation {(1, 2): 0.?e1, (2, 1): 0.?e1, (2, 3): 0.?e1}
        """
        v = {}
        # if s is 0, then all the products will be zero
        if not s == self.__zero:
            for e, c in self.__repn.iteritems():
                v[e] = s*c
        return PolyDict(v, self.__zero, force_int_exponents=False, force_etuples=False)

    def __sub__(PolyDict self, PolyDict  other):
        """
        Subtract two PolyDict's.

        EXAMPLES::

            sage: from sage.rings.polynomial.polydict import PolyDict
            sage: f = PolyDict({(2,3):2, (1,2):3, (2,1):4})
            sage: g = PolyDict({(2,3):2, (1,1):-10})
            sage: f - g
            PolyDict with representation {(1, 1): 10, (1, 2): 3, (2, 1): 4}
            sage: g - f
            PolyDict with representation {(1, 1): -10, (1, 2): -3, (2, 1): -4}
        """

        # TODO: should refactor add, make abstract operator, so can do both +/-; or copy code.
        return self + other.scalar_lmult(-1)

    def __one(PolyDict self):
        one = self.__zero + 1
        if len(self.__repn) == 0:
            v = {(0):one}
        else:
            v = {ETuple({}, len(next(iter(self.__repn)))): one}
        return PolyDict(v, self.__zero, force_int_exponents=False, force_etuples=False)

    def __pow__(PolyDict self, n, ignored):
        """
        Return the n-th nonnegative power of this PolyDict.

        EXAMPLES::

            sage: from sage.rings.polynomial.polydict import PolyDict
            sage: f = PolyDict({(2,3):2, (1,2):3, (2,1):4})
            sage: f**2
            PolyDict with representation {(2, 4): 9, (3, 3): 24, (3, 5): 12, (4, 2): 16, (4, 4): 16, (4, 6): 4}
            sage: f**0
            PolyDict with representation {(0, 0): 1}
            sage: (f-f)**0
            PolyDict with representation {0: 1}
        """
        if not n:
            return self.__one()
        return generic_power(self, n)

    def lcmt(PolyDict self, greater_etuple):
        """
        Provides functionality of lc, lm, and lt by calling the tuple
        compare function on the provided term order T.

        INPUT:

        - ``greater_etuple`` -- a term order
        """
        try:
            return ETuple(reduce(greater_etuple, self.__repn.keys()))
        except KeyError:
            raise ArithmeticError("%s not supported", greater_etuple)

    def __reduce__(PolyDict self):
        """

        EXAMPLES::

            sage: from sage.rings.polynomial.polydict import PolyDict
            sage: f = PolyDict({(2,3):2, (1,2):3, (2,1):4})
            sage: loads(dumps(f)) == f
            True
        """
        return make_PolyDict, (self.__repn,)

    def min_exp(self):
        """
        Returns an ETuple containing the minimum exponents appearing.  If
        there are no terms at all in the PolyDict, it returns None.

        The nvars parameter is necessary because a PolyDict doesn't know it
        from the data it has (and an empty PolyDict offers no clues).

        EXAMPLES::

            sage: from sage.rings.polynomial.polydict import PolyDict
            sage: f = PolyDict({(2,3):2, (1,2):3, (2,1):4})
            sage: f.min_exp()
            (1, 1)
            sage: PolyDict({}).min_exp() # returns None
        """
        cdef ETuple r
        ETuples = self.__repn.keys()
        if len(ETuples)>0:
            r = <ETuple>ETuples[0]
            for e in ETuples:
                r = r.emin(e)
            return r
        else:
            return None

    def max_exp(self):
        """
        Returns an ETuple containing the maximum exponents appearing.  If
        there are no terms at all in the PolyDict, it returns None.

        The nvars parameter is necessary because a PolyDict doesn't know it
        from the data it has (and an empty PolyDict offers no clues).

        EXAMPLES::

            sage: from sage.rings.polynomial.polydict import PolyDict
            sage: f = PolyDict({(2,3):2, (1,2):3, (2,1):4})
            sage: f.max_exp()
            (2, 3)
            sage: PolyDict({}).max_exp() # returns None
        """
        cdef ETuple r
        ETuples = self.__repn.keys()
        if len(ETuples)>0:
            r = <ETuple>ETuples[0]
            for e in ETuples:
                r = r.emax(e)
            return r
        else:
            return None

cdef class ETupleIter:
    cdef int _i
    cdef int _length
    cdef object _data

    def __init__(self, data, length):
        self._data = data
        self._length = length
        self._i = -1

    def __next__(self):
        self._i = self._i + 1

        if self._i == self._length:
            self._i = -1
            raise StopIteration

        return self._data.get(self._i, 0)

cdef inline bint dual_etuple_iter(ETuple self, ETuple other, size_t *ind1, size_t *ind2, size_t *index, int *exp1, int *exp2):
    """
    This function is a crucial helper function for a number of methods of
    the ETuple class.

    This is a rather fragile function.  Perhaps some Cython guru could make
    it appear a little less stilted -- a principal difficulty is passing
    C types by reference.  In any case, the complicated features of looping
    through two ETuple _data members is all packaged up right here and
    shouldn't be allowed to spread.
    """
    if ind1[0] >= self._nonzero and ind2[0] >= other._nonzero:
        return 0
    if ind1[0] < self._nonzero and ind2[0] < other._nonzero:
        if self._data[2*ind1[0]] == other._data[2*ind2[0]]:
            exp1[0] = self._data[2*ind1[0]+1]
            exp2[0] = other._data[2*ind2[0]+1]
            index[0] = self._data[2*ind1[0]]
            ind1[0] += 1
            ind2[0] += 1
        elif self._data[2*ind1[0]] > other._data[2*ind2[0]]:
            exp1[0] = 0
            exp2[0] = other._data[2*ind2[0]+1]
            index[0] = other._data[2*ind2[0]]
            ind2[0] += 1
        else:
            exp1[0] = self._data[2*ind1[0]+1]
            exp2[0] = 0
            index[0] = self._data[2*ind1[0]]
            ind1[0] += 1
    else:
        if ind2[0] >= other._nonzero:
            exp1[0] = self._data[2*ind1[0]+1]
            exp2[0] = 0
            index[0] = self._data[2*ind1[0]]
            ind1[0] += 1
        elif ind1[0] >= self._nonzero:
            exp1[0] = 0
            exp2[0] = other._data[2*ind2[0]+1]
            index[0] = other._data[2*ind2[0]]
            ind2[0] += 1
    return 1

cdef class ETuple:
    """
    Representation of the exponents of a polydict monomial. If
    (0,0,3,0,5) is the exponent tuple of x_2^3*x_4^5 then this class
    only stores {2:3, 4:5} instead of the full tuple. This sparse
    information may be obtained by provided methods.

    The index/value data is all stored in the _data C int array member
    variable.  For the example above, the C array would contain
    2,3,4,5.  The indices are interlaced with the values.

    This data structure is very nice to work with for some functions
    implemented in this class, but tricky for others.  One reason that
    I really like the format is that it requires a single memory
    allocation for all of the values.  A hash table would require more
    allocations and presumably be slower.  I didn't benchmark this
    question (although, there is no question that this is much faster
    than the prior use of python dicts).
    """
    cdef ETuple _new(ETuple self):
        """
        Quickly creates a new initialized ETuple with the
        same length as self.
        """
        cdef type t = type(self)
        cdef ETuple x = <ETuple>t.__new__(t)
        x._length = self._length
        return x

    def __init__(ETuple self, data=None, length=None):
        """
        - ``ETuple()`` -> an empty ETuple
        - ``ETuple(sequence)`` -> ETuple initialized from sequence's items

        If the argument is an ETuple, the return value is the same object.

        EXAMPLES::

            sage: from sage.rings.polynomial.polydict import ETuple
            sage: ETuple([1,1,0])
            (1, 1, 0)
            sage: ETuple({int(1):int(2)}, int(3))
            (0, 2, 0)

        TESTS:

        Iterators are not accepted::

            sage: ETuple(iter([2,3,4]))
            Traceback (most recent call last):
            ...
            TypeError: Error in ETuple((),<listiterator object at ...>,None)
        """
        if data is None:
            return
        cdef size_t ind
        cdef int v
        if isinstance(data, ETuple):
            self._length = (<ETuple>data)._length
            self._nonzero = (<ETuple>data)._nonzero
            self._data = <int*>sig_malloc(sizeof(int)*self._nonzero*2)
            memcpy(self._data, (<ETuple>data)._data, sizeof(int)*self._nonzero*2)
        elif isinstance(data, dict) and isinstance(length, int):
            self._length = length
            self._nonzero = len(data)
            self._data = <int*>sig_malloc(sizeof(int)*self._nonzero*2)
            nz_elts = sorted(data.items())
            ind = 0
            for index, exp in nz_elts:
                self._data[2*ind] = index
                self._data[2*ind+1] = exp
                ind += 1
        elif isinstance(data, list) or isinstance(data, tuple):
            self._length = len(data)
            self._nonzero = 0
            for v in data:
                if v != 0:
                    self._nonzero += 1
            ind = 0
            self._data = <int*>sig_malloc(sizeof(int)*self._nonzero*2)
            for i from 0 <= i < self._length:
                v = data[i]
                if v != 0:
                    self._data[ind] = i
                    self._data[ind+1] = v
                    ind += 2
        else:
            raise TypeError("Error in ETuple(%s,%s,%s)" % (self, data, length))

    def __cinit__(ETuple self):
        self._data = <int*>0

    def __dealloc__(self):
        if self._data != <int*>0:
            sig_free(self._data)

    # methods to simulate tuple

    def __add__(ETuple self, ETuple other):
        """
        x.__add__(n) <==> x+n

        concatenates two ETuples

        EXAMPLES::

            sage: from sage.rings.polynomial.polydict import ETuple
            sage: ETuple([1,1,0]) + ETuple({int(1):int(2)}, int(3))
            (1, 1, 0, 0, 2, 0)
        """
        cdef size_t index = 0
        cdef ETuple result = <ETuple>ETuple.__new__(ETuple)
        result._length = self._length+other._length
        result._nonzero = self._nonzero+other._nonzero
        result._data = <int*>sig_malloc(sizeof(int)*result._nonzero*2)
        for index from 0 <= index < self._nonzero:
            result._data[2*index] = self._data[2*index]
            result._data[2*index+1] = self._data[2*index+1]
        for index from 0 <= index < other._nonzero:
            result._data[2*(index+self._nonzero)] = other._data[2*index]+self._length  # offset the second tuple (append to end!)
            result._data[2*(index+self._nonzero)+1] = other._data[2*index+1]
        return result

    def __mul__(ETuple self, factor):
        """
        x.__mul__(n) <==> x*n

        EXAMPLES::

            sage: from sage.rings.polynomial.polydict import ETuple
            sage: ETuple([1,2,3])*2
            (1, 2, 3, 1, 2, 3)
        """
        cdef int _factor = factor
        cdef ETuple result = <ETuple>ETuple.__new__(ETuple)
        if factor <= 0:
            result._length = 0
            result._nonzero = 0
            return result
        cdef size_t index
        cdef size_t f
        result._length = self._length * factor
        result._nonzero = self._nonzero * factor
        result._data = <int*>sig_malloc(sizeof(int)*result._nonzero*2)
        for index from 0 <= index < self._nonzero:
            for f from 0 <= f < factor:
                result._data[2*(f*self._nonzero+index)] = self._data[2*index]+f*self._length
                result._data[2*(f*self._nonzero+index)+1] = self._data[2*index+1]
        return result

    def __getitem__(ETuple self, i):
        """
        EXAMPLES::

            sage: from sage.rings.polynomial.polydict import ETuple
            sage: m = ETuple([1,2,0,3])
            sage: m[2]
            0
            sage: m[1]
            2
            sage: e = ETuple([1,2,3])
            sage: e[1:]
            (2, 3)
            sage: e[:1]
            (1,)
        """
        cdef size_t ind
        if isinstance(i, slice):
            start, stop = i.start, i.stop
            if start is None:
                start = 0
            elif start < 0:
                start = start % self._length
            elif start > self._length:
                start = self._length

            if stop > self._length or stop is None:
                stop = self._length
            elif stop < 0:
                stop = stop % self._length

            # this is not particularly fast, but I doubt many people care
            # if you do, feel free to tweak!
            d = [self[ind] for ind from start <= ind < stop]
            return ETuple(d)
        else:
            ind = 0
            for ind from 0 <= ind < self._nonzero:
                if self._data[2*ind] == i:
                    return self._data[2*ind+1]
                elif self._data[2*ind] > i:
                    # the indices are sorted in _data, we are beyond, so quit
                    return 0
            return 0

    def __hash__(ETuple self):
        """
        x.__hash__() <==> hash(x)
        """
        cdef int i
        cdef int result = 0
        for i from 0 <= i < self._nonzero:
            result += (1000003 * result) ^ self._data[2*i]
            result += (1000003 * result) ^ self._data[2*i+1]
        result = (1000003 * result) ^ self._length
        return result

    def __len__(ETuple self):
        """
        x.__len__() <==> len(x)

        EXAMPLES::

            sage: from sage.rings.polynomial.polydict import ETuple
            sage: e=ETuple([1,0,2,0,3])
            sage: len(e)
            5
        """
        return self._length

    def __contains__(ETuple self, elem):
        """
        x.__contains__(n) <==> n in x

        EXAMPLES::

            sage: from sage.rings.polynomial.polydict import ETuple
            sage: e = ETuple({int(1):int(2)}, int(3)); e
            (0, 2, 0)
            sage: 1 in e
            False
            sage: 2 in e
            True
        """
        if elem==0:
            return self._length > self._nonzero

        cdef size_t ind = 0
        for ind from 0 <= ind < self._nonzero:
            if elem == self._data[2*ind+1]:
                return True
        return False

    def __richcmp__(ETuple self, ETuple other, op):
        """
        EXAMPLES::

            sage: from sage.rings.polynomial.polydict import ETuple
            sage: ETuple([1,1,0])<ETuple([1,1,0])
            False
            sage: ETuple([1,1,0])<ETuple([1,0,0])
            False
            sage: ETuple([1,1,0])<ETuple([1,2,0])
            True
            sage: ETuple([1,1,0])<ETuple([1,-1,0])
            False
            sage: ETuple([0,-2,0])<ETuple([1,-1,0])
            True
            sage: ETuple([1,1,0])>ETuple([1,1,0])
            False
            sage: ETuple([1,1,0])>ETuple([1,0,0])
            True
            sage: ETuple([1,1,0])>ETuple([1,2,0])
            False
            sage: ETuple([1,1,0])>ETuple([1,-1,0])
            True
            sage: ETuple([0,-2,0])>ETuple([1,-1,0])
            False
        """
        cdef size_t ind = 0
        if op == Py_EQ:  # ==
            if self._nonzero != other._nonzero:
                return False
            for ind from 0 <= ind < self._nonzero:
                if self._data[2*ind] != other._data[2*ind]:
                    return False
                if self._data[2*ind+1] != other._data[2*ind+1]:
                    return False
            return self._length == other._length

        if op == Py_LT:  # <
            while ind < self._nonzero and ind < other._nonzero:
                if self._data[2*ind] < other._data[2*ind]:
                    return self._data[2*ind+1] < 0
                if self._data[2*ind] > other._data[2*ind]:
                    return other._data[2*ind+1] > 0
                if self._data[2*ind] == other._data[2*ind] and self._data[2*ind+1] != other._data[2*ind+1]:
                    return self._data[2*ind+1] < other._data[2*ind+1]
                ind += 1
            if ind < self._nonzero and ind == other._nonzero:
                return self._data[2*ind+1] < 0
            if ind < other._nonzero and ind == self._nonzero:
                return other._data[2*ind+1] > 0
            return self._length < other._length

        if op == Py_GT:  # >
            while ind < self._nonzero and ind < other._nonzero:
                if self._data[2*ind] < other._data[2*ind]:
                    return self._data[2*ind+1] > 0
                if self._data[2*ind] > other._data[2*ind]:
                    return other._data[2*ind+1] < 0
                if self._data[2*ind] == other._data[2*ind] and self._data[2*ind+1] != other._data[2*ind+1]:
                    return self._data[2*ind+1] > other._data[2*ind+1]
                ind += 1
            if ind < self._nonzero and ind == other._nonzero:
                return self._data[2*ind+1] > 0
            if ind < other._nonzero and ind == self._nonzero:
                return other._data[2*ind+1] < 0
            return self._length < other._length

        # the rest of these are not particularly fast

        if op == Py_LE:  # <=
            return tuple(self) <= tuple(other)

        if op == Py_NE:  # !=
            return tuple(self) != tuple(other)

        if op == Py_GE:  # >=
            return tuple(self) >= tuple(other)

    def __iter__(ETuple self):
        """
        x.__iter__() <==> iter(x)
        """
        cdef size_t ind
        # this is not particularly fast, but I doubt many people care
        # if you do, feel free to tweak!
        d = dict([(self._data[2*ind], self._data[2*ind+1]) for ind from 0<=ind<self._nonzero])
        return ETupleIter(d, self._length)

    def __str__(ETuple self):
        return repr(self)

    def __repr__(ETuple self):
        res = [0,]*self._length
        cdef size_t ind = 0
        for ind from 0 <= ind < self._nonzero:
            res[self._data[2*ind]] = self._data[2*ind+1]
        return str(tuple(res))

    def __reduce__(ETuple self):
        """
        EXAMPLES::

            sage: from sage.rings.polynomial.polydict import ETuple
            sage: e = ETuple([1,1,0])
            sage: bool(e == loads(dumps(e)))
            True
        """
        cdef size_t ind
        # this is not particularly fast, but I doubt many people care
        # if you do, feel free to tweak!
        d = {self._data[2*ind]: self._data[2*ind+1]
             for ind from 0 <= ind < self._nonzero}
        return make_ETuple, (d, int(self._length))

    # additional methods

    cpdef ETuple eadd(ETuple self, ETuple other):
        """
        Vector addition of ``self`` with ``other``.

        EXAMPLES::

            sage: from sage.rings.polynomial.polydict import ETuple
            sage: e = ETuple([1,0,2])
            sage: f = ETuple([0,1,1])
            sage: e.eadd(f)
            (1, 1, 3)

        Verify that :trac:`6428` has been addressed::

            sage: R.<y, z> = Frac(QQ['x'])[]
            sage: type(y)
            <class 'sage.rings.polynomial.multi_polynomial_element.MPolynomial_polydict'>
            sage: y^(2^32)
            Traceback (most recent call last):
            ...
            OverflowError: exponent overflow (2147483648)
        """
        if self._length!=other._length:
            raise ArithmeticError

        cdef size_t ind1 = 0
        cdef size_t ind2 = 0
        cdef size_t index
        cdef int exp1
        cdef int exp2
        cdef int s  # sum
        cdef size_t alloc_len = self._nonzero + other._nonzero  # we simply guesstimate the length -- there might be double the correct amount allocated -- who cares?
        if alloc_len > self._length:
            alloc_len = self._length
        cdef ETuple result = <ETuple>self._new()
        result._nonzero = 0  # we don't know the correct length quite yet
        result._data = <int*>sig_malloc(sizeof(int)*alloc_len*2)
        while dual_etuple_iter(self, other, &ind1, &ind2, &index, &exp1, &exp2):
            s = exp1 + exp2
            # Check for overflow and underflow
            if (exp2 > 0 and s < exp1) or (exp2 < 0 and s > exp1):
                raise OverflowError("exponent overflow (%s)" % (int(exp1)+int(exp2)))
            if s != 0:
                result._data[2*result._nonzero] = index
                result._data[2*result._nonzero+1] = s
                result._nonzero += 1
        return result

    cpdef ETuple eadd_p(ETuple self, int other, int pos):
        """
        Add ``other`` to ``self`` at position ``pos``.

        EXAMPLES::

            sage: from sage.rings.polynomial.polydict import ETuple
            sage: e = ETuple([1,0,2])
            sage: e.eadd_p(5, 1)
            (1, 5, 2)
            sage: e = ETuple([0]*7)
            sage: e.eadd_p(5,4)
            (0, 0, 0, 0, 5, 0, 0)

            sage: ETuple([0,1]).eadd_p(1, 0) == ETuple([1,1])
            True

        """
        cdef size_t index = 0
        cdef size_t rindex = 0
        cdef int new_value
        cdef int need_to_add = 1
        if pos < 0 or pos >= self._length:
            raise ValueError("pos must be between 0 and %s" % self._length)

        cdef size_t alloc_len = self._nonzero + 1

        cdef ETuple result = <ETuple>self._new()
        result._nonzero = self._nonzero
        result._data = <int*>sig_malloc(sizeof(int)*alloc_len*2)

        for index from 0 <= index < self._nonzero:
            if self._data[2*index] == pos:
                new_value = self._data[2*index+1] + other
                if new_value != 0:
                    result._data[2*rindex] = pos
                    result._data[2*rindex+1] = new_value
                else:
                    result._nonzero -= 1
                    rindex -= 1
                need_to_add = 0
            else:
                result._data[2*rindex] = self._data[2*index]
                result._data[2*rindex+1] = self._data[2*index+1]

            rindex += 1

        rindex = 0
        if need_to_add:
            for index from 0 <= index < self._nonzero:
                if self._data[2*index] > pos:
                    result._data[2*rindex] = pos
                    result._data[2*rindex+1] = other
                    rindex += 1
                    result._nonzero += 1
                result._data[2*rindex] = self._data[2*index]
                result._data[2*rindex+1] = self._data[2*index+1]
                rindex += 1

            if rindex == index and other:
                result._data[2*rindex] = pos
                result._data[2*rindex+1] = other
                result._nonzero += 1

        return result

    cpdef ETuple esub(ETuple self, ETuple other):
        """
        Vector subtraction of ``self`` with ``other``.

        EXAMPLES::

            sage: from sage.rings.polynomial.polydict import ETuple
            sage: e = ETuple([1,0,2])
            sage: f = ETuple([0,1,1])
            sage: e.esub(f)
            (1, -1, 1)
        """
        if self._length!=other._length:
            raise ArithmeticError

        cdef size_t ind1 = 0
        cdef size_t ind2 = 0
        cdef size_t index
        cdef int exp1
        cdef int exp2
        cdef int d  # difference
        cdef size_t alloc_len = self._nonzero + other._nonzero  # we simply guesstimate the length -- there might be double the correct amount allocated -- who cares?
        if alloc_len > self._length:
            alloc_len = self._length
        cdef ETuple result = <ETuple>self._new()
        result._nonzero = 0  # we don't know the correct length quite yet
        result._data = <int*>sig_malloc(sizeof(int)*alloc_len*2)
        while dual_etuple_iter(self, other, &ind1, &ind2, &index, &exp1, &exp2):
            # Check for overflow and underflow
            d = exp1 - exp2
            if (exp2 > 0 and d > exp1) or (exp2 < 0 and d < exp1):
                raise OverflowError("Exponent overflow (%s)." % (int(exp1)-int(exp2)))
            if d != 0:
                result._data[2*result._nonzero] = index
                result._data[2*result._nonzero+1] = d
                result._nonzero += 1
        return result

    cpdef ETuple emul(ETuple self, int factor):
        """
        Scalar Vector multiplication of ``self``.

        EXAMPLES::

            sage: from sage.rings.polynomial.polydict import ETuple
            sage: e = ETuple([1,0,2])
            sage: e.emul(2)
            (2, 0, 4)
        """
        cdef size_t ind
        cdef ETuple result = <ETuple>self._new()
        if factor == 0:
            result._nonzero = 0  # all zero, no non-zero entries!
            result._data = <int*>sig_malloc(sizeof(int)*result._nonzero*2)
        else:
            result._nonzero = self._nonzero
            result._data = <int*>sig_malloc(sizeof(int)*result._nonzero*2)
            for ind from 0 <= ind < self._nonzero:
                result._data[2*ind] = self._data[2*ind]
                result._data[2*ind+1] = self._data[2*ind+1]*factor
        return result

    cpdef ETuple emax(ETuple self, ETuple other):
        """
        Vector of maximum of components of ``self`` and ``other``.

        EXAMPLES::

            sage: from sage.rings.polynomial.polydict import ETuple
            sage: e = ETuple([1,0,2])
            sage: f = ETuple([0,1,1])
            sage: e.emax(f)
            (1, 1, 2)
            sage: e = ETuple((1,2,3,4))
            sage: f = ETuple((4,0,2,1))
            sage: f.emax(e)
            (4, 2, 3, 4)
            sage: e = ETuple((1,-2,-2,4))
            sage: f = ETuple((4,0,0,0))
            sage: f.emax(e)
            (4, 0, 0, 4)
            sage: f.emax(e).nonzero_positions()
            [0, 3]
        """
        if self._length!=other._length:
            raise ArithmeticError

        cdef size_t ind1 = 0
        cdef size_t ind2 = 0
        cdef size_t index
        cdef int exp1
        cdef int exp2
        cdef size_t alloc_len = self._nonzero + other._nonzero  # we simply guesstimate the length -- there might be double the correct amount allocated -- who cares?
        if alloc_len > self._length:
            alloc_len = self._length
        cdef ETuple result = <ETuple>self._new()
        result._nonzero = 0  # we don't know the correct length quite yet
        result._data = <int*>sig_malloc(sizeof(int)*alloc_len*2)
        while dual_etuple_iter(self, other, &ind1, &ind2, &index, &exp1, &exp2):
            if exp1 >= exp2 and exp1 != 0:
                result._data[2*result._nonzero] = index
                result._data[2*result._nonzero+1] = exp1
                result._nonzero += 1
            elif exp2 >= exp1 and exp2 != 0:
                result._data[2*result._nonzero] = index
                result._data[2*result._nonzero+1] = exp2
                result._nonzero += 1
        return result

    cpdef ETuple emin(ETuple self, ETuple other):
        """
        Vector of minimum of components of ``self`` and ``other``.

        EXAMPLES::

            sage: from sage.rings.polynomial.polydict import ETuple
            sage: e = ETuple([1,0,2])
            sage: f = ETuple([0,1,1])
            sage: e.emin(f)
            (0, 0, 1)
            sage: e = ETuple([1,0,-1])
            sage: f = ETuple([0,-2,1])
            sage: e.emin(f)
            (0, -2, -1)
        """
        if self._length != other._length:
            raise ArithmeticError

        cdef size_t ind1 = 0
        cdef size_t ind2 = 0
        cdef size_t index
        cdef int exp1
        cdef int exp2
        cdef size_t alloc_len = self._nonzero + other._nonzero  # we simply guesstimate the length -- there might be double the correct amount allocated -- who cares?
        if alloc_len > self._length:
            alloc_len = self._length
        cdef ETuple result = <ETuple>self._new()
        result._nonzero = 0  # we don't know the correct length quite yet
        result._data = <int*>sig_malloc(sizeof(int)*alloc_len*2)
        while dual_etuple_iter(self, other, &ind1, &ind2, &index, &exp1, &exp2):
            if exp1 <= exp2 and exp1 != 0:
                result._data[2*result._nonzero] = index
                result._data[2*result._nonzero+1] = exp1
                result._nonzero += 1
            elif exp2 <= exp1 and exp2 != 0:
                result._data[2*result._nonzero] = index
                result._data[2*result._nonzero+1] = exp2
                result._nonzero += 1
        return result

    cpdef bint is_constant(ETuple self):
        """
        Return if all exponents are zero in the tuple.

        EXAMPLES::

            sage: from sage.rings.polynomial.polydict import ETuple
            sage: e = ETuple([1,0,2])
            sage: e.is_constant()
            False
            sage: e = ETuple([0,0])
            sage: e.is_constant()
            True
        """
        return self._nonzero == 0

    cpdef list nonzero_positions(ETuple self, bint sort=False):
        """
        Return the positions of non-zero exponents in the tuple.

        INPUT:

        - ``sort`` -- (default: ``False``) if ``True`` a sorted list is
          returned; if ``False`` an unsorted list is returned

        EXAMPLES::

            sage: from sage.rings.polynomial.polydict import ETuple
            sage: e = ETuple([1,0,2])
            sage: e.nonzero_positions()
            [0, 2]
        """
        cdef size_t ind
        return [self._data[2*ind] for ind from 0 <= ind < self._nonzero]

    cpdef common_nonzero_positions(ETuple self, ETuple other, bint sort=False):
        """
        Returns an optionally sorted list of non zero positions either
        in self or other, i.e. the only positions that need to be
        considered for any vector operation.

        EXAMPLES::

            sage: from sage.rings.polynomial.polydict import ETuple
            sage: e = ETuple([1,0,2])
            sage: f = ETuple([0,0,1])
            sage: e.common_nonzero_positions(f)
            {0, 2}
            sage: e.common_nonzero_positions(f, sort=True)
            [0, 2]
        """
        # TODO:  we should probably make a fast version of this!
        res = set(self.nonzero_positions()).union(other.nonzero_positions())
        if sort:
            return sorted(res)
        else:
            return res

    cpdef list nonzero_values(ETuple self, bint sort=True):
        """
        Return the non-zero values of the tuple.

        INPUT:

        - ``sort`` -- (default: ``True``) if ``True`` the values are sorted
          by their indices; otherwise the values are returned unsorted

        EXAMPLES::

            sage: from sage.rings.polynomial.polydict import ETuple
            sage: e = ETuple([2,0,1])
            sage: e.nonzero_values()
            [2, 1]
            sage: f = ETuple([0,-1,1])
            sage: f.nonzero_values(sort=True)
            [-1, 1]
        """
        cdef size_t ind
        return [self._data[2*ind+1] for ind from 0 <= ind < self._nonzero]

    cpdef ETuple reversed(ETuple self):
        """
        Return the reversed ETuple of ``self``.

        EXAMPLES::

            sage: from sage.rings.polynomial.polydict import ETuple
            sage: e = ETuple([1,2,3])
            sage: e.reversed()
            (3, 2, 1)
        """
        cdef size_t ind
        cdef ETuple result = <ETuple>self._new()
        result._nonzero = self._nonzero
        result._data = <int*>sig_malloc(sizeof(int)*result._nonzero*2)
        for ind from 0 <= ind < self._nonzero:
            result._data[2*(result._nonzero-ind-1)] = self._length - self._data[2*ind] - 1
            result._data[2*(result._nonzero-ind-1)+1] = self._data[2*ind+1]
        return result

    def sparse_iter(ETuple self):
        """
        Iterator over the elements of ``self`` where the elements are returned
        as ``(i, e)`` where ``i`` is the position of ``e`` in the tuple.

        EXAMPLES::

            sage: from sage.rings.polynomial.polydict import ETuple
            sage: e = ETuple([1,0,2,0,3])
            sage: list(e.sparse_iter())
            [(0, 1), (2, 2), (4, 3)]
        """
        cdef size_t ind
        for ind from 0 <= ind < self._nonzero:
            yield (self._data[2*ind], self._data[2*ind+1])

    def combine_to_positives(ETuple self, ETuple other):
        """
        Given a pair of ETuples (self, other), returns a triple of
        ETuples (a, b, c) so that self = a + b, other = a + c and b and c
        have all positive entries.

        EXAMPLES::

            sage: from sage.rings.polynomial.polydict import ETuple
            sage: e = ETuple([-2,1,-5, 3, 1,0])
            sage: f = ETuple([1,-3,-3,4,0,2])
            sage: e.combine_to_positives(f)
            ((-2, -3, -5, 3, 0, 0), (0, 4, 0, 0, 1, 0), (3, 0, 2, 1, 0, 2))
        """
        m = self.emin(other)
        return m, self.esub(m), other.esub(m)


def make_PolyDict(data):
    return PolyDict(data, remove_zero=False, force_int_exponents=False,
                    force_etuples=False)


def make_ETuple(data, length):
    return ETuple(data, length)<|MERGE_RESOLUTION|>--- conflicted
+++ resolved
@@ -46,13 +46,9 @@
 
 import copy
 from functools import reduce
-<<<<<<< HEAD
 from sage.arith.power import generic_power
-=======
 from pprint import pformat
 
-from sage.structure.element import generic_power
->>>>>>> 43d92345
 from sage.misc.misc import cputime
 from sage.misc.latex import latex
 from sage.misc.superseded import deprecation
@@ -646,25 +642,7 @@
             sage: f = PolyDict({(2,3):2, (1,2):3, (2,1):4})
             sage: g = PolyDict({(1,5):-3, (2,3):-2, (1,1):3})
             sage: f*g
-<<<<<<< HEAD
-            PolyDict with representation {(2, 3): 9, (3, 2): 12, (2, 7): -9, (3, 5): -6, (4, 6): -4, (3, 4): 6, (3, 6): -12, (4, 4): -8, (3, 8): -6}
-=======
             PolyDict with representation {(2, 3): 9, (2, 7): -9, (3, 2): 12, (3, 4): 6, (3, 5): -6, (3, 6): -12, (3, 8): -6, (4, 4): -8, (4, 6): -4}
-
-        Next we multiply two polynomials with fractional exponents in 3 variables::
-
-            # I've removed fractional exponent support in ETuple when moving to a sparse C integer array
-            #sage: f = PolyDict({(2/3,3,5):2, (1,2,1):3, (2,1,1):4}, force_int_exponents=False)
-            #sage: g = PolyDict({(2/3,3,5):3}, force_int_exponents=False)
-            #sage: f*g
-            #PolyDict with representation {(8/3, 4, 6): 12, (5/3, 5, 6): 9, (4/3, 6, 10): 6}
-
-        Finally we print the result in a nice format. ::
-
-            # I've removed fractional exponent support in ETuple when moving to a sparse C integer array
-            #sage: (f*g).poly_repr(['a', 'b', 'c'], atomic_exponents = False)
-            #'12*a^(8/3)*b^(4)*c^(6) + 9*a^(5/3)*b^(5)*c^(6) + 6*a^(4/3)*b^(6)*c^(10)'
->>>>>>> 43d92345
         """
         cdef PyObject *cc
         newpoly = {}
