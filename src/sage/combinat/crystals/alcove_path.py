r"""
Alcove paths

AUTHORS:

- Brant Jones (2008): initial version
- Arthur Lubovsky (2013-03-07): rewritten to implement affine type

Special thanks to: Nicolas Borie, Anne Schilling, Travis Scrimshaw, and
Nicolas Thiery.
"""

#*****************************************************************************
#       Copyright (C) 2008 Brant Jones <brant at math.ucdavis.edu>
#       Copyright (C) 2013 Arthur Lubovsky <alubovsky at albany.edu>
#
# This program is free software: you can redistribute it and/or modify
# it under the terms of the GNU General Public License as published by
# the Free Software Foundation, either version 2 of the License, or
# (at your option) any later version.
#                  http://www.gnu.org/licenses/
#*****************************************************************************

from sage.structure.parent import Parent
from sage.structure.element import Element
from sage.structure.element_wrapper import ElementWrapper
from sage.structure.unique_representation import UniqueRepresentation
from sage.categories.finite_crystals import FiniteCrystals
from sage.graphs.all import DiGraph
from sage.combinat.root_system.cartan_type import CartanType
from sage.combinat.root_system.root_system import RootSystem
from sage.all import vector
from sage.rings.integer import Integer
from sage.combinat.root_system.weyl_group import WeylGroup
from sage.misc.misc_c import prod
from sage.categories.sets_cat import Sets
from sage.misc.cachefunc import cached_method, cached_in_parent_method
from sage.categories.highest_weight_crystals import HighestWeightCrystals
from copy import copy
from sage.misc.latex import latex

class CrystalOfAlcovePaths(UniqueRepresentation, Parent):
    r"""
    Crystal of alcove paths generated from a "straight-line" path to the
    negative of a given dominant weight.

    INPUT:

    - ``cartan_type`` -- Cartan type of a finite or affine untwisted root
      system.

    - ``weight`` -- Dominant weight as a list of (integral) coefficients of
      the fundamental weights.

    - ``highest_weight_crystal`` -- (Default: ``True``) If ``True``
      returns the highest weight crystal.  If ``False`` returns an
      object which is close to being isomorphic to the tensor product
      of Kirillov-Reshetikhin crystals of column shape in the
      following sense: We get all the vertices, but only some of the
      edges.  We'll call the included edges pseudo-Demazure.  They are
      all non-zero edges and the 0-edges not at the end of a 0-string
      of edges, i.e.  not those with `f_{0}(b) = b'` with
      `\varphi_0(b) =1`.  (Whereas Demazure 0-edges are those that
      are not at the beginning of a zero string.) In this case the
      weight `[c_1, c_2, \ldots, c_k]` represents
      `\sum_{i=1}^k c_i \omega_i`.

      .. NOTE::

          If ``highest_weight_crystal`` = ``False``, since we do not
          get the full crystal, ``TestSuite`` will fail on the
          Stembridge axioms.

    .. SEEALSO::

        - :class:`Crystals`

    EXAMPLES:

    The following example appears in Figure 2 of [LP2008]_::

        sage: C = crystals.AlcovePaths(['G',2],[0,1])
        sage: G = C.digraph()
        sage: GG = DiGraph({
        ....:     ()        : {(0)         : 2 },
        ....:     (0)       : {(0,8)       : 1 },
        ....:     (0,1)     : {(0,1,7)     : 2 },
        ....:     (0,1,2)   : {(0,1,2,9)   : 1 },
        ....:     (0,1,2,3) : {(0,1,2,3,4) : 2 },
        ....:     (0,1,2,6) : {(0,1,2,3)   : 1 },
        ....:     (0,1,2,9) : {(0,1,2,6)   : 1 },
        ....:     (0,1,7)   : {(0,1,2)     : 2 },
        ....:     (0,1,7,9) : {(0,1,2,9)   : 2 },
        ....:     (0,5)     : {(0,1)       : 1, (0,5,7) : 2 },
        ....:     (0,5,7)   : {(0,5,7,9)   : 1 },
        ....:     (0,5,7,9) : {(0,1,7,9)   : 1 },
        ....:     (0,8)     : {(0,5)       : 1 },
        ....:     })
        sage: G.is_isomorphic(GG)
        True
        sage: for (u,v,i) in G.edges(): print (u.integer_sequence() , v.integer_sequence(), i)
        ([], [0], 2)
        ([0], [0, 8], 1)
        ([0, 1], [0, 1, 7], 2)
        ([0, 1, 2], [0, 1, 2, 9], 1)
        ([0, 1, 2, 3], [0, 1, 2, 3, 4], 2)
        ([0, 1, 2, 6], [0, 1, 2, 3], 1)
        ([0, 1, 2, 9], [0, 1, 2, 6], 1)
        ([0, 1, 7], [0, 1, 2], 2)
        ([0, 1, 7, 9], [0, 1, 2, 9], 2)
        ([0, 5], [0, 1], 1)
        ([0, 5], [0, 5, 7], 2)
        ([0, 5, 7], [0, 5, 7, 9], 1)
        ([0, 5, 7, 9], [0, 1, 7, 9], 1)
        ([0, 8], [0, 5], 1)

    Alcove path crystals are a discrete version of Littelmann paths.
    We verify that the alcove path crystal is isomorphic to the LS
    path crystal::

        sage: C1 = crystals.AlcovePaths(['C',3],[2,1,0])
        sage: g1 = C1.digraph() #long time
        sage: C2 = crystals.LSPaths(['C',3],[2,1,0])
        sage: g2 = C2.digraph() #long time
        sage: g1.is_isomorphic(g2, edge_labels=True) #long time
        True

    The preferred initialization method is via explicit weights rather than a Cartan type
    and the coefficients of the fundamental weights::

        sage: R = RootSystem(['C',3])
        sage: P = R.weight_lattice()
        sage: La = P.fundamental_weights()
        sage: C = crystals.AlcovePaths(2*La[1]+La[2]); C
        Highest weight crystal of alcove paths of type ['C', 3] and weight 2*Lambda[1] + Lambda[2]
        sage: C1==C
        True

    We now explain the data structure::

        sage: C = crystals.AlcovePaths(['A',2],[2,0]) ; C
        Highest weight crystal of alcove paths of type ['A', 2] and weight 2*Lambda[1]
        sage: C._R.lambda_chain()
        [(alpha[1], 0), (alpha[1] + alpha[2], 0), (alpha[1], 1), (alpha[1] + alpha[2], 1)]

    The previous list gives the initial "straight line" path from the
    fundamental alcove `A_o` to its translation  `A_o - \lambda` where
    `\lambda = 2\omega_1` in this example. The initial path for weight
    `\lambda` is called the `\lambda`-chain. This path is constructed from
    the ordered pairs `(\beta, k)`, by crossing the hyperplane orthogonal to
    `\beta` at height `-k`. We can view a plot of this path as follows::

        sage: x=C( () )
        sage: x.plot() # not tested - outputs a pdf

    An element of the crystal is given by a subset of the `\lambda`-chain.
    This subset indicates the hyperplanes where the initial path should be
    folded. The highest weight element is given by the empty subset. ::

        sage: x
        ()
        sage: x.f(1).f(2)
        ((alpha[1], 1), (alpha[1] + alpha[2], 1))
        sage: x.f(1).f(2).integer_sequence()
        [2, 3]
        sage: C([2,3])
        ((alpha[1], 1), (alpha[1] + alpha[2], 1))
        sage: C([2,3]).is_admissible() #check if a valid vertex
        True
        sage: C([1,3]).is_admissible() #check if a valid vertex
        False

    Alcove path crystals now works in affine type (:trac:`14143`)::

        sage: C = crystals.AlcovePaths(['A',2,1],[1,0,0]) ; C
        Highest weight crystal of alcove paths of type ['A', 2, 1] and weight Lambda[0]
        sage: x=C(  () )
        sage: x.f(0)
        ((alpha[0], 0),)
        sage: C.R
        Root system of type ['A', 2, 1]
        sage: C.weight
        Lambda[0]

    Test that the tensor products of Kirillov-Reshetikhin crystals
    minus non-pseudo-Demazure arrows is in bijection with alcove path
    construction::

        sage: K = crystals.KirillovReshetikhin(['B',3,1],2,1)
        sage: T = crystals.TensorProduct(K,K)
        sage: g = T.digraph() #long time
        sage: for e in g.edges(): #long time
        ....:     if e[0].phi(0) == 1 and e[2] == 0: #long time
        ....:         g.delete_edge(e)  #long time

        sage: C = crystals.AlcovePaths(['B',3,1],[0,2,0], highest_weight_crystal=False)
        sage: g2 = C.digraph_fast() #long time
        sage: g.is_isomorphic(g2, edge_labels = True) #long time
        True

    .. NOTE::

        In type `C_n^{(1)}`, the Kirillov-Reshetikhin crystal is not connected
        when restricted to pseudo-Demazure arrows, hence the previous example will
        fail for type `C_n^{(1)}` crystals.

    ::

        sage: R = RootSystem(['B',3])
        sage: P = R.weight_lattice()
        sage: La = P.fundamental_weights()
        sage: D = crystals.AlcovePaths(2*La[2], highest_weight_crystal=False)
        sage: C == D
        True

    .. WARNING:: Weights from finite root systems index non-highest weight crystals.

    REFERENCES:

    .. [LP2008]  C. Lenart and A. Postnikov. *A combinatorial model for
       crystals of Kac-Moody algebras*. Trans. Amer. Math. Soc. 360 (2008),
       4349-4381.
    """

    @staticmethod
    def __classcall_private__(cls, starting_weight, cartan_type=None,
                              highest_weight_crystal=None):
        """
        Classcall to mend the input.

        Internally, the
        :class:`~sage.combinat.crystals.alcove_path.CrystalOfAlcovePaths`
        code works with a ``starting_weight`` that is in the weight space
        associated to the crystal. The user can, however, also input a
        ``cartan_type`` and the coefficients of the fundamental weights as
        ``starting_weight``. This code transforms the input into the right
        format (also necessary for :class:`UniqueRepresentation`).

        TESTS::

            sage: C = crystals.AlcovePaths(['A',2,1], [1,0,0])
            sage: C2 = crystals.AlcovePaths(CartanType(['A',2,1]), (1,0,0))
            sage: C is C2
            True
            sage: R = RootSystem(['B',2,1])
            sage: La = R.weight_space().basis()
            sage: B1 = crystals.AlcovePaths(['B',2,1],[0,0,1])
            sage: B2 = crystals.AlcovePaths(La[2])
            sage: B1 is B2
            True
        """
        if isinstance(cartan_type, bool): # new style signature, optional arguments leak over
            highest_weight_crystal = cartan_type

        elif isinstance(cartan_type, list) or isinstance(cartan_type, tuple): #old style signature
            #switch positional arguments
            cartan_type, starting_weight = CartanType(starting_weight), cartan_type

            if highest_weight_crystal == False:
                cartan_type = cartan_type.classical()

            if cartan_type.is_affine():
                extended = True
            else:
                extended = False

            R = RootSystem(cartan_type)
            P = R.weight_space(extended=extended)
            Lambda = P.basis()
            offset = R.index_set()[Integer(0)]
            starting_weight = P.sum(starting_weight[j-offset]*Lambda[j] for j in R.index_set())

        #set defaults
        if highest_weight_crystal is None:
            highest_weight_crystal = True

        if not starting_weight.is_dominant():
            raise ValueError("{0} is not a dominant weight".format(starting_weight))


        return super(CrystalOfAlcovePaths, cls).__classcall__(cls,
                starting_weight, highest_weight_crystal)


    def __init__(self, starting_weight, highest_weight_crystal):
        r"""
        Initialize ``self``.

        TESTS::

            sage: C = crystals.AlcovePaths(['G',2],[0,1])
            sage: TestSuite(C).run()

            sage: C = crystals.AlcovePaths(['A',2,1],[1,0,0])
            sage: TestSuite(C).run() #long time

            sage: C = crystals.AlcovePaths(['A',2,1],[1,0],False)
            sage: TestSuite(C).run(skip="_test_stembridge_local_axioms") #long time
        """
        ##########################################################################
        # NOTE:
        # If cartan_type.is_affine() == True and highest weight crystal == False,
        # since we only use the positive roots of the *finite* root system
        # to get the crystal we set self._finite_cartan_type is true
        #
        # We want the indexing set to include 0 so use the affine type notation
        # for the Cartan type.
        ##########################################################################
        cartan_type = starting_weight.parent().cartan_type()

        self.weight = starting_weight
        self.R = RootSystem(cartan_type)
        self._highest_weight_crystal = highest_weight_crystal
        self._cartan_type = cartan_type


        if cartan_type.is_finite() and highest_weight_crystal == True:
            Parent.__init__(self, category = FiniteCrystals() )
            self._R = RootsWithHeight(starting_weight)
            self._finite_cartan_type = True
        elif cartan_type.is_finite() and highest_weight_crystal == False:
            Parent.__init__(self, category = FiniteCrystals() )
            self._R = RootsWithHeight(starting_weight)
            self._finite_cartan_type = True
            self._cartan_type = cartan_type.affine()
        else:
            Parent.__init__(self, category = HighestWeightCrystals())
            self._R = RootsWithHeight(starting_weight)
            self._finite_cartan_type = False


        self.module_generators = ( self.element_class(self, ()), )

    def _repr_(self):
        """
        Return a string representation of ``self``.

        EXAMPLES::

            sage: C = crystals.AlcovePaths(['A',2,1], [1,0,0])
            sage: C
            Highest weight crystal of alcove paths of type ['A', 2, 1] and weight Lambda[0]
            sage: C = crystals.AlcovePaths(['A',2,1], [1,0], False)
            sage: C
            Crystal of alcove paths of type ['A', 2, 1] and weight Lambda[1]
        """
        if self._highest_weight_crystal:
            return "Highest weight crystal of alcove paths of type %s and weight %s"%(self._cartan_type, self.weight)
        return "Crystal of alcove paths of type %s and weight %s"%(self._cartan_type, self.weight)

    def _element_constructor_(self, data):
        """
        Construct an element of ``self`` from ``data``.

        EXAMPLES::

            sage: C = crystals.AlcovePaths(['A',2],[3,2])
            sage: C([8,9])
            ((alpha[1], 2), (alpha[1] + alpha[2], 4))
        """
        if isinstance(data, tuple):
            return self.element_class(self, data)
        elif isinstance(data, list):
            lambda_chain = self._R.lambda_chain()
            #data starts indexing at 0
            return self.element_class(self, tuple(sorted([lambda_chain[i] for i in data])))

    def vertices(self):
        """
        Return a list of all the vertices of the crystal.

        The vertices are represented as lists of integers recording the folding
        positions.

        One can compute all vertices of the crystal by finding all the
        admissible subsets of the `\lambda`-chain  (see method
        is_admissible, for definition).  We use the breath first
        search algorithm.

        .. WARNING::

            This method is (currently) only useful for the case when
            ``highest_weight_crystal = False``, where you cannot always
            reach all vertices of the crystal using crystal operators,
            starting from the highest weight vertex.  This method is
            typically slower than generating the crystal graph using
            crystal operators.

        EXAMPLES::

            sage: C = crystals.AlcovePaths(['C',2],[1,0])
            sage: C.vertices()
            [[], [0], [0, 1], [0, 1, 2]]
            sage: C = crystals.AlcovePaths(['C',2,1],[2,1],False)
            sage: len(C.vertices())
            80

        The number of elements reachable using the crystal operators from the
        module generator::

            sage: len(list(C))
            55
        """
        lambda_chain = self._R.lambda_chain()
        len_lambda_chain = len(lambda_chain)
        W = WeylGroup(self._R._cartan_type, prefix='s')
        s = W.simple_reflections()
        highest_weight_crystal = self._highest_weight_crystal

        if highest_weight_crystal == True:
            successors = 'bruhat_upper_covers'
        else:
            successors = 'quantum_bruhat_successors'

        # lst contains ordered pairs (w,l) l= list of positions that get
        # you to the word, it needs to be refreshed

        #initialization
        lst=[]
        for i in range(len_lambda_chain):
            associated_reflection = lambda_chain[i].root.associated_reflection()
            if len(associated_reflection) == 1:
                lst.append( (prod([ s[j] for j in associated_reflection ]), [i]) )

        l=copy(lst)

        while True:
            lst2 = []
            for x in lst:
                suc = getattr(x[0], successors)()
                for j in range(x[1][-1]+1, len_lambda_chain):
                    temp = x[0] * prod(
                            [ s[k] for k in lambda_chain[j].root.associated_reflection() ])
                    if temp in suc:
                        lst2.append((temp,x[1]+[j]))
                        l.append((temp,x[1]+[j]))
            if lst2 == []:
                break
            else :
                lst = lst2

        return [ [] ] + [i[1] for i in l]

    def digraph_fast(self, depth=None):
        r"""
        Return the crystal :class:`graph <DiGraph>` with maximum depth
        ``depth`` deep starting at the module generator. Significant speed up
        for highest_weight_crystals of affine type.

        EXAMPLES::

            sage: crystals.AlcovePaths(['A',2], [1,1]).digraph_fast(depth=3)
            Digraph on 7 vertices

        TESTS:

        The following example demonstrates the speed improvement.
        The speedup in non-affine types is small however::

            sage: cartan_type = ['A',2,1] #long time
            sage: weight = [1,1,0] #long time
            sage: depth = 5 #long time
            sage: C = crystals.AlcovePaths(cartan_type, weight) #long time
            sage: %timeit C.digraph_fast(depth) # not tested
            10 loops, best of 3: 171 ms per loop
            sage: %timeit C.digraph(subset=C.subcrystal(max_depth=depth, direction='lower')) #not tested
            1 loops, best of 3: 19.7 s per loop
            sage: G1 = C.digraph_fast(depth) #long time
            sage: G2 = C.digraph(subset=C.subcrystal(max_depth=depth, direction='lower')) #long time
            sage: G1.is_isomorphic(G2, edge_labels=True) #long time
            True

        """
        if not self._highest_weight_crystal:
            return super(CrystalOfAlcovePaths, self).digraph()

        if self._cartan_type.is_affine() and depth is None:
            depth = 10
        I = self.index_set()

        rank = 0
        G = { self.module_generators[0]: {} }
        visited = { self.module_generators[0] }

        while depth is None or rank < depth:
            recently_visited = set()
            for x in visited:
                G.setdefault(x, {}) # does nothing if there's a default
                for i in I:
                    xfi = x.f(i)
                    if xfi is not None:
                        G[x][xfi] = i
                        recently_visited.add(xfi)
            if len(recently_visited) == 0: # No new nodes, nothing more to do
                break
            rank += 1
            visited = recently_visited

        return DiGraph(G)

    def weight_lattice_realization(self):
        r"""
        Return the weight lattice realization of ``self``.

        EXAMPLES::

            sage: B = crystals.AlcovePaths(['A',2,1],[1,0,0])
            sage: B.weight_lattice_realization()
            Extended weight lattice of the Root system of type ['A', 2, 1]

            sage: C = crystals.AlcovePaths("B3",[1,0,0])
            sage: C.weight_lattice_realization()
            Ambient space of the Root system of type ['B', 3]
        """
        F = self.cartan_type().root_system()
        if self.cartan_type().is_affine():
            return F.weight_lattice(extended=True)
        if self.cartan_type().is_finite() and F.ambient_space() is not None:
            return F.ambient_space()
        return F.weight_lattice()

class CrystalOfAlcovePathsElement(ElementWrapper):
    """
    Crystal of alcove paths element.

    INPUT:

    - ``data`` -- a list of folding positions in the lambda chain (indexing
      starts at 0) or a tuple of :class:`RootsWithHeight` giving folding
      positions in the lambda chain.

    EXAMPLES::

        sage: C = crystals.AlcovePaths(['A',2],[3,2])
        sage: x = C ( () )
        sage: x.f(1).f(2)
        ((alpha[1], 2), (alpha[1] + alpha[2], 4))
        sage: x.f(1).f(2).integer_sequence()
        [8, 9]
        sage: C([8,9])
        ((alpha[1], 2), (alpha[1] + alpha[2], 4))
    """
    def __iter__(self):
        r"""
        Initialize ``self``.

        EXAMPLES::

            sage: C = crystals.AlcovePaths(['A',2],[1,0])
            sage: lst = list(C)
            sage: for i in lst[2]: i
            (alpha[1], 0)
            (alpha[1] + alpha[2], 0)
        """
        return iter(self.value)

    def is_admissible(self):
        r"""
        Diagnostic test to check if ``self`` is a valid element of the crystal.

        If ``self.value`` is given by

        .. MATH::

            (\beta_1, i_1), (\beta_2, i_2), \ldots, (\beta_k, i_k),

        for highest weight crystals this checks if the sequence

        .. MATH::

            1 \rightarrow s_{\beta_1} \rightarrow
            s_{\beta_1}s_{\beta_2} \rightarrow \cdots \rightarrow
            s_{\beta_1}s_{\beta_2} \ldots s_{\beta_k}

        is a path in the Bruhat graph. If ``highest_weight_crystal=False``,
        then the method checks if the above sequence is a path in the quantum
        Bruhat graph.

        EXAMPLES::

            sage: C = crystals.AlcovePaths(['A',2],[1,1]); C
            Highest weight crystal of alcove paths of type ['A', 2] and weight Lambda[1] + Lambda[2]
            sage: roots = sorted(list(C._R._root_lattice.positive_roots())); roots
            [alpha[1], alpha[1] + alpha[2], alpha[2]]
            sage: r1 = C._R(roots[0],0); r1
            (alpha[1], 0)
            sage: r2 = C._R(roots[2],0); r2
            (alpha[2], 0)
            sage: r3 = C._R(roots[1],1); r3
            (alpha[1] + alpha[2], 1)
            sage: x = C( ( r1,r2) )
            sage: x.is_admissible()
            True
            sage: x = C( (r3,) ); x
            ((alpha[1] + alpha[2], 1),)
            sage: x.is_admissible()
            False
            sage: C = crystals.AlcovePaths(['C',2,1],[2,1],False)
            sage: C([7,8]).is_admissible()
            True
            sage: C = crystals.AlcovePaths(['A',2],[3,2])
            sage: C([2,3]).is_admissible()
            True

        .. TODO:: Better doctest
        """
        W = WeylGroup(self.parent()._R._cartan_type, prefix='s')
        s = W.simple_reflections()
        highest_weight_crystal = self.parent()._highest_weight_crystal

        if highest_weight_crystal == True:
            successors = 'bruhat_upper_covers'
        else:
            successors = 'quantum_bruhat_successors'

        #start at the identity
        w = W.one()
        for i in self:
            t = prod( [ s[j] for j in  i.root.associated_reflection() ] )
            successor = w * t
            if successor not in getattr(w, successors)():
               return False
            w = successor
        return True

    def _latex_(self):
        r"""
        Return a `\LaTeX` representation of ``self``.

        EXAMPLES::

            sage: C = crystals.AlcovePaths(['A',2],[1,1])
            sage: C([1,2])._latex_()
            [(\alpha_{1} + \alpha_{2}, 0), (\alpha_{1}, 0)]
        """
        return [ (latex(i.root),i.height) for i in self.value ]

    @cached_in_parent_method
    def integer_sequence(self):
        r"""
        Return a list of integers corresponding to positions in
        the `\lambda`-chain where it is folded.

        .. TODO::

            Incorporate this method into the ``_repr_`` for finite Cartan type.

        .. NOTE::

            Only works for finite Cartan types and indexing starts at 0.

        EXAMPLES::

            sage: C = crystals.AlcovePaths(['A',2],[3,2])
            sage: x = C( () )
            sage: x.f(1).f(2).integer_sequence()
            [8, 9]
        """
        lambda_chain = self.parent()._R.lambda_chain()
        return [lambda_chain.index(j) for j in self.value]

    def phi(self, i):
        r"""
        Return the distance to the end of the `i`-string.

        This method overrides the generic implementation in the category of
        crystals since this computation is more efficient.

        EXAMPLES::

            sage: C = crystals.AlcovePaths(['A',2],[1,1])
            sage: [c.phi(1) for c in C]
            [1, 0, 2, 1, 0, 1, 0, 0]
            sage: [c.phi(2) for c in C]
            [1, 2, 0, 0, 1, 0, 1, 0]
        """
        highest_weight_crystal = self.parent()._highest_weight_crystal
        positions, gi = self._gi(i)

        m=max(gi)

        if not highest_weight_crystal and i == 0:
            raise NotImplementedError
            # I think the M below should still work in this case

        M = Integer(m)/2 - Integer(1)/2
        return M

    def epsilon(self, i):
        r"""
        Return the distance to the start of the `i`-string.

        EXAMPLES::

            sage: C = crystals.AlcovePaths(['A',2],[1,1])
            sage: [c.epsilon(1) for c in C]
            [0, 1, 0, 1, 0, 0, 2, 1]
            sage: [c.epsilon(2) for c in C]
            [0, 0, 1, 0, 1, 2, 0, 1]
        """
        #crude but functional
        j = 0
        temp = self
        temp = temp.e(i)
        while temp is not None:
            j+=1
            temp = temp.e(i)

        return j

    def weight(self):
        """
        Return the weight of ``self``.

        EXAMPLES::

            sage: C = crystals.AlcovePaths(['A',2],[2,0])
            sage: for i in C: i.weight()
            (0, 2, 0)
            (0, 0, 1)
<<<<<<< HEAD
            (0, 1, -1)
            (0, -2, 2)
            (0, -1, 0)
            (0, 0, -2)

=======
            (0, -2, 2)
            (0, 1, -1)
            (0, -1, 0)
            (0, 0, -2)
>>>>>>> 4d80eb34
            sage: B = crystals.AlcovePaths(['A',2,1],[1,0,0])
            sage: p = B.module_generators[0].f_string([0,1,2])
            sage: p.weight()
            Lambda[0] - delta

        TESTS:

        Check that crystal morphisms work (:trac:`19481`)::

            sage: C1 = crystals.AlcovePaths(['A',2],[1,0])
            sage: C2 = crystals.AlcovePaths(['A',2],[2,0])
            sage: phi = C1.crystal_morphism(C2.module_generators, scaling_factors={1:2, 2:2})
            sage: [phi(x) for x in C1]
            [(), ((alpha[1], 0),), ((alpha[1], 0), (alpha[1] + alpha[2], 0))]
        """
        root_space = self.parent().R.root_space()
        weight = -self.parent().weight
        for i in self.value[::-1]:
            root = root_space(i.root)
            weight = -i.height*root + weight.reflection(root)

        WLR = self.parent().weight_lattice_realization()
        B = WLR.basis()
        return WLR._from_dict({i: Integer(c) for i,c in -weight},
                              remove_zeros=False)

    #def __repr__(self):
        #return str(self.integer_sequence())

    def plot(self):
        r"""
        Return a plot ``self``.

        .. NOTE::

            Currently only implemented for types `A_2`, `B_2`, and `C_2`.

        EXAMPLES::

            sage: C = crystals.AlcovePaths(['A',2],[2,0])
            sage: x = C( () ).f(1).f(2)
            sage: x.plot() # Not tested - creates a pdf
        """
        ct = self.parent()._R._cartan_type.dual()
        word = self.parent()._R.word()
        integer_sequence = self.integer_sequence()
        foldings = [False for i in word]
        for i in integer_sequence:
            foldings[i] = True
        affine_ambient_space = RootSystem(ct.affine()).ambient_space()
        return affine_ambient_space.plot() + affine_ambient_space.plot_alcove_walk( word, foldings=foldings, labels=False)

    def __eq__(self, other):
        r"""
        Test equality of ``self.value`` and ``other.value``.

        EXAMPLES::

            sage: C=crystals.AlcovePaths(['B',2],[1,0])
            sage: lst=list(C)
            sage: lst[2] == lst[2]
            True
            sage: lst[2] == lst[1]
            False
        """
        #note: may want to use _eq_ for coercion
        try:
            return self.value == other.value
        except (NameError, AttributeError):
            return False

    def __lt__(self, other):
        r"""
        Test if ``self.value`` is less than ``other.value`` in dictionary order.

        EXAMPLES::

            sage: C = crystals.AlcovePaths(['A',2],[2,0])
            sage: x = C( () )
            sage: x.__lt__(x.f(1))
            True
            sage: a=x.f(1) ; b = x.f(1).f(1).f(2)
            sage: a.__lt__(b)
            False
        """
        return self.value < other.value

    def __gt__(self, other):
        r"""
        Test if ``self.value`` is greater than ``other.value`` in dictionary
        order.

        EXAMPLES::

            sage: C = crystals.AlcovePaths(['A',2],[2,0])
            sage: x = C( () )
            sage: x.__gt__(x.f(1))
            False
            sage: a=x.f(1) ; b = x.f(1).f(1).f(2)
            sage: a.__gt__(b)
            True
        """
        return self.value > other.value

    def _folding_data(self, i):
        r"""
        Compute information needed to build the graph `g_{\alpha_i}`.
        Results of this method are sent to _gi for further processing.

        INPUT:

        - ``i`` -- element of the index_set of the underlying root_system.

        OUTPUT:

        A dictionary where the keys are of type RootsWithHeight which record
        positions where `\pm \alpha_i` shows up in the folded `\lambda` chain.
        The values are `1` if `\alpha_i` is in the corresponding position in
        the folded `\lambda`-chain, `-1` if `-\alpha_i` is in the corresponding
        position in the folded `\lambda`-chain.

        .. NOTE::

            *infinity* is a special key that records the "sign at infinity".

        ::

            sage: C = crystals.AlcovePaths(['A',2],[1,1])
            sage: x = C( () ).f(1)
            sage: fd = x._folding_data(2);   fd    # # random output
            {(alpha[2], 0): 1, (alpha[1] + alpha[2], 1): 1, 'infinity': 1}
            sage: fd['infinity']
            1
            sage: fd.values()
            [1, 1, 1]
        """
        Parent = self.parent()

        #self.value contains the admissible sequence as a tuple of Element

        finite_cartan_type = Parent._finite_cartan_type  # bool
        J = list(self.value)

        #NOTE: R is a RootsWithHeight object and NOT a RootSystem object
        R = Parent._R
        weight = Parent.weight

        signs = {}

        # 0 arrows in the case of finite Cartan type
        # always allow 0 arrows
        if finite_cartan_type and i == 0:
            Beta = R._root_lattice.highest_root()
        elif i in self.index_set():
            Beta = R._root_lattice.simple_root(i)

        max_height_Beta = weight.scalar(Beta.associated_coroot())

        if len(J) == 0:
            for k in range( max_height_Beta ) :
                x = R(Beta, k)
                signs[x]=self._sign(Beta)
            signs['infinity'] = self._sign(Beta)

        elif len(J) > 0 :
            #NOTE: we assume J is sorted by order on Element of RootsWithHeight

            for k in  range( max_height_Beta ):
                x = R(Beta, k)
                if x <= J[0]:
                    signs[x] = self._sign(Beta)

            for j in range( len(J)  ):

                Beta = Beta.reflection(J[j].root)
                sign_Beta = self._sign(Beta)
                max_height_Beta = weight.scalar(
                    (sign_Beta * Beta).associated_coroot())


                # some optimization so we don't initialize too many objects
                # range(c1,c2) can be replaced by range(max_height_Beta) but it
                # checks unnecessary extra things

                c1 = J[j]._cmp_v[0] * max_height_Beta
                if j == len(J) - 1:
                    c2 = max_height_Beta
                else:
                    c2 = min (max_height_Beta, J[j+1]._cmp_v[0]*max_height_Beta + 1)

                for k in range(c1,c2):

                    x=R( sign_Beta * Beta , k)

                    if (
                        ( j < len(J) - 1 and J[j] < x <= J[j+1] ) or
                        ( j == len(J) - 1 and J[j] < x)
                    ):
                        signs[x] = sign_Beta

            signs['infinity'] = sign_Beta # tail sign tells something about last step
                                          # in g_alpha

        if finite_cartan_type and i==0:
            signs = { x : -signs[x] for x in signs.keys() }

        return signs

    def e(self, i):
        r"""
        Return the `i`-th crystal raising operator on ``self``.

        INPUT:

        - ``i`` -- element of the index set of the underlying root system.

        EXAMPLES::

            sage: C = crystals.AlcovePaths(['A',2],[2,0]); C
            Highest weight crystal of alcove paths of type ['A', 2] and weight 2*Lambda[1]
            sage: x = C( () )
            sage: x.e(1)
            sage: x.f(1) == x.f(1).f(2).e(2)
            True
        """
        Parent = self.parent()
        finite_cartan_type = Parent._finite_cartan_type

        J = list(self.value)
        positions, gi = self._gi(i)

        m=max(gi)
        m_index = len(gi)-1-list(reversed(gi)).index(m) # last max in gi


        if finite_cartan_type and i==0 :
            M = Integer(m)/2 + Integer(1)/2
        else:
            M = Integer(m)/2 - Integer(1)/2


        KR_test = finite_cartan_type and i==0 and m_index < len(gi) - 1
        KR_test = KR_test and M >= 1

        ######################################################################
        # NOTE:
        # In the KR_case we want to insure that positions[m_index] is in J
        # If m_index > 0 then it's always true
        # If m_index == 0 then M >=1 guarantees this
        ######################################################################

        if ( (not finite_cartan_type or i!=0) and m_index < len(gi)-1  # alpha_i is a simple root
            ) or KR_test:


            J.remove(positions[m_index])
            if m_index+1 < len(positions): # if m_index+1 != 'infinity'
                                           # i.e. positions[m_index+1] makes sense
                J.append(positions[m_index+1])
            return_value = Parent ( tuple( sorted(J) ) )

            # we attach to each admissible sequence a list
            # which encodes a path (via root operators) from the () generator
            # to the admissible sequence
            # this is useful for investing the crystal

            try:
                return_value.i_string = self.i_string + [['e',i]]
            except AttributeError:
                return_value.i_string = [['e',i]]

            return return_value
        else:
            return None

    @cached_method
    def _gi(self, i):
        r"""
        Compute information needed to build the graph `g_{\alpha_i}`.
        This graph is used to apply the `i`-th crystal operator.

        INPUT:

        - ``i`` - element of the index_set of the underlying root_system.

        OUTPUT:

        A tuple ``(positions, gi)``:

        - ``positions`` -- is a list of RootsWithHeight. These appear sorted in
          their natural order, and record where  `\pm \alpha_i` shows up in
          the folded `\lambda`-chain.

        - ``gi`` -- is a list of integers recording the height
          (up to affine transformation)  of `\pm \alpha_i`
          in the folded `\lambda`-chain whose location is recorded by
          ``positions``.

        .. NOTE::

            - ``positions`` has length one less than ``gi`` since it does not
              contain the position 'infinity'.

            - To get the real `g_{\alpha_i}` one has to divide by 2 and add 1/2
              or divide by 2 and subtract 1/2 depending on if
              ``self._finite_cartan_type==True and i == 0``
              or not. This is done in crystal operator methods.

        EXAMPLES::

            sage: C=crystals.AlcovePaths(['A',2],[1,1])
            sage: x=C( () ).f(1)
            sage: x._gi(2)
            ([(alpha[2], 0), (alpha[1] + alpha[2], 1)], [1, 3, 5])
        """
        signs = self._folding_data(i)
        positions = sorted( [ x for x in signs.keys() if x != 'infinity' ] )

        if len(positions)==0 :
            return ( positions, [ signs['infinity'] ] )

        gi = [ signs[ positions[0] ] ]
        for j in range(1,len(positions)):
            gi.append(
                    gi[j-1] +
                    signs[positions[j-1]]*self._eps(positions[j-1]) + signs[positions[j]] )
        gi.append(  gi[-1] +
            signs[positions[-1]]*self._eps(positions[-1]) + signs['infinity'] )

        return (positions, gi)

    def f(self, i):
        r"""
        Returns the `i`-th crystal lowering operator on ``self``.

        INPUT:

        - ``i`` -- element of the index_set of the underlying root_system.

        EXAMPLES::

            sage: C=crystals.AlcovePaths(['B',2],[1,1])
            sage: x=C(  () )
            sage: x.f(1)
            ((alpha[1], 0),)
            sage: x.f(1).f(2)
            ((alpha[1], 0), (alpha[1] + alpha[2], 2))

        """
        Parent = self.parent()
        finite_cartan_type = Parent._finite_cartan_type

        # get a copy in a form of a list of self.value
        J = list(self.value)
        positions, gi = self._gi(i)

        m=max(gi)
        m_index=gi.index(m)


        if finite_cartan_type and i==0 :

            # python doesn't handle fractions natively
            M = Integer(m)/2 + Integer(1)/2
        else:
            M = Integer(m)/2 - Integer(1)/2


        # boolian determining when to move a folding in KR case
        KR_test = finite_cartan_type and i==0
        KR_test = KR_test and M > 1

        # In the KR case, we return a value other than None when
        # `\alpha_i` is in position m_index - 1
        # (The following relies on a technical condition (C2) )
        # note insert reference
        #
        # if m_index - 1 == 0 then M > 1 and (C2) forces
        # `\alhpa_i` in positions[m_index - 1]
        #
        # otherwise if m_index - 1 > 0 then (C2) is enough

        if ( (not finite_cartan_type or i!=0) and M > 0  # alpha_i is a simple root
           ) or KR_test :# KR case

            J.append(positions[m_index-1])
            if m_index < len(positions): # if m_index != 'infinity'
                                         # thus positions[m_index] makes sense
                J.remove(positions[m_index])
            return_value = Parent ( tuple( sorted(J) ) )

            # we attach to each admissible sequence a list
            # which encodes a path (via root operators) from the generator ()

            try:
                return_value.i_string = self.i_string + [['f',i]]
            except AttributeError:
                return_value.i_string = [['f',i]]

            return return_value
        else:
            return None

    @staticmethod
    def _sign(root):
        r"""
        Return `1` if root is a positive root, and `-1` if root is a negative
        root.

        EXAMPLES::

            sage: from sage.combinat.crystals.alcove_path import CrystalOfAlcovePathsElement
            sage: rl = RootSystem(['A',2]).root_lattice()
            sage: x = rl.from_vector(vector([0,1]))
            sage: CrystalOfAlcovePathsElement._sign(x)
            1
        """
        if root.is_positive_root():
            return 1
        else:
            return -1

    def _eps(self, root):
        r"""
        Return `-1` if root is in ``self.value``, otherwise return `1`.

        EXAMPLES::

            sage: C = crystals.AlcovePaths(['C',2],[3,2])
            sage: x = C( () ).f(1).f(2); x
            ((alpha[1], 2), (2*alpha[1] + alpha[2], 4))
            sage: x._eps(x.value[0])
            -1
            sage: R = C._R
            sage: y = R ( x.value[0].root, 1 ); y
            (alpha[1], 1)
            sage: x._eps(y)
            1

        """
        if root in self.value:
            return -1
        else:
            return 1

CrystalOfAlcovePaths.Element = CrystalOfAlcovePathsElement

class RootsWithHeight(UniqueRepresentation, Parent):
    r"""
    Data structure of the ordered pairs `(\beta,k)`,
    where `\beta` is a positive root and `k` is a non-negative integer. A total
    order is implemented on this set, and depends on the weight.

    INPUT:

    - ``cartan_type`` -- Cartan type of a finite or affine untwisted root
      system

    - ``weight`` -- dominant weight as a list of (integral) coefficients of
      the fundamental weights

    EXAMPLES::

        sage: from sage.combinat.crystals.alcove_path import RootsWithHeight
        sage: R = RootsWithHeight(['A',2],[1,1]); R
        Roots with height of Cartan type ['A', 2] and dominant weight Lambda[1] + Lambda[2]

        sage: r1 = R._root_lattice.from_vector(vector([1,0])); r1
        alpha[1]
        sage: r2 = R._root_lattice.from_vector(vector([1,1])); r2
        alpha[1] + alpha[2]

        sage: x = R(r1,0); x
        (alpha[1], 0)
        sage: y = R(r2,1); y
        (alpha[1] + alpha[2], 1)
        sage: x < y
        True
    """

    @staticmethod
    def __classcall_private__(cls, starting_weight, cartan_type = None):
        """
        Classcall to mend the input.

        Internally, the RootsWithHeight code works with a ``starting_weight`` that
        is in the ``weight_space`` associated to the crystal. The user can, however,
        also input a ``cartan_type`` and the coefficients of the fundamental weights
        as ``starting_weight``. This code transforms the input into the right
        format (also necessary for UniqueRepresentation).

        TESTS::

            sage: from sage.combinat.crystals.alcove_path import RootsWithHeight
            sage: R = RootsWithHeight(['A',2],[3,2])
            sage: S = RootsWithHeight(CartanType(['A',2]), (3,2))
            sage: R is S
            True

            sage: R = RootSystem(['B',2,1])
            sage: La = R.weight_space().basis()
            sage: C = RootsWithHeight(['B',2,1],[0,0,1])
            sage: B = RootsWithHeight(La[2])
            sage: B is C
            True
        """
        if cartan_type is not None:
            cartan_type, starting_weight = CartanType(starting_weight), cartan_type

            R = RootSystem(cartan_type)
            P = R.weight_space()
            Lambda = P.basis()
            offset = R.index_set()[Integer(0)]
            starting_weight = P.sum(starting_weight[j-offset]*Lambda[j] for j in R.index_set())

        return super(RootsWithHeight, cls).__classcall__(cls, starting_weight)


    def __init__(self, weight):
        r"""
        Initialize ``self``.

        EXAMPLES::

            sage: from sage.combinat.crystals.alcove_path import RootsWithHeight
            sage: R = RootsWithHeight(['A',2],[3,2])
            sage: TestSuite(R).run()
        """
        Parent.__init__(self, category = Sets() )

        cartan_type = weight.parent().cartan_type()
        self._cartan_type = cartan_type
        self._root_system = RootSystem(cartan_type)
        self._root_lattice = self._root_system.root_lattice()
        self._weight_lattice = self._root_system.weight_lattice()
        self.weight = weight

    def _repr_(self):
        """
        Return a string representation of ``self``.

        EXAMPLES::

            sage: from sage.combinat.crystals.alcove_path import RootsWithHeight
            sage: RootsWithHeight(['A',2],[3,2])
            Roots with height of Cartan type ['A', 2] and dominant weight 3*Lambda[1] + 2*Lambda[2]
        """
        return "Roots with height of Cartan type %s and dominant weight %s"%(
            self._root_system.cartan_type(), self.weight)

    def _max_height(self, root):
        r"""
        If root is `\beta`, return `k = \langle \lambda, \beta^{\vee} \rangle`.

        Only ordered pairs of the form `(\beta, l)` for `0 \leq l < k` are
        allowed.

        EXAMPLES::

            sage: from sage.combinat.crystals.alcove_path import RootsWithHeight
            sage: C = RootsWithHeight(['A',3],[3,2,0])
            sage: x = C._root_lattice.from_vector(vector([1,1])); x
            alpha[1] + alpha[2]
            sage: C._max_height(x)
            5
        """
        return self.weight.scalar(root.associated_coroot())

    @cached_method
    def word(self):
        r"""
        Gives the initial alcove path (`\lambda`-chain) in terms of simple
        roots. Used for plotting the path.

        .. NOTE::

            Currently only implemented for finite Cartan types.

        EXAMPLES::

            sage: from sage.combinat.crystals.alcove_path import RootsWithHeight
            sage: R = RootsWithHeight(['A',2],[3,2])
            sage: R.word()
            [2, 1, 2, 0, 1, 2, 1, 0, 1, 2]
        """
        cartan_type = self._root_system.cartan_type()
        if not cartan_type.is_finite():
            raise NotImplementedError
        lambda_chain = [ x.root for x in self.lambda_chain() ]

        coroot_lattice = RootSystem(cartan_type).coroot_lattice()
        cohighest_root = coroot_lattice.highest_root()

        word = []
        for i in range(len(lambda_chain)):
            beta = lambda_chain[i]
            for j in reversed(range(i)):
                beta = beta.reflection(lambda_chain[j])
            #beta is now a simple root or the highest root

            coroot = beta.associated_coroot()
            support = coroot.support() # the path is in dual affine space
            if len(support) == 1: # beta is a simple root
                word.append(support[0])
            elif coroot == -cohighest_root:
                word.append(0)
            else:
                assert False, 'should never get here'

        return word

    @cached_method
    def lambda_chain(self):
        r"""
        Return the unfolded `\lambda`-chain.

        .. NOTE:: Only works in root systems of finite type.

        EXAMPLES::

            sage: from sage.combinat.crystals.alcove_path import RootsWithHeight
            sage: R = RootsWithHeight(['A',2],[1,1]); R
            Roots with height of Cartan type ['A', 2] and dominant weight Lambda[1] + Lambda[2]
            sage: R.lambda_chain()
            [(alpha[2], 0), (alpha[1] + alpha[2], 0), (alpha[1], 0), (alpha[1] + alpha[2], 1)]
        """
        if not self._root_lattice.cartan_type().is_finite():
            raise ValueError("Cartan type {0} is not finite".format(self._root_lattice.cartan_type()))

        l=[]
        for i in self._root_lattice.positive_roots():
            for j in range(self._max_height(i)):
                l.append(self(i,j))

        return sorted(l)

    def _element_constructor_(self, root, height):
        r"""
        Construct a :class:`RootsWithHeightElement` with ``self`` as the parent.

        EXAMPLES::

            sage: from sage.combinat.crystals.alcove_path import RootsWithHeight
            sage: rl = RootSystem(['A',2]).root_lattice()
            sage: x = rl.from_vector(vector([1,1])); x
            alpha[1] + alpha[2]
            sage: R = RootsWithHeight(['A',2],[1,1]); R
            Roots with height of Cartan type ['A', 2] and dominant weight Lambda[1] + Lambda[2]
            sage: y = R(x,1); y
            (alpha[1] + alpha[2], 1)
        """
        root = self._root_lattice.from_vector(vector(root))
        return self.element_class(self, root, height)

    def _an_element_(self):
        r"""

        EXAMPLES::

            sage: from sage.combinat.crystals.alcove_path import RootsWithHeight
            sage: R = RootsWithHeight(['A',2],[3,2])
            sage: R._an_element_()
            (alpha[1], 0)
        """
        return self( self._root_lattice.from_vector(vector([1])), 0 )

class RootsWithHeightElement(Element):
    r"""
    Element of :class:`RootsWithHeight`.

    INPUT:

    - ``root`` -- A positive root `\beta` in our root system
    - ``height`` -- Is an integer, such that
      `0 \leq l \leq \langle \lambda, \beta^{\vee} \rangle`

    EXAMPLES::

        sage: from sage.combinat.crystals.alcove_path import RootsWithHeight
        sage: rl = RootSystem(['A',2]).root_lattice()
        sage: x = rl.from_vector(vector([1,1])); x
        alpha[1] + alpha[2]
        sage: R = RootsWithHeight(['A',2],[1,1]); R
        Roots with height of Cartan type ['A', 2] and dominant weight Lambda[1] + Lambda[2]
        sage: y = R(x, 1); y
        (alpha[1] + alpha[2], 1)
    """
    def __init__(self, parent, root, height):
        r"""
        Initialize ``self``.

        EXAMPLES::

            sage: from sage.combinat.crystals.alcove_path import RootsWithHeight
            sage: rl = RootSystem(['A',2]).root_lattice()
            sage: x = rl.from_vector(vector([1,1]))
            sage: R = RootsWithHeight(['A',2],[3,2])
            sage: y = R(x, 1); y
            (alpha[1] + alpha[2], 1)
            sage: TestSuite(x).run()
        """
        Element.__init__(self, parent)
        max_height = parent._max_height(root)

        # make sure the height is in the right range, this also catches negative
        # roots

        if not 0 <= height < max_height:
            raise ValueError("%d out of allowed range [%d,%d)"%(height, 0, max_height))

        v = [height/max_height]
        v.extend( [ x/max_height for x in root.associated_coroot().to_vector() ] )
        #v.insert(0, height/max_height)

        # the map from (root, height) --> _cmp_v is injective

        self._cmp_v = tuple(v)
        self.root = root
        self.height = height

    def _repr_(self):
        r"""
        Return a string representation of ``self``.

        EXAMPLES::

            sage: from sage.combinat.crystals.alcove_path import RootsWithHeight
            sage: R = RootsWithHeight(['A',2],[3,2])
            sage: rl = RootSystem(['A',2]).root_lattice()
            sage: vec = rl.from_vector(vector([1,1])); vec
            alpha[1] + alpha[2]
            sage: R(vec,1)
            (alpha[1] + alpha[2], 1)
        """
        return "(%s, %s)" % (self.root, self.height)

    def __hash__(self):
        r"""

        EXAMPLES::

            sage: from sage.combinat.crystals.alcove_path import RootsWithHeight
            sage: R = RootsWithHeight(['A',2],[3,2])
            sage: rl = RootSystem(['A',2]).root_lattice()
            sage: root = rl.from_vector(vector([1,1]))
            sage: vec = R(root,0)
            sage: hash(vec) == hash(vec)
            True
        """
        return hash(self._cmp_v)

    def __eq__(self, other):
        r"""

        EXAMPLES::

            sage: from sage.combinat.crystals.alcove_path import RootsWithHeight
            sage: R = RootsWithHeight(['A',2],[3,2])
            sage: rl = RootSystem(['A',2]).root_lattice()
            sage: v1 = rl.from_vector(vector([1,1]))
            sage: v2 = rl.from_vector(vector([1]))
            sage: x1 = R(v1,1) ; x2 = R(v1,0) ; x3 = R(v2,1)
            sage: x1.__eq__(x1)
            True
            sage: x1.__eq__(x2)
            False
            sage: x1.__eq__(x3)
            False
        """
        try:
            return self._cmp_v == other._cmp_v
        except (NameError, AttributeError):
            return False

    def __cmp__(self, other):
        r"""
        Define a total order on :class:`RootsWithHeightElement`. This defines
        the initial `\lambda`-chain.

        EXAMPLES::

            sage: from sage.combinat.crystals.alcove_path import RootsWithHeight
            sage: R = RootsWithHeight(['A',2],[3,2])
            sage: rl = RootSystem(['A',2]).root_lattice()
            sage: v1 = rl.from_vector(vector([1,1]))
            sage: v2 = rl.from_vector(vector([1]))
            sage: x1 = R(v1,1) ; x2 = R(v1,0) ; x3 = R(v2,1)
            sage: x1.__cmp__(x2)
            1
            sage: x1.__cmp__(x3)
            -1

        """
        # I suspect that if you redefine this method to produce a
        # different (valid)  `\lambda`-chain the rest of the
        # code should still work.
        #todo: check if self and other have the same parent ?
        #assert self.parent() is other.parent(), "elements have different parents"
        return cmp(self._cmp_v, other._cmp_v)

RootsWithHeight.Element = RootsWithHeightElement

#####################################################################
# Test code, by comparing with existing crystal implementations.
#####################################################################

def _test_some_specific_examples(clss=CrystalOfAlcovePaths):
    r"""
    Test against some specific (finite type) examples.

    EXAMPLES::

        sage: from sage.combinat.crystals.alcove_path import _test_some_specific_examples
        sage: _test_some_specific_examples(crystals.AlcovePaths)
        G2 example passed.
        C3 example passed.
        B3 example 1 passed.
        B3 example 2 passed.
        True
    """
    # This appears in Lenart.
    C = clss(['G',2],[0,1])
    G = C.digraph()

    GT = DiGraph({
        ()        : {(0)         : 2 },
        (0)       : {(0,8)       : 1 },
        (0,1)     : {(0,1,7)     : 2 },
        (0,1,2)   : {(0,1,2,9)   : 1 },
        (0,1,2,3) : {(0,1,2,3,4) : 2 },
        (0,1,2,6) : {(0,1,2,3)   : 1 },
        (0,1,2,9) : {(0,1,2,6)   : 1 },
        (0,1,7)   : {(0,1,2)     : 2 },
        (0,1,7,9) : {(0,1,2,9)   : 2 },
        (0,5)     : {(0,1)       : 1, (0,5,7) : 2 },
        (0,5,7)   : {(0,5,7,9)   : 1 },
        (0,5,7,9) : {(0,1,7,9)   : 1 },
        (0,8)     : {(0,5)       : 1 }
        })

    if (G.is_isomorphic(GT) != True):
        return False
    else:
        print "G2 example passed."

    # Some examples from Hong--Kang:

    # type C, ex. 8.3.5, pg. 189
    C = clss(['C',3],[0,0,1])
    G = C.digraph()
    GT = DiGraph({
        ():{ (0): 3},
        (0):{ (0, 6): 2},
        (0, 1):{ (0, 1, 3): 3, (0, 1, 7): 1},
        (0, 1, 2):{ (0, 1, 2, 3): 3},
        (0, 1, 2, 3):{ (0, 1, 2, 3, 8): 2},
        (0, 1, 2, 3, 4):{ (0, 1, 2, 3, 4, 5): 3},
        (0, 1, 2, 3, 8):{ (0, 1, 2, 3, 4): 2},
        (0, 1, 3):{ (0, 1, 3, 7): 1},
        (0, 1, 3, 7):{ (0, 1, 2, 3): 1, (0, 1, 3, 7, 8): 2},
        (0, 1, 3, 7, 8):{ (0, 1, 2, 3, 8): 1},
        (0, 1, 7):{ (0, 1, 2): 1, (0, 1, 3, 7): 3},
        (0, 6):{ (0, 1): 2, (0, 6, 7): 1},
        (0, 6, 7):{ (0, 1, 7): 2}
        })

    if (G.is_isomorphic(GT) != True):
        return False
    else:
        print "C3 example passed."

    # type B, fig. 8.1 pg. 172
    C = clss(['B',3],[2,0,0])
    G = C.digraph()

    GT = DiGraph({
        ():{ (6): 1},
        (0):{ (0, 7): 2},
        (0, 1):{ (0, 1, 11): 3},
        (0, 1, 2):{ (0, 1, 2, 9): 2},
        (0, 1, 2, 3):{ (0, 1, 2, 3, 10): 1},
        (0, 1, 2, 3, 10):{ (0, 1, 2, 3, 4): 1},
        (0, 1, 2, 9):{ (0, 1, 2, 3): 2, (0, 1, 2, 9, 10): 1},
        (0, 1, 2, 9, 10):{ (0, 1, 2, 3, 10): 2},
        (0, 1, 5):{ (0, 1, 2): 3, (0, 1, 5, 9): 2},
        (0, 1, 5, 9):{ (0, 1, 2, 9): 3, (0, 1, 5, 9, 10): 1},
        (0, 1, 5, 9, 10):{ (0, 1, 2, 9, 10): 3},
        (0, 1, 8):{ (0, 1, 5): 3},
        (0, 1, 8, 9):{ (0, 1, 5, 9): 3, (0, 1, 8, 9, 10): 1},
        (0, 1, 8, 9, 10):{ (0, 1, 5, 9, 10): 3},
        (0, 1, 11):{ (0, 1, 8): 3},
        (0, 7):{ (0, 1): 2, (0, 7, 11): 3},
        (0, 7, 8):{ (0, 7, 8, 9): 2},
        (0, 7, 8, 9):{ (0, 1, 8, 9): 2},
        (0, 7, 8, 9, 10):{ (0, 1, 8, 9, 10): 2},
        (0, 7, 11):{ (0, 1, 11): 2, (0, 7, 8): 3},
        (6):{ (0): 1, (6, 7): 2},
        (6, 7):{ (0, 7): 1, (6, 7, 11): 3},
        (6, 7, 8):{ (0, 7, 8): 1, (6, 7, 8, 9): 2},
        (6, 7, 8, 9):{ (6, 7, 8, 9, 10): 1},
        (6, 7, 8, 9, 10):{ (0, 7, 8, 9, 10): 1},
        (6, 7, 11):{ (0, 7, 11): 1, (6, 7, 8): 3}
        })

    if (G.is_isomorphic(GT) != True):
        return False
    else:
        print "B3 example 1 passed."

    C = clss(['B',3],[0,1,0])
    G = C.digraph()

    GT = DiGraph({
        ():{ (0): 2},
        (0):{ (0, 1): 1, (0, 7): 3},
        (0, 1):{ (0, 1, 7): 3},
        (0, 1, 2):{ (0, 1, 2, 8): 2},
        (0, 1, 2, 3):{ (0, 1, 2, 3, 5): 1, (0, 1, 2, 3, 9): 3},
        (0, 1, 2, 3, 4):{ (0, 1, 2, 3, 4, 5): 1},
        (0, 1, 2, 3, 4, 5):{ (0, 1, 2, 3, 4, 5, 6): 2},
        (0, 1, 2, 3, 5):{ (0, 1, 2, 3, 5, 9): 3},
        (0, 1, 2, 3, 5, 9):{ (0, 1, 2, 3, 4, 5): 3},
        (0, 1, 2, 3, 9):{ (0, 1, 2, 3, 4): 3, (0, 1, 2, 3, 5, 9): 1},
        (0, 1, 2, 5):{ (0, 1, 2, 3, 5): 2},
        (0, 1, 2, 8):{ (0, 1, 2, 3): 2},
        (0, 1, 2, 8, 9):{ (0, 1, 2, 3, 9): 2},
        (0, 1, 7):{ (0, 1, 2): 3, (0, 1, 7, 8): 2},
        (0, 1, 7, 8):{ (0, 1, 7, 8, 9): 3},
        (0, 1, 7, 8, 9):{ (0, 1, 2, 8, 9): 3},
        (0, 2):{ (0, 1, 2): 1, (0, 2, 5): 2},
        (0, 2, 5):{ (0, 2, 5, 8): 1},
        (0, 2, 5, 8):{ (0, 1, 2, 5): 1},
        (0, 7):{ (0, 1, 7): 1, (0, 2): 3}
        })

    if (G.is_isomorphic(GT) != True):
        return False
    else:
        print "B3 example 2 passed."

    # type B, fig. 8.3 pg. 174

    return True

def compare_graphs(g1, g2, node1, node2):
    r"""
    Compare two edge-labeled :class:`graphs <DiGraph>` obtained from
    ``Crystal.digraph()``, starting from the root nodes of each graph.

    - ``g1`` -- :class:`graphs <DiGraph>`, first digraph
    - ``g2`` -- :class:`graphs <DiGraph>`, second digraph
    - ``node1`` -- element of ``g1``
    - ``node2`` -- element of ``g2``

    Traverse ``g1`` starting at ``node1`` and compare this graph with
    the one obtained by traversing ``g2`` starting with ``node2``.
    If the graphs match (including labels) then return ``True``.
    Return ``False`` otherwise.

    EXAMPLES::

        sage: from sage.combinat.crystals.alcove_path import compare_graphs
        sage: G1 = crystals.Tableaux(['A',3], shape=[1,1]).digraph()
        sage: C = crystals.AlcovePaths(['A',3],[0,1,0])
        sage: G2 = C.digraph()
        sage: compare_graphs(G1, G2, C( () ), G2.vertices()[0])
        True
    """
    for out_edge in g1.outgoing_edges( node1 ):
        matched = False
        for o2 in g2.outgoing_edges( node2 ):
            if o2[2] == out_edge[2]:
                if matched == True:
                    print "ERROR:  Two edges with the same label for ", out_edge, " exist."
                    return False
                matched = True
                result = compare_graphs(g1, g2, out_edge[1], o2[1])
                if result == False:
                    return False
        if matched == False:
            print "ERROR:  No matching edge for ", out_edge, "."
            return False
    return True

def _test_against_tableaux(R, N, k, clss=CrystalOfAlcovePaths):
    r"""
    Test :class:`~sage.combinat.crystals.alcove_path.CrystalOfAlcovePaths`
    against all of the tableaux crystals of type `R` in rank `N` with
    highest weight given by a partition of `k`.

    EXAMPLES::

        sage: from sage.combinat.crystals.alcove_path import _test_against_tableaux
        sage: _test_against_tableaux(['A',3], 3, 2)
        ** Shape  [2]
          T has  10  nodes.
          C weight  [2, 0, 0]
          C has  10  nodes.
          Compare graphs:  True
        ** Shape  [1, 1]
          T has  6  nodes.
          C weight  [0, 1, 0]
          C has  6  nodes.
          Compare graphs:  True
    """
    from sage.combinat.partition import Partitions
    from sage.combinat.crystals.tensor_product import CrystalOfTableaux
    shapes = Partitions(k).list()
    for shape in shapes:
        print "** Shape ", shape
        T = CrystalOfTableaux(R, shape = shape)
        ct = len(T.list())
        print "  T has ", ct, " nodes."
        #T.digraph().show(edge_labels=True)
        H = T.digraph()
        weight = T.module_generators[0].weight()
        w = [ weight.scalar(RootSystem(R).ambient_space().simple_coroot(i)) for i in range(1,N+1) ]
        print "  C weight ", w

        C = clss(R , w)

        cc = len(C.list())
        #C.digraph().show(edge_labels=True)
        G = C.digraph()
        print "  C has ", cc, " nodes."
        if cc != ct:
            print "FAIL: number of nodes differ.", cc, ct
            return
        print "  Compare graphs: ", compare_graphs(G, H, C(()), H.vertices()[0])

def _test_with_lspaths_crystal(cartan_type, weight, depth=10):
    r"""
    Test if the digraphs generated are isomorphic to the ones generated by
    LS-path model.

    INPUT:

    - ``cartan_type`` -- Cartan type of a finite or affine untwisted root
      system
    - ``weight`` -- dominant weight as a list of (integral) coefficients of the
      fundamental weights
    - ``depth`` -- starting at the module generator how deep do you want to
      generate the crystal, useful for affine types

    EXAMPLES::

        sage: from sage.combinat.crystals.alcove_path import _test_with_lspaths_crystal
        sage: _test_with_lspaths_crystal(['A',3,1],[1,0,0,0],10) #long time
        True
        sage: _test_with_lspaths_crystal(['G',2,1],[1,0,0,0,0],10) #long time
        True
    """
    from sage.combinat.crystals.littelmann_path import CrystalOfLSPaths
    G1 = CrystalOfAlcovePaths(cartan_type, weight).digraph_fast(depth)
    C = CrystalOfLSPaths(cartan_type, weight)
    G2 = C.digraph(subset=C.subcrystal(max_depth=depth, direction='lower'))

    return G1.is_isomorphic(G2, edge_labels=True)
<|MERGE_RESOLUTION|>--- conflicted
+++ resolved
@@ -718,18 +718,10 @@
             sage: for i in C: i.weight()
             (0, 2, 0)
             (0, 0, 1)
-<<<<<<< HEAD
-            (0, 1, -1)
-            (0, -2, 2)
-            (0, -1, 0)
-            (0, 0, -2)
-
-=======
             (0, -2, 2)
             (0, 1, -1)
             (0, -1, 0)
             (0, 0, -2)
->>>>>>> 4d80eb34
             sage: B = crystals.AlcovePaths(['A',2,1],[1,0,0])
             sage: p = B.module_generators[0].f_string([0,1,2])
             sage: p.weight()
