--- conflicted
+++ resolved
@@ -2654,24 +2654,25 @@
                 return -L(auxdic)
         else:
             raise ValueError('normalization must be either `lm` or `az`')
-        
+
     def _coloring_matrix(self, n):
         r"""
-        Return the coloring matrix of self.
+        Return the coloring matrix of ``self``.
+
         The coloring matrix is a matrix over a prime field
         whose right kernel gives the colorings of the diagram.
-        
+
         INPUT:
-        
-        - n - the number of colors to consider.
-        
+
+        - n -- the number of colors to consider
+
         OUTPUT:
-        
+
         a matrix over the smallest prime field with cardinality
         bigger or equal than n.
-        
+
         EXAMPLES::
-        
+
             sage: K = Link([[[1, -2, 3, -1, 2, -3]], [1, 1, 1]])
             sage: K._coloring_matrix(3)
             [2 2 2]
@@ -2683,20 +2684,16 @@
             [4 4 2 0]
             [0 4 4 2]
             [4 2 0 4]
-            
+
         REFERENCES:
-        
-        .. :wikipedia:`Fox_n-coloring`
-
-<<<<<<< HEAD
-    def plot(self, gap=0.1, component_gap=0.5, solver=None, **kwargs):
-=======
+
+        - :wikipedia:`Fox_n-coloring`
         """
         from sage.arith.misc import next_prime
         from sage.rings.finite_rings.finite_field_constructor import FiniteField
-        p = next_prime(n-1)
+        p = next_prime(n - 1)
+        F = FiniteField(p)
         arcs = self.arcs(presentation='pd')
-        F = FiniteField(p)
         di = len(arcs)
         M = matrix(F, di, di)
         crossings = self.pd_code()
@@ -2705,62 +2702,64 @@
             for j in range(di):
                 arc = arcs[j]
                 if crossing[1] in arc:
-                    M[i,j] += 2
+                    M[i, j] += 2
                 if crossing[0] in arc:
-                    M[i,j] -= 1
+                    M[i, j] -= 1
                 if crossing[2] in arc:
-                    M[i,j] -= 1
+                    M[i, j] -= 1
         return M
-        
-        
-
-    def is_coloreable(self, n):
+
+    def is_colorable(self, n):
         r"""
-        Return weather the link is n-coloreable.
-        
-        A Link is n-coloreable if its arcs can be painted with n colours,
+        Return whether the link is n-colorable.
+
+        A link is n-colorable if its arcs can be painted with n colours,
         labeled from 0 to n-1, in such a way that at any crossing, the average
         of the indices of the undercrossings equals the index of the
         overcrossing.
-        
+
         INPUT:
-        
+
         - n -- the number of colors to consider
-        
+
         EXAMPLES:
-        
-        We show that the trefoil knot is 3-coloreable, but the figure eight kne isn't:: 
-        
+
+        We show that the trefoil knot is 3-colorable::
+
             sage: K = Link([[[1, -2, 3, -1, 2, -3]], [1, 1, 1]])
-            sage: K.is_coloreable(3)
+            sage: K.is_colorable(3)
             True
+
+        But the figure eight knot is not::
+
             sage: K8 = Link([[[1, -2, 4, -3, 2, -1, 3, -4]], [1, 1, -1, -1]])
-            sage: K8.is_coloreable(3)
+            sage: K8.is_colorable(3)
             False
 
         REFERENCES:
-        
+
         .. :wikipedia:`Fox_n-coloring`
+
+        .. SEEALSO: :meth:`colorings`
         """
         return self._coloring_matrix(n).nullity() > 1
-        
-        
+
     def colorings(self, n):
         r"""
-        Return the n-colorings of self.
-        
+        Return the n-colorings of ``self``.
+
         INPUT:
-        
-        - n -- the number of colors to consider.
-        
+
+        - n -- the number of colors to consider
+
         OUTPUT:
-        
-        a list with the colorings. Each coloring is represented as 
+
+        a list with the colorings. Each coloring is represented as
         a dictionary that maps a tuple of the edges forming each arc
         (as in the PD code) to the index of the corresponding color.
-        
+
         EXAMPLES::
-        
+
             sage: K = Link([[[1, -2, 3, -1, 2, -3]], [1, 1, 1]])
             sage: K.colorings(3)
             [{(1, 2): 2, (3, 4): 1, (5, 6): 0},
@@ -2775,8 +2774,10 @@
             [[1, 2], [3, 4], [5, 6]]
 
         REFERENCES:
-        
+
         .. :wikipedia:`Fox_n-coloring`
+
+        .. SEEALSO: :meth:`is_colorable`
         """
         M = self._coloring_matrix(n)
         K = M.right_kernel()
@@ -2785,16 +2786,12 @@
         for coloring in K:
             colors = sorted(set(coloring))
             if len(colors) == n:
-                colors = {b:a for a,b in enumerate(colors)}
+                colors = {b: a for a, b in enumerate(colors)}
                 res.add(tuple(colors[c] for c in coloring))
-        return [{tuple(arc):col for arc,col in zip(arcs, c)} for c in res]
-
-        
-
-
-
-    def plot(self, gap=0.1, component_gap=0.5, solver=None, color='blue', **kwargs):
->>>>>>> ea0358d3
+        return [{tuple(arc): col for arc, col in zip(arcs, c)} for c in res]
+
+    def plot(self, gap=0.1, component_gap=0.5, solver=None,
+             color='blue', **kwargs):
         r"""
         Plot ``self``.
 
@@ -2808,7 +2805,7 @@
 
         - ``solver`` -- the linear solver to use, see
           :class:`~sage.numerical.mip.MixedIntegerLinearProgram`.
-          
+
         - ``color`` -- (default: blue') a color or a coloring (as returned
           by :method:`self.colorings()`.
 
