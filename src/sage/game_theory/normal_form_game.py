r"""
Normal form games with N players.

This module implements a class for normal form games (strategic form games)
[NN2007]_. At present 3 algorithms are implemented to compute equilibria
of these games (``'lrs'`` - interfaced with the 'lrslib' library, ``'LCP'`` interfaced
with the 'gambit' library and support enumeration built in Sage). The architecture
for the class is based on the gambit architecture to ensure an easy transition
between gambit and Sage.  At present the algorithms for the computation of equilibria
only solve 2 player games.

A very simple and well known example of normal form game is referred
to as the 'Battle of the Sexes' in which two players Amy and Bob
are modeled.  Amy prefers to play video games and Bob prefers to
watch a movie.  They both however want to spend their evening together.
This can be modeled using the following two matrices:

.. MATH::

    A = \begin{pmatrix}
        3&1\\
        0&2\\
        \end{pmatrix}


    B = \begin{pmatrix}
        2&1\\
        0&3\\
        \end{pmatrix}

Matrix `A` represents the utilities of Amy and matrix `B` represents the
utility of Bob. The choices of Amy correspond to the rows of the matrices:

* The first row corresponds to video games.

* The second row corresponds to movies.

Similarly Bob's choices are represented by the columns:

* The first column corresponds to video games.

* The second column corresponds to movies.

Thus, if both Amy and Bob choose to play video games: Amy receives a
utility of 3 and Bob a utility of 2. If Amy is indeed going to stick
with video games Bob has no incentive to deviate (and vice versa).

This situation repeats itself if both Amy and Bob choose to watch a movie:
neither has an incentive to deviate.

This loosely described situation is referred to as a Nash Equilibrium.
We can use Sage to find them, and more importantly, see if there is any
other situation where Amy and Bob have no reason to change their choice
of action:

Here is how we create the game in Sage::

    sage: A = matrix([[3, 1], [0, 2]])
    sage: B = matrix([[2, 1], [0, 3]])
    sage: battle_of_the_sexes = NormalFormGame([A, B])
    sage: battle_of_the_sexes
    Normal Form Game with the following utilities: {(0, 1): [1, 1], (1, 0): [0, 0], (0, 0): [3, 2], (1, 1): [2, 3]}

To obtain the Nash equilibria we run the ``obtain_nash()`` method. In the
first few examples, we will use the 'support enumeration' algorithm.
A discussion about the different algorithms will be given later::

    sage: battle_of_the_sexes.obtain_nash(algorithm='enumeration')
    [[(0, 1), (0, 1)], [(3/4, 1/4), (1/4, 3/4)], [(1, 0), (1, 0)]]

If we look a bit closer at our output we see that a list of three
pairs of tuples have been returned. Each of these correspond to a
Nash Equilibrium, represented as a probability distribution over the
available strategies:

* `[(1, 0), (1, 0)]` corresponds to the first player only
  playing their first strategy and the second player also only playing
  their first strategy. In other words Amy and Bob both play video games.

* `[(0, 1), (0, 1)]` corresponds to the first player only
  playing their second strategy and the second player also only playing
  their second strategy. In other words Amy and Bob both watch movies.

* `[(3/4, 1/4), (1/4, 3/4)]` corresponds to players `mixing` their
  strategies. Amy plays video games 75% of the time and Bob watches
  movies 75% of the time. At this equilibrium point Amy and Bob will
  only ever do the same activity `3/8` of the time.

We can use Sage to compute the expected utility for any mixed strategy
pair `(\sigma_1, \sigma_2)`. The payoff to player 1 is given by the
vector/matrix multiplication:

.. MATH::

    \sigma_1 A \sigma_2

The payoff to player 2 is given by:

.. MATH::

    \sigma_1 B \sigma_2

To compute this in Sage we have::

    sage: for ne in battle_of_the_sexes.obtain_nash(algorithm='enumeration'):
    ....:     print "Utility for {}: ".format(ne)
    ....:     print vector(ne[0]) * A * vector(ne[1]), vector(ne[0]) * B * vector(ne[1])
    Utility for [(0, 1), (0, 1)]:
    2 3
    Utility for [(3/4, 1/4), (1/4, 3/4)]:
    3/2 3/2
    Utility for [(1, 0), (1, 0)]:
    3 2

Allowing players to play mixed strategies ensures that there will always
be a Nash Equilibrium for a normal form game. This result is called Nash's
Theorem ([N1950]_).

Let us consider the game called 'matching pennies' where two players each
present a coin with either HEADS or TAILS showing. If the coins show the
same side then player 1 wins, otherwise player 2 wins:


.. MATH::

    A = \begin{pmatrix}
        1&-1\\
        -1&1\\
        \end{pmatrix}


    B = \begin{pmatrix}
        -1&1\\
        1&-1\\
        \end{pmatrix}

It should be relatively straightforward to observe, that there is no
situation, where both players always do the same thing, and have no
incentive to deviate.

We can plot the utility of player 1 when player 2 is playing a mixed
strategy `\sigma_2 = (y, 1-y)` (so that the utility to player 1 for
playing strategy number `i` is given by the matrix/vector multiplication
`(Ay)_i`, ie element in position `i` of the matrix/vector multiplication
`Ay`) ::

    sage: y = var('y')
    sage: A = matrix([[1, -1], [-1, 1]])
    sage: p = plot((A * vector([y, 1 - y]))[0], y, 0, 1, color='blue', legend_label='$u_1(r_1, (y, 1-y))$', axes_labels=['$y$', ''])
    sage: p += plot((A * vector([y, 1 - y]))[1], y, 0, 1, color='red', legend_label='$u_1(r_2, (y, 1-y))$'); p
    Graphics object consisting of 2 graphics primitives

We see that the only point at which player 1 is indifferent amongst
the available strategies is when `y = 1/2`.

If we compute the Nash equilibria we see that this corresponds to a point
at which both players are indifferent::

    sage: A = matrix([[1, -1], [-1, 1]])
    sage: B = matrix([[-1, 1], [1, -1]])
    sage: matching_pennies = NormalFormGame([A, B])
    sage: matching_pennies.obtain_nash(algorithm='enumeration')
    [[(1/2, 1/2), (1/2, 1/2)]]

The utilities to both players at this Nash equilibrium
is easily computed::

    sage: [vector([1/2, 1/2]) * M * vector([1/2, 1/2])
    ....:  for M in matching_pennies.payoff_matrices()]
    [0, 0]

Note that the above uses the ``payoff_matrices`` method
which returns the payoff matrices for a 2 player game::

    sage: matching_pennies.payoff_matrices()
    (
    [ 1 -1]  [-1  1]
    [-1  1], [ 1 -1]
    )

One can also input a single matrix and then a zero sum game is constructed.
Here is an instance of `Rock-Paper-Scissors-Lizard-Spock
<http://www.samkass.com/theories/RPSSL.html>`_::

    sage: A = matrix([[0, -1, 1, 1, -1],
    ....:             [1, 0, -1, -1, 1],
    ....:             [-1, 1, 0, 1 , -1],
    ....:             [-1, 1, -1, 0, 1],
    ....:             [1, -1, 1, -1, 0]])
    sage: g = NormalFormGame([A])
    sage: g.obtain_nash(algorithm='enumeration')
    [[(1/5, 1/5, 1/5, 1/5, 1/5), (1/5, 1/5, 1/5, 1/5, 1/5)]]

We can also study games where players aim to minimize their utility.
Here is the Prisoner's Dilemma (where players are aiming to reduce
time spent in prison)::

    sage: A = matrix([[2, 5], [0, 4]])
    sage: B = matrix([[2, 0], [5, 4]])
    sage: prisoners_dilemma = NormalFormGame([A, B])
    sage: prisoners_dilemma.obtain_nash(algorithm='enumeration', maximization=False)
    [[(0, 1), (0, 1)]]

When obtaining Nash equilibrium there are 3 algorithms currently available:

* ``'lrs'``: Reverse search vertex enumeration for 2 player games. This
  algorithm uses the optional 'lrslib' package. To install it type ``sage -i
  lrslib`` at the command line. For more information see [A2000]_.

* ``'LCP'``: Linear complementarity program algorithm for 2 player games.
  This algorithm uses the open source game theory package:
  `Gambit <http://gambit.sourceforge.net/>`_ [MMAT2014]_. At present this is
  the only gambit algorithm available in sage but further development will
  hope to implement more algorithms
  (in particular for games with more than 2 players). To install it
  type ``sage -i gambit`` at the command line.

* ``'enumeration'``: Support enumeration for 2 player games. This
  algorithm is hard coded in Sage and checks through all potential
  supports of a strategy. Supports of a given size with a conditionally
  dominated strategy are ignored. Note: this is not the preferred
  algorithm. The algorithm implemented is a combination of a basic
  algorithm described in [NN2007]_ and a pruning component described
  in [SLB2008]_.

Below we show how the three algorithms are called::

    sage: matching_pennies.obtain_nash(algorithm='lrs')  # optional - lrslib
    [[(1/2, 1/2), (1/2, 1/2)]]
    sage: matching_pennies.obtain_nash(algorithm='LCP')  # optional - gambit
    [[(0.5, 0.5), (0.5, 0.5)]]
    sage: matching_pennies.obtain_nash(algorithm='enumeration')
    [[(1/2, 1/2), (1/2, 1/2)]]

Note that if no algorithm argument is passed then the default will be
selected according to the following order (if the corresponding package is
installed):

1. ``'lrs'`` (requires 'lrslib')
2. ``'enumeration'``

Here is a game being constructed using gambit syntax (note that a
``NormalFormGame`` object acts like a dictionary with pure strategy tuples as
keys and payoffs as their values)::

    sage: f = NormalFormGame()
    sage: f.add_player(2)  # Adding first player with 2 strategies
    sage: f.add_player(2)  # Adding second player with 2 strategies
    sage: f[0,0][0] = 1
    sage: f[0,0][1] = 3
    sage: f[0,1][0] = 2
    sage: f[0,1][1] = 3
    sage: f[1,0][0] = 3
    sage: f[1,0][1] = 1
    sage: f[1,1][0] = 4
    sage: f[1,1][1] = 4
    sage: f
    Normal Form Game with the following utilities: {(0, 1): [2, 3], (1, 0): [3, 1], (0, 0): [1, 3], (1, 1): [4, 4]}

Once this game is constructed we can view the payoff matrices and solve the
game::

    sage: f.payoff_matrices()
    (
    [1 2]  [3 3]
    [3 4], [1 4]
    )
    sage: f.obtain_nash(algorithm='enumeration')
    [[(0, 1), (0, 1)]]

We can add an extra strategy to the first player::

    sage: f.add_strategy(0)
    sage: f
    Normal Form Game with the following utilities: {(0, 1): [2, 3], (0, 0): [1, 3], (2, 1): [False, False], (2, 0): [False, False], (1, 0): [3, 1], (1, 1): [4, 4]}

If we do this and try and obtain the Nash equilibrium or view the payoff
matrices(without specifying the utilities), an error is returned::

    sage: f.obtain_nash()
    Traceback (most recent call last):
    ...
    ValueError: utilities have not been populated
    sage: f.payoff_matrices()
    Traceback (most recent call last):
    ...
    ValueError: utilities have not been populated

Here we populate the missing utilities::

    sage: f[2, 1] = [5, 3]
    sage: f[2, 0] = [2, 1]
    sage: f.payoff_matrices()
    (
    [1 2]  [3 3]
    [3 4]  [1 4]
    [2 5], [1 3]
    )
    sage: f.obtain_nash()
    [[(0, 0, 1), (0, 1)]]

We can use the same syntax as above to create games with
more than 2 players::

    sage: threegame = NormalFormGame()
    sage: threegame.add_player(2)  # Adding first player with 2 strategies
    sage: threegame.add_player(2)  # Adding second player with 2 strategies
    sage: threegame.add_player(2)  # Adding third player with 2 strategies
    sage: threegame[0, 0, 0][0] = 3
    sage: threegame[0, 0, 0][1] = 1
    sage: threegame[0, 0, 0][2] = 4
    sage: threegame[0, 0, 1][0] = 1
    sage: threegame[0, 0, 1][1] = 5
    sage: threegame[0, 0, 1][2] = 9
    sage: threegame[0, 1, 0][0] = 2
    sage: threegame[0, 1, 0][1] = 6
    sage: threegame[0, 1, 0][2] = 5
    sage: threegame[0, 1, 1][0] = 3
    sage: threegame[0, 1, 1][1] = 5
    sage: threegame[0, 1, 1][2] = 8
    sage: threegame[1, 0, 0][0] = 9
    sage: threegame[1, 0, 0][1] = 7
    sage: threegame[1, 0, 0][2] = 9
    sage: threegame[1, 0, 1][0] = 3
    sage: threegame[1, 0, 1][1] = 2
    sage: threegame[1, 0, 1][2] = 3
    sage: threegame[1, 1, 0][0] = 8
    sage: threegame[1, 1, 0][1] = 4
    sage: threegame[1, 1, 0][2] = 6
    sage: threegame[1, 1, 1][0] = 2
    sage: threegame[1, 1, 1][1] = 6
    sage: threegame[1, 1, 1][2] = 4
    sage: threegame
    Normal Form Game with the following utilities: {(0, 1, 1): [3, 5, 8], (1, 1, 0): [8, 4, 6], (1, 0, 0): [9, 7, 9], (0, 0, 1): [1, 5, 9], (1, 0, 1): [3, 2, 3], (0, 0, 0): [3, 1, 4], (0, 1, 0): [2, 6, 5], (1, 1, 1): [2, 6, 4]}

The above requires a lot of input that could be simplified if there is
another data structure with our utilities and/or a structure to the
utilities.  The following example creates a game with a relatively strange
utility function::

    sage: def utility(strategy_triplet, player):
    ....:     return sum(strategy_triplet) * player
    sage: threegame = NormalFormGame()
    sage: threegame.add_player(2)  # Adding first player with 2 strategies
    sage: threegame.add_player(2)  # Adding second player with 2 strategies
    sage: threegame.add_player(2)  # Adding third player with 2 strategies
    sage: for i, j, k in [(i, j, k) for i in [0,1] for j in [0,1] for k in [0,1]]:
    ....:     for p in range(3):
    ....:          threegame[i, j, k][p] = utility([i, j, k], p)
    sage: threegame
    Normal Form Game with the following utilities: {(0, 1, 1): [0, 2, 4], (1, 1, 0): [0, 2, 4], (1, 0, 0): [0, 1, 2], (0, 0, 1): [0, 1, 2], (1, 0, 1): [0, 2, 4], (0, 0, 0): [0, 0, 0], (0, 1, 0): [0, 1, 2], (1, 1, 1): [0, 3, 6]}

At present no algorithm has been implemented in Sage for games with
more than 2 players::

    sage: threegame.obtain_nash()
    Traceback (most recent call last):
    ...
    NotImplementedError: Nash equilibrium for games with more than 2 players have not been implemented yet. Please see the gambit website (http://gambit.sourceforge.net/) that has a variety of available algorithms

There are however a variety of such algorithms available in gambit,
further compatibility between Sage and gambit is actively being developed:
https://github.com/tturocy/gambit/tree/sage_integration.

It can be shown that linear scaling of the payoff matrices conserves the
equilibrium values::

    sage: A = matrix([[2, 1], [1, 2.5]])
    sage: B = matrix([[-1, 3], [2, 1]])
    sage: g = NormalFormGame([A, B])
    sage: g.obtain_nash(algorithm='enumeration')
    [[(1/5, 4/5), (3/5, 2/5)]]
    sage: g.obtain_nash(algorithm='lrs') # optional - lrslib
    [[(1/5, 4/5), (3/5, 2/5)]]
    sage: A = 2 * A
    sage: g = NormalFormGame([A, B])
    sage: g.obtain_nash(algorithm='LCP')  # optional - gambit
    [[(0.2, 0.8), (0.6, 0.4)]]

It is also possible to generate a Normal form game from a gambit Game::

    sage: from gambit import Game  # optional - gambit
    sage: gambitgame= Game.new_table([2, 2])  # optional - gambit
    sage: gambitgame[int(0), int(0)][int(0)] = int(8)  # optional - gambit
    sage: gambitgame[int(0), int(0)][int(1)] = int(8)  # optional - gambit
    sage: gambitgame[int(0), int(1)][int(0)] = int(2)  # optional - gambit
    sage: gambitgame[int(0), int(1)][int(1)] = int(10)  # optional - gambit
    sage: gambitgame[int(1), int(0)][int(0)] = int(10)  # optional - gambit
    sage: gambitgame[int(1), int(0)][int(1)] = int(2)  # optional - gambit
    sage: gambitgame[int(1), int(1)][int(0)] = int(5)  # optional - gambit
    sage: gambitgame[int(1), int(1)][int(1)] = int(5)  # optional - gambit
    sage: g = NormalFormGame(gambitgame)  # optional - gambit
    sage: g  # optional - gambit
    Normal Form Game with the following utilities: {(0, 1): [2.0, 10.0], (1, 0): [10.0, 2.0], (0, 0): [8.0, 8.0], (1, 1): [5.0, 5.0]}

For more information on using Gambit in Sage see: :mod:`Using Gambit in
Sage<sage.game_theory.gambit_docs>`. This includes how to access Gambit
directly using the version of iPython shipped with Sage and an explanation
as to why the ``int`` calls are needed to handle the Sage preparser.

Here is a slightly longer game that would take too long to solve with
``'enumeration'``. Consider the following:

An airline loses two suitcases belonging to two different travelers. Both
suitcases happen to be identical and contain identical antiques. An
airline manager tasked to settle the claims of both travelers explains
that the airline is liable for a maximum of 10 per suitcase, and in order
to determine an honest appraised value of the antiques the manager
separates both travelers so they can't confer, and asks them to write down
the amount of their value at no less than 2 and no larger than 10. He
also tells them that if both write down the same number, he will treat
that number as the true dollar value of both suitcases and reimburse both
travelers that amount.

However, if one writes down a smaller number than the other, this smaller
number will be taken as the true dollar value, and both travelers will
receive that amount along with a bonus/malus: 2 extra will be paid to the
traveler who wrote down the lower value and a 2 deduction will be taken
from the person who wrote down the higher amount. The challenge is: what
strategy should both travelers follow to decide the value they should
write down?

In the following we create the game (with a max value of 10) and solve it::

    sage: K = 10  # Modifying this value lets us play with games of any size
    sage: A = matrix([[min(i,j) + 2 * sign(j-i)  for j in range(K, 1, -1)]
    ....:             for i in range(K, 1, -1)])
    sage: B = matrix([[min(i,j) + 2 * sign(i-j)  for j in range(K, 1, -1)]
    ....:             for i in range(K, 1, -1)])
    sage: g = NormalFormGame([A, B])
    sage: g.obtain_nash(algorithm='lrs') # optional - lrslib
    [[(0, 0, 0, 0, 0, 0, 0, 0, 1), (0, 0, 0, 0, 0, 0, 0, 0, 1)]]
    sage: g.obtain_nash(algorithm='LCP') # optional - gambit
    [[(0.0, 0.0, 0.0, 0.0, 0.0, 0.0, 0.0, 0.0, 1.0),
      (0.0, 0.0, 0.0, 0.0, 0.0, 0.0, 0.0, 0.0, 1.0)]]

The output is a pair of vectors (as before) showing the Nash equilibrium.
In particular it here shows that out of the 10 possible strategies both
players should choose the last. Recall that the above considers a reduced
version of the game where individuals can claim integer values from 10
to 2.  The equilibrium strategy is thus for both players to state that
the value of their suitcase is 2.

Note that degenerate games can cause problems for most algorithms.
The following example in fact has an infinite quantity of equilibria which
is evidenced by the various algorithms returning different solutions::

    sage: A = matrix([[3,3],[2,5],[0,6]])
    sage: B = matrix([[3,3],[2,6],[3,1]])
    sage: degenerate_game = NormalFormGame([A,B])
    sage: degenerate_game.obtain_nash(algorithm='lrs') # optional - lrslib
    [[(0, 1/3, 2/3), (1/3, 2/3)], [(1, 0, 0), (2/3, 1/3)], [(1, 0, 0), (1, 0)]]
    sage: degenerate_game.obtain_nash(algorithm='LCP') # optional - gambit
    [[(0.0, 0.3333333333, 0.6666666667), (0.3333333333, 0.6666666667)],
     [(1.0, -0.0, 0.0), (0.6666666667, 0.3333333333)],
     [(1.0, 0.0, 0.0), (1.0, 0.0)]]
    sage: degenerate_game.obtain_nash(algorithm='enumeration')
    [[(0, 1/3, 2/3), (1/3, 2/3)], [(1, 0, 0), (1, 0)]]

Note the 'negative' `-0.0` output by gambit. This is due to the numerical
nature of the algorithm used.

Here is an example with the trivial game where all payoffs are 0::

    sage: g = NormalFormGame()
    sage: g.add_player(3)  # Adding first player with 3 strategies
    sage: g.add_player(3)  # Adding second player with 3 strategies
    sage: for key in g:
    ....:     g[key] = [0, 0]
    sage: g.payoff_matrices()
    (
    [0 0 0]  [0 0 0]
    [0 0 0]  [0 0 0]
    [0 0 0], [0 0 0]
    )
    sage: g.obtain_nash(algorithm='enumeration')
    [[(0, 0, 1), (0, 0, 1)], [(0, 0, 1), (0, 1, 0)], [(0, 0, 1), (1, 0, 0)],
     [(0, 1, 0), (0, 0, 1)], [(0, 1, 0), (0, 1, 0)], [(0, 1, 0), (1, 0, 0)],
     [(1, 0, 0), (0, 0, 1)], [(1, 0, 0), (0, 1, 0)], [(1, 0, 0), (1, 0, 0)]]

A good description of degenerate games can be found in [NN2007]_.

Several standard Normal Form Games have also been implemented.
For more information on how to access these, see:
:mod:`Game Theory Catalog<sage.game_theory.catalog>`.
Included is information on the situation each Game models.
For example::

    sage: g = game_theory.normal_form_games.PrisonersDilemma()
    sage: g
    Prisoners dilemma - Normal Form Game with the following utilities: ...
    sage: d = {(0, 1): [-5, 0], (1, 0): [0, -5],
    ....:      (0, 0): [-2, -2], (1, 1): [-4, -4]}
    sage: g == d
    True
    sage: g.obtain_nash()
    [[(0, 1), (0, 1)]]

REFERENCES:

.. [N1950] John Nash.
   *Equilibrium points in n-person games.*
   Proceedings of the National Academy of Sciences 36.1 (1950): 48-49.

.. [NN2007] Nisan, Noam, et al., eds.
   *Algorithmic game theory.*
   Cambridge University Press, 2007.

.. [A2000] Avis, David.
   *A revised implementation of the reverse search vertex enumeration algorithm.*
   Polytopes-combinatorics and computation
   Birkhauser Basel, 2000.

.. [MMAT2014] McKelvey, Richard D., McLennan, Andrew M., and Turocy, Theodore L.
   *Gambit: Software Tools for Game Theory, Version 13.1.2.*
   http://www.gambit-project.org (2014).

.. [SLB2008] Shoham, Yoav, and Kevin Leyton-Brown.
   *Multiagent systems: Algorithmic, game-theoretic, and logical foundations.*
   Cambridge University Press, 2008.

AUTHOR:

- James Campbell and Vince Knight (06-2014): Original version

"""

#*****************************************************************************
#       Copyright (C) 2014 James Campbell james.campbell@tanti.org.uk
#
# This program is free software: you can redistribute it and/or modify
# it under the terms of the GNU General Public License as published by
# the Free Software Foundation, either version 3 of the License, or
# (at your option) any later version.
#                  http://www.gnu.org/licenses/
#*****************************************************************************

from collections import MutableMapping
from itertools import product
from parser import Parser
from sage.combinat.cartesian_product import CartesianProduct
from sage.misc.latex import latex
from sage.misc.misc import powerset
from sage.rings.all import QQ
from sage.structure.sage_object import SageObject
from sage.matrix.constructor import matrix
from sage.matrix.constructor import vector
from sage.misc.package import is_package_installed
from sage.misc.temporary_file import tmp_filename
from sage.numerical.mip import MixedIntegerLinearProgram

try:
    from gambit import Game
    from gambit.nash import ExternalLPSolver, ExternalLCPSolver
except ImportError:
    Game = None
    ExternalLPSolver = None
    ExternalLCPSolver = None

class NormalFormGame(SageObject, MutableMapping):
    r"""
    An object representing a Normal Form Game. Primarily used to compute the
    Nash Equilibria.

    INPUT:

    - ``generator`` -- can be a list of 2 matrices, a single matrix or left
      blank

    """

    def __init__(self, generator=None):
        r"""
        Initializes a Normal Form game and checks the inputs.

        EXAMPLES:

        Can have games with more than 2 players::

            sage: threegame = NormalFormGame()
            sage: threegame.add_player(2)  # Adding first player with 2 strategies
            sage: threegame.add_player(2)  # Adding second player with 2 strategies
            sage: threegame.add_player(2)  # Adding third player with 2 strategies
            sage: threegame[0, 0, 0][0] = 3
            sage: threegame[0, 0, 0][1] = 1
            sage: threegame[0, 0, 0][2] = 4
            sage: threegame[0, 0, 1][0] = 1
            sage: threegame[0, 0, 1][1] = 5
            sage: threegame[0, 0, 1][2] = 9
            sage: threegame[0, 1, 0][0] = 2
            sage: threegame[0, 1, 0][1] = 6
            sage: threegame[0, 1, 0][2] = 5
            sage: threegame[0, 1, 1][0] = 3
            sage: threegame[0, 1, 1][1] = 5
            sage: threegame[0, 1, 1][2] = 8
            sage: threegame[1, 0, 0][0] = 9
            sage: threegame[1, 0, 0][1] = 7
            sage: threegame[1, 0, 0][2] = 9
            sage: threegame[1, 0, 1][0] = 3
            sage: threegame[1, 0, 1][1] = 2
            sage: threegame[1, 0, 1][2] = 3
            sage: threegame[1, 1, 0][0] = 8
            sage: threegame[1, 1, 0][1] = 4
            sage: threegame[1, 1, 0][2] = 6
            sage: threegame[1, 1, 1][0] = 2
            sage: threegame[1, 1, 1][1] = 6
            sage: threegame[1, 1, 1][2] = 4
            sage: threegame.obtain_nash()
            Traceback (most recent call last):
            ...
            NotImplementedError: Nash equilibrium for games with more than 2 players have not been implemented yet. Please see the gambit website (http://gambit.sourceforge.net/) that has a variety of available algorithms

        Can initialise a game from a gambit game object::

            sage: from gambit import Game  # optional - gambit
            sage: gambitgame= Game.new_table([2, 2])  # optional - gambit
            sage: gambitgame[int(0), int(0)][int(0)] = int(5)  # optional - gambit
            sage: gambitgame[int(0), int(0)][int(1)] = int(8)  # optional - gambit
            sage: gambitgame[int(0), int(1)][int(0)] = int(2)  # optional - gambit
            sage: gambitgame[int(0), int(1)][int(1)] = int(11)  # optional - gambit
            sage: gambitgame[int(1), int(0)][int(0)] = int(10)  # optional - gambit
            sage: gambitgame[int(1), int(0)][int(1)] = int(7)  # optional - gambit
            sage: gambitgame[int(1), int(1)][int(0)] = int(5)  # optional - gambit
            sage: gambitgame[int(1), int(1)][int(1)] = int(5)  # optional - gambit
            sage: g = NormalFormGame(gambitgame)  # optional - gambit
            sage: g  # optional - gambit
            Normal Form Game with the following utilities: {(0, 1): [2.0, 11.0], (1, 0): [10.0, 7.0], (0, 0): [5.0, 8.0], (1, 1): [5.0, 5.0]}

        TESTS:

        Raise error if matrices aren't the same size::

            sage: p1 = matrix([[1, 2], [3, 4]])
            sage: p2 = matrix([[3, 3], [1, 4], [6, 6]])
            sage: error = NormalFormGame([p1, p2])
            Traceback (most recent call last):
            ...
            ValueError: matrices must be the same size

        Note that when initializing, a single argument must be passed::

            sage: p1 = matrix([[1, 2], [3, 4]])
            sage: p2 = matrix([[3, 3], [1, 4], [6, 6]])
            sage: error = NormalFormGame(p1, p2)
            Traceback (most recent call last):
            ...
            TypeError: __init__() takes at most 2 arguments (3 given)

        When initiating, argument passed must be a list or nothing::

            sage: error = NormalFormGame({4:6, 6:9})
            Traceback (most recent call last):
            ...
            TypeError: Generator function must be a list, gambit game or nothing

        When passing nothing, the utilities then need to be entered manually::

            sage: game = NormalFormGame()
            sage: game
            Normal Form Game with the following utilities: {}

        """
        self.players = []
        self.utilities = {}
        matrices = []
        if generator is not None:
            if type(generator) is not list and type(generator) is not Game:
                raise TypeError("Generator function must be a list, gambit game or nothing")

        if type(generator) is list:
            if len(generator) == 1:
                generator.append(-generator[-1])
            matrices = generator
            if matrices[0].dimensions() != matrices[1].dimensions():
                raise ValueError("matrices must be the same size")
            self._two_matrix_game(matrices)
        elif type(generator) is Game:
            game = generator
            self._gambit_game(game)

    def __delitem__(self, key):
        r"""
        This method is one of a collection that aims to make a game
        instance behave like a dictionary which can be used if a game
        is to be generated without using a matrix.

        Here we set up deleting an element of the utilities dictionary::

            sage: A = matrix([[2, 5], [0, 4]])
            sage: B = matrix([[2, 0], [5, 4]])
            sage: prisoners_dilemma = NormalFormGame([A, B])
            sage: prisoners_dilemma
            Normal Form Game with the following utilities: {(0, 1): [5, 0], (1, 0): [0, 5], (0, 0): [2, 2], (1, 1): [4, 4]}
            sage: del(prisoners_dilemma[(0,1)])
            sage: prisoners_dilemma
            Normal Form Game with the following utilities: {(1, 0): [0, 5], (0, 0): [2, 2], (1, 1): [4, 4]}
        """
        self.utilities.pop(key, None)

    def __getitem__(self, key):
        r"""
        This method is one of a collection that aims to make a game
        instance behave like a dictionary which can be used if a game
        is to be generated without using a matrix.

        Here we allow for querying a key::

            sage: A = matrix([[2, 5], [0, 4]])
            sage: B = matrix([[2, 0], [5, 4]])
            sage: prisoners_dilemma = NormalFormGame([A, B])
            sage: prisoners_dilemma[(0, 1)]
            [5, 0]
            sage: del(prisoners_dilemma[(0,1)])
            sage: prisoners_dilemma[(0, 1)]
            Traceback (most recent call last):
            ...
            KeyError: (0, 1)
        """

        return self.utilities[key]

    def __iter__(self):
        r"""
        This method is one of a collection that aims to make a game
        instance behave like a dictionary which can be used if a game
        is to be generated without using a matrix.

        Here we allow for iteration over the game to correspond to
        iteration over keys of the utility dictionary::

            sage: A = matrix([[2, 5], [0, 4]])
            sage: B = matrix([[2, 0], [5, 4]])
            sage: prisoners_dilemma = NormalFormGame([A, B])
            sage: for key in prisoners_dilemma:
            ....:     print "The strategy pair {} gives utilities {}".format(key, prisoners_dilemma[key])
            The strategy pair (0, 1) gives utilities [5, 0]
            The strategy pair (1, 0) gives utilities [0, 5]
            The strategy pair (0, 0) gives utilities [2, 2]
            The strategy pair (1, 1) gives utilities [4, 4]
        """
        return iter(self.utilities)

    def __setitem__(self, key, value):
        r"""
        This method is one of a collection that aims to make a game
        instance behave like a dictionary which can be used if a game
        is to be generated without using a matrix.

        Here we set up setting the value of a key::

            sage: A = matrix([[2, 5], [0, 4]])
            sage: B = matrix([[2, 0], [5, 4]])
            sage: prisoners_dilemma = NormalFormGame([A, B])
            sage: del(prisoners_dilemma[(0,1)])
            sage: prisoners_dilemma[(0,1)] = [5,6]
            sage: prisoners_dilemma.payoff_matrices()
            (
            [2 5]  [2 6]
            [0 4], [5 4]
            )

        We can use the dictionary-like interface to overwrite a strategy
        profile::

            sage: prisoners_dilemma[(0,1)] = [-3,-30]
            sage: prisoners_dilemma.payoff_matrices()
            (
            [ 2 -3]  [  2 -30]
            [ 0  4], [  5   4]
            )
        """
        self.utilities[key] = value

    def __len__(self):
        r"""
        Return the length of the game to be the length of the utilities.

        EXAMPLES::

            sage: A = matrix([[2, 5], [0, 4]])
            sage: B = matrix([[2, 0], [5, 4]])
            sage: prisoners_dilemma = NormalFormGame([A, B])
            sage: len(prisoners_dilemma)
            4
        """
        return len(self.utilities)

    def _repr_(self):
        r"""
        Return the strategy_profiles of the game.

        EXAMPLES:

        Basic description of the game shown when calling the game instance::

            sage: p1 = matrix([[1, 2], [3, 4]])
            sage: p2 = matrix([[3, 3], [1, 4]])
            sage: g = NormalFormGame([p1, p2])
            sage: g
            Normal Form Game with the following utilities: {(0, 1): [2, 3], (1, 0): [3, 1], (0, 0): [1, 3], (1, 1): [4, 4]}
        """
        base_str = "Normal Form Game with the following utilities: {}"
        return base_str.format(self.utilities)

    def _latex_(self):
        r"""
        Return the LaTeX code representing the ``NormalFormGame``.

        EXAMPLES:

        LaTeX method shows the two payoff matrices for a two player game::

            sage: A = matrix([[-1, -2], [-12, 2]])
            sage: B = matrix([[1, 0], [1, -1]])
            sage: g = NormalFormGame([A, B])
            sage: latex(g)
            \left(\left(\begin{array}{rr}
            -1 & -2 \\
            -12 & 2
            \end{array}\right), \left(\begin{array}{rr}
            1 & 0 \\
            1 & -1
            \end{array}\right)\right)

        LaTeX method shows nothing interesting for games with more players::

            sage: g = NormalFormGame()
            sage: g.add_player(2)  # Adding first player with 2 strategies
            sage: g.add_player(2)  # Adding second player with 2 strategies
            sage: g.add_player(2)  # Creating a game with three players
            sage: latex(g)
            \text{\texttt{Normal{ }Form{ }Game{ }...[False,{ }False,{ }False]{\char`\}}}}
        """
        if len(self.players) == 2:
            M1, M2 = self.payoff_matrices()
            return "\left(%s, %s\\right)" % (M1._latex_(), M2._latex_())
        return latex(self.__str__())

    def _two_matrix_game(self, matrices):
        r"""
        Populate ``self.utilities`` with the values from 2 matrices.

        EXAMPLES:

        A small example game::

            sage: A = matrix([[1, 0], [-2, 3]])
            sage: B = matrix([[3, 2], [-1, 0]])
            sage: two_game = NormalFormGame()
            sage: two_game._two_matrix_game([A, B])
        """
        self.players = []
        self.utilities = {}
        self.add_player(matrices[0].dimensions()[0])
        self.add_player(matrices[1].dimensions()[1])
        for strategy_profile in self.utilities:
            self.utilities[strategy_profile] = [matrices[0][strategy_profile],
                                                matrices[1][strategy_profile]]

    def _gambit_game(self, game):
        r"""
        Creates a ``NormalFormGame`` object from a Gambit game.

        TESTS::

            sage: from gambit import Game  # optional - gambit
            sage: testgame = Game.new_table([2, 2])  # optional - gambit
            sage: testgame[int(0), int(0)][int(0)] = int(8)  # optional - gambit
            sage: testgame[int(0), int(0)][int(1)] = int(8)  # optional - gambit
            sage: testgame[int(0), int(1)][int(0)] = int(2)  # optional - gambit
            sage: testgame[int(0), int(1)][int(1)] = int(10)  # optional - gambit
            sage: testgame[int(1), int(0)][int(0)] = int(10)  # optional - gambit
            sage: testgame[int(1), int(0)][int(1)] = int(2)  # optional - gambit
            sage: testgame[int(1), int(1)][int(0)] = int(5)  # optional - gambit
            sage: testgame[int(1), int(1)][int(1)] = int(5)  # optional - gambit
            sage: g = NormalFormGame()  # optional - gambit
            sage: g._gambit_game(testgame)  # optional - gambit
            sage: g  # optional - gambit
            Normal Form Game with the following utilities:
             {(0, 1): [2.0, 10.0], (1, 0): [10.0, 2.0],
              (0, 0): [8.0, 8.0], (1, 1): [5.0, 5.0]}
        """
        self.players = []
        self.utilities = {}
        for player in game.players:
            num_strategies = len(player.strategies)
            self.add_player(num_strategies)
        for strategy_profile in self.utilities:
            utility_vector = [float(game[strategy_profile][i]) for i in range(len(self.players))]
            self.utilities[strategy_profile] = utility_vector

    def _gambit_(self, as_integer=False, maximization=True):
        r"""
        Creates a Gambit game from a ``NormalFormGame`` object

        INPUT:

        - ``as_integer`` - Boolean value which states whether the gambit representation should have
          the payoffs represented as integers or decimals.

        - ``maximization`` - Whether a player is trying to maximize their
          utility or minimize it.

        TESTS::

            sage: from gambit import Game
            sage: A = matrix([[2, 1], [1, 2.5]])
            sage: g = NormalFormGame([A])
            sage: gg = g._gambit_() # optional - gambit
            sage: gg # optional - gambit
            NFG 1 R "" { "1" "2" }
            <BLANKLINE>
            { { "1" "2" }
            { "1" "2" }
            }
            ""
            <BLANKLINE>
            {
            { "" 2, -2 }
            { "" 1, -1 }
            { "" 1, -1 }
            { "" 2.5, -2.5 }
            }
            1 2 3 4
            <BLANKLINE>

            sage: gg = g._gambit_(as_integer=True) # optional - gambit
            sage: gg # optional - gambit
            NFG 1 R "" { "1" "2" }
            <BLANKLINE>
            { { "1" "2" }
            { "1" "2" }
            }
            ""
            <BLANKLINE>
            {
            { "" 2, -2 }
            { "" 1, -1 }
            { "" 1, -1 }
            { "" 2, -2 }
            }
            1 2 3 4
            <BLANKLINE>


            sage: A = matrix([[2, 1], [1, 2.5]])
            sage: B = matrix([[3, 2], [5.5, 4]])
            sage: g = NormalFormGame([A, B])
            sage: gg = g._gambit_() # optional - gambit
            sage: gg # optional - gambit
            NFG 1 R "" { "1" "2" }
            <BLANKLINE>
            { { "1" "2" }
            { "1" "2" }
            }
            ""
            <BLANKLINE>
            {
            { "" 2, 3 }
            { "" 1, 5.5 }
            { "" 1, 2 }
            { "" 2.5, 4 }
            }
            1 2 3 4
            <BLANKLINE>

            sage: gg = g._gambit_(as_integer = True) # optional - gambit
            sage: gg # optional - gambit
            NFG 1 R "" { "1" "2" }
            <BLANKLINE>
            { { "1" "2" }
            { "1" "2" }
            }
            ""
            <BLANKLINE>
            {
            { "" 2, 3 }
            { "" 1, 5 }
            { "" 1, 2 }
            { "" 2, 4 }
            }
            1 2 3 4
            <BLANKLINE>
           
        """
        from decimal import Decimal
        strategy_sizes = [p.num_strategies for p in self.players]
        g = Game.new_table(strategy_sizes)

        sgn = 1
        if not maximization:
            sgn = -1

        for strategy_profile in self.utilities:
            if as_integer:
                g[strategy_profile][0] = sgn * int(self.utilities[strategy_profile][0])
                g[strategy_profile][1] = sgn * int(self.utilities[strategy_profile][1])
            else:
                g[strategy_profile][0] = sgn * Decimal(float(self.utilities[strategy_profile][0]))
                g[strategy_profile][1] = sgn * Decimal(float(self.utilities[strategy_profile][1]))
        return g

    def is_constant_sum(self):
        r"""
        Checks if the game is constant sum.

        EXAMPLES::

            sage: A = matrix([[2, 1], [1, 2.5]])
            sage: g = NormalFormGame([A])
            sage: g.is_constant_sum()
            True
            sage: g = NormalFormGame([A, A])
            sage: g.is_constant_sum()
            False
            sage: A = matrix([[1, 1], [1, 1]])
            sage: g = NormalFormGame([A, A])
            sage: g.is_constant_sum()
            True
            sage: A = matrix([[1, 1, 2], [1, 1, -1], [1, -1, 1]])
            sage: B = matrix([[2, 2, 1], [2, 2, 4], [2, 4, 2]])
            sage: g = NormalFormGame([A, B])
            sage: g.is_constant_sum()
            True
            sage: A = matrix([[1, 1, 2], [1, 1, -1], [1, -1, 1]])
            sage: B = matrix([[2, 2, 1], [2, 2.1, 4], [2, 4, 2]])
            sage: g = NormalFormGame([A, B])
            sage: g.is_constant_sum()
            False
        """
        import sys
        if len(self.players) > 2:
            return False
        m1, m2 = self.payoff_matrices()
        c = m1 + m2
        t = c[0,0]

        for row in c:
            for i in row:
                if abs(t - i) > sys.float_info.epsilon:
                    return False

        return True

    def payoff_matrices(self):
        r"""
        Return 2 matrices representing the payoffs for each player.

        EXAMPLES::

            sage: p1 = matrix([[1, 2], [3, 4]])
            sage: p2 = matrix([[3, 3], [1, 4]])
            sage: g = NormalFormGame([p1, p2])
            sage: g.payoff_matrices()
            (
            [1 2]  [3 3]
            [3 4], [1 4]
            )

        If we create a game with 3 players we will not be able to
        obtain payoff matrices::

            sage: g = NormalFormGame()
            sage: g.add_player(2)  # Adding first player with 2 strategies
            sage: g.add_player(2)  # Adding second player with 2 strategies
            sage: g.add_player(2)  # Adding third player with 2 strategies
            sage: g.payoff_matrices()
            Traceback (most recent call last):
            ...
            ValueError: Only available for 2 player games

        If we do create a two player game but it is not complete
        then an error is also raised::

            sage: g = NormalFormGame()
            sage: g.add_player(1)  # Adding first player with 1 strategy
            sage: g.add_player(1)  # Adding second player with 1 strategy
            sage: g.payoff_matrices()
            Traceback (most recent call last):
            ...
            ValueError: utilities have not been populated

        The above creates a 2 player game where each player has
        a single strategy. Here we populate the strategies and
        can then view the payoff matrices::

            sage: g[0, 0] = [1,2]
            sage: g.payoff_matrices()
            ([1], [2])
        """
        if len(self.players) != 2:
            raise ValueError("Only available for 2 player games")

        if not self._is_complete():
            raise ValueError("utilities have not been populated")

        m1 = matrix(QQ, self.players[0].num_strategies, self.players[1].num_strategies)
        m2 = matrix(QQ, self.players[0].num_strategies, self.players[1].num_strategies)
        for strategy_profile in self.utilities:
                m1[strategy_profile] = self[strategy_profile][0]
                m2[strategy_profile] = self[strategy_profile][1]
        return m1, m2

    def add_player(self, num_strategies):
        r"""
        Add a player to a NormalFormGame.

        INPUT:

        - ``num_strategies`` -- the number of strategies the player should have

        EXAMPLES::

            sage: g = NormalFormGame()
            sage: g.add_player(2)  # Adding first player with 2 strategies
            sage: g.add_player(1)  # Adding second player with 1 strategy
            sage: g.add_player(1)  # Adding third player with 1 strategy
            sage: g
            Normal Form Game with the following utilities: {(1, 0, 0): [False, False, False], (0, 0, 0): [False, False, False]}
        """
        self.players.append(_Player(num_strategies))
        self._generate_utilities(True)

    def _generate_utilities(self, replacement):
        r"""
        Create all the required keys for ``self.utilities``.

        This is used when generating players and/or adding strategies.

        INPUT:

        - ``replacement`` -- Boolean value of whether previously created
          profiles should be replaced or not

        TESTS::

            sage: from sage.game_theory.normal_form_game import _Player
            sage: g = NormalFormGame()
            sage: g.players.append(_Player(2))
            sage: g.players.append(_Player(2))
            sage: g
            Normal Form Game with the following utilities: {}

            sage: g._generate_utilities(True)
            sage: g
            Normal Form Game with the following utilities:
             {(0, 1): [False, False], (1, 0): [False, False],
              (0, 0): [False, False], (1, 1): [False, False]}

            sage: g[(0,1)] = [2, 3]
            sage: g.add_strategy(1)
            sage: g._generate_utilities(False)
            sage: g
            Normal Form Game with the following utilities:
             {(0, 1): [2, 3], (1, 2): [False, False],
              (0, 0): [False, False], (0, 2): [False, False],
              (1, 0): [False, False], (1, 1): [False, False]}

            sage: g._generate_utilities(True)
            sage: g
            Normal Form Game with the following utilities:
             {(0, 1): [False, False], (1, 2): [False, False],
              (0, 0): [False, False], (1, 1): [False, False],
              (1, 0): [False, False], (0, 2): [False, False]}
        """
        strategy_sizes = [range(p.num_strategies) for p in self.players]
        if replacement is True:
            self.utilities = {}
        for profile in product(*strategy_sizes):
            if profile not in self.utilities.keys():
                self.utilities[profile] = [False]*len(self.players)

    def add_strategy(self, player):
        r"""
        Add a strategy to a player, will not affect already completed
        strategy profiles.

        INPUT:

        - ``player`` -- the index of the player

        EXAMPLES:

        A simple example::

            sage: s = matrix([[1, 0], [-2, 3]])
            sage: t = matrix([[3, 2], [-1, 0]])
            sage: example = NormalFormGame([s, t])
            sage: example
            Normal Form Game with the following utilities: {(0, 1): [0, 2], (1, 0): [-2, -1], (0, 0): [1, 3], (1, 1): [3, 0]}
            sage: example.add_strategy(0)
            sage: example
            Normal Form Game with the following utilities: {(0, 1): [0, 2], (0, 0): [1, 3], (2, 1): [False, False], (2, 0): [False, False], (1, 0): [-2, -1], (1, 1): [3, 0]}

        """
        self.players[player].add_strategy()
        self._generate_utilities(False)

    def _is_complete(self):
        r"""
        Check if ``utilities`` has been completed and return a
        boolean.

        EXAMPLES:

        A simple example::

            sage: s = matrix([[1, 0], [-2, 3]])
            sage: t = matrix([[3, 2], [-1, 0]])
            sage: example = NormalFormGame([s, t])
            sage: example.add_strategy(0)
            sage: example._is_complete()
            False
        """
        results = []
        for profile in self.utilities.values():
            results.append(all(type(i) is not bool for i in profile))
        return all(results)

    def obtain_nash(self, algorithm=False, maximization=True):
        r"""
        A function to return the Nash equilibrium for the game.
        Optional arguments can be used to specify the algorithm used.
        If no algorithm is passed then an attempt is made to use the most
        appropriate algorithm.

        INPUT:

        - ``algorithm`` - the following algorithms should be available through
          this function:

          * ``'lrs'`` - This algorithm is only suited for 2 player games.
            See the lrs web site (http://cgm.cs.mcgill.ca/~avis/C/lrs.html).

          * ``'LCP'`` - This algorithm is only suited for 2 player games.
            See the gambit web site (http://gambit.sourceforge.net/). Note
            that the output differs from the other algorithms: floats are
            returned.

          * ``'lp-*'`` - This algorithm is only suited for 2 player constant sum games.
            This input starts of with 'lp-' followed by the LP solver to be used to solve
            the game. For example, to make use of the GLPK solver, one would use the string
            ``'lp-glpk'``. This pattern applies for all solvers within Sage (see
            :class:`MixedIntegerLinearProgram`). In order to use the gambit's implementation the
            string ``'lp-gambit'`` should be used.

          * ``'enumeration'`` - This is a very inefficient
            algorithm (in essence a brute force approach).

            1. For each k in 1...min(size of strategy sets)
            2. For each I,J supports of size k
            3. Prune: check if supports are dominated
            4. Solve indifference conditions and check that have Nash Equilibrium.

            Solving the indifference conditions is done by building the
            corresponding linear system.  If  `\rho_1, \rho_2` are the
            supports player 1 and 2 respectively.  Then, indifference implies:

            .. MATH::

                u_1(s_1,\rho_2) = u_2(s_2, \rho_2)

            for all `s_1, s_2` in the support of `\rho_1`. This corresponds to:

            .. MATH::

                \sum_{j\in S(\rho_2)}A_{s_1,j}{\rho_2}_j = \sum_{j\in S(\rho_2)}A_{s_2,j}{\rho_2}_j

            for all `s_1, s_2` in the support of `\rho_1` where `A` is the payoff
            matrix of player 1. Equivalently we can consider consecutive rows of
            `A` (instead of all pairs of strategies). Thus the corresponding
            linear system can be written as:

            .. MATH::

                \left(\sum_{j \in S(\rho_2)}A_{i,j} - A_{i+1,j}\right){\rho_2}_j

            for all `1\leq i \leq |S(\rho_1)|` (where `A` has been modified to only
            contain the rows corresponding to `S(\rho_1)`). We also require all
            elements of `\rho_2` to sum to 1:

            .. MATH::

                \sum_{j\in S(\rho_1)}{\rho_2}_j = 1

        - ``maximization`` -- Whether a player is trying to maximize their
          utility or minimize it.

          * When set to ``True`` (default) it is assumed that players
            aim to maximise their utility.

          * When set to ``False`` it is assumed that players aim to
            minimise their utility.

        EXAMPLES:

        A game with 1 equilibrium when ``maximization`` is ``True`` and 3 when
        ``maximization`` is ``False``::

            sage: A = matrix([[10, 500, 44],
            ....:       [15, 10, 105],
            ....:       [19, 204, 55],
            ....:       [20, 200, 590]])
            sage: B = matrix([[2, 1, 2],
            ....:             [0, 5, 6],
            ....:             [3, 4, 1],
            ....:             [4, 1, 20]])
            sage: g=NormalFormGame([A, B])
            sage: g.obtain_nash(algorithm='lrs') # optional - lrslib
            [[(0, 0, 0, 1), (0, 0, 1)]]
            sage: g.obtain_nash(algorithm='lrs', maximization=False) # optional - lrslib
            [[(2/3, 1/12, 1/4, 0), (6333/8045, 247/8045, 293/1609)], [(3/4, 0, 1/4, 0), (0, 11/307, 296/307)], [(5/6, 1/6, 0, 0), (98/99, 1/99, 0)]]

        This particular game has 3 Nash equilibria::

            sage: A = matrix([[3,3],
            ....:             [2,5],
            ....:             [0,6]])
            sage: B = matrix([[3,2],
            ....:             [2,6],
            ....:             [3,1]])
            sage: g = NormalFormGame([A, B])
            sage: g.obtain_nash(algorithm='enumeration')
            [[(0, 1/3, 2/3), (1/3, 2/3)], [(4/5, 1/5, 0), (2/3, 1/3)], [(1, 0, 0), (1, 0)]]

        Here is a slightly larger game::

            sage: A = matrix([[160, 205, 44],
            ....:             [175, 180, 45],
            ....:             [201, 204, 50],
            ....:             [120, 207, 49]])
            sage: B = matrix([[2, 2, 2],
            ....:             [1, 0, 0],
            ....:             [3, 4, 1],
            ....:             [4, 1, 2]])
            sage: g=NormalFormGame([A, B])
            sage: g.obtain_nash(algorithm='enumeration')
            [[(0, 0, 3/4, 1/4), (1/28, 27/28, 0)]]
            sage: g.obtain_nash(algorithm='lrs')  # optional - lrslib
            [[(0, 0, 3/4, 1/4), (1/28, 27/28, 0)]]
            sage: g.obtain_nash(algorithm='LCP')  # optional - gambit
            [[(0.0, 0.0, 0.75, 0.25), (0.0357142857, 0.9642857143, 0.0)]]

        2 random matrices::

            sage: player1 = matrix([[2, 8, -1, 1, 0],
            ....:                   [1, 1, 2, 1, 80],
            ....:                   [0, 2, 15, 0, -12],
            ....:                   [-2, -2, 1, -20, -1],
            ....:                   [1, -2, -1, -2, 1]])
            sage: player2 = matrix([[0, 8, 4, 2, -1],
            ....:                   [6, 14, -5, 1, 0],
            ....:                   [0, -2, -1, 8, -1],
            ....:                   [1, -1, 3, -3, 2],
            ....:                   [8, -4, 1, 1, -17]])
            sage: fivegame = NormalFormGame([player1, player2])
            sage: fivegame.obtain_nash(algorithm='enumeration')
            [[(1, 0, 0, 0, 0), (0, 1, 0, 0, 0)]]
            sage: fivegame.obtain_nash(algorithm='lrs') # optional - lrslib
            [[(1, 0, 0, 0, 0), (0, 1, 0, 0, 0)]]
            sage: fivegame.obtain_nash(algorithm='LCP') # optional - gambit
            [[(1.0, 0.0, 0.0, 0.0, 0.0), (0.0, 1.0, 0.0, 0.0, 0.0)]]

        Here are some examples of constant-sum games::

            sage: A = matrix.identity(2)
            sage: cg = NormalFormGame([A])
            sage: cg.obtain_nash(algorithm='lp-glpk')
            [[(0.5, 0.5), (0.5, 0.5)]]
            sage: cg.obtain_nash(algorithm='lp-Coin') # optional - cbc
            [[(0.5, 0.5), (0.5, 0.5)]]
            sage: cg.obtain_nash(algorithm='lp-PPL')
            [[(1/2, 1/2), (1/2, 1/2)]]
            sage: cg.obtain_nash(algorithm='lp-gambit') # optional - gambit
            [[(0.5, 0.5), (0.5, 0.5)]]
            sage: A = matrix([[2, 1], [1, 3]])
            sage: cg = NormalFormGame([A])
            sage: ne = cg.obtain_nash(algorithm='lp-glpk')
            sage: [[[round(el, 6) for el in v] for v in eq] for eq in ne]
            [[[0.666667, 0.333333], [0.666667, 0.333333]]]
            sage: ne = cg.obtain_nash(algorithm='lp-Coin') # optional - cbc
            sage: [[[round(el, 6) for el in v] for v in eq] for eq in ne] # optional - cbc
            [[[0.666667, 0.333333], [0.666667, 0.333333]]]
            sage: cg.obtain_nash(algorithm='lp-PPL')
            [[(2/3, 1/3), (2/3, 1/3)]]
            sage: ne = cg.obtain_nash(algorithm='lp-gambit') # optional - gambit
            sage: [[[round(el, 6) for el in v] for v in eq] for eq in ne] # optional - gambit
            [[[0.666667, 0.333333], [0.666667, 0.333333]]]
            sage: A = matrix([[1, 2, 1], [1, 1, 2], [2, 1, 1]])
            sage: B = matrix([[2, 1, 2], [2, 2, 1], [1, 2, 2]])
            sage: cg = NormalFormGame([A, B])
            sage: ne = cg.obtain_nash(algorithm='lp-glpk')
            sage: [[[round(el, 6) for el in v] for v in eq] for eq in ne]
            [[[0.333333, 0.333333, 0.333333], [0.333333, 0.333333, 0.333333]]]
            sage: ne = cg.obtain_nash(algorithm='lp-Coin') # optional - cbc
            sage: [[[round(el, 6) for el in v] for v in eq] for eq in ne] # optional - cbc
            [[[0.333333, 0.333333, 0.333333], [0.333333, 0.333333, 0.333333]]]
            sage: cg.obtain_nash(algorithm='lp-PPL')
            [[(1/3, 1/3, 1/3), (1/3, 1/3, 1/3)]]
            sage: ne = cg.obtain_nash(algorithm='lp-gambit') # optional - gambit
            sage: [[[round(el, 6) for el in v] for v in eq] for eq in ne] # optional - gambit
            [[[0.333333, 0.333333, 0.333333], [0.333333, 0.333333, 0.333333]]]
            sage: A = matrix([[160, 205, 44],
            ....:             [175, 180, 45],
            ....:             [201, 204, 50],
            ....:             [120, 207, 49]])
            sage: cg = NormalFormGame([A])
            sage: cg.obtain_nash(algorithm='lp-PPL')
            [[(0, 0, 1, 0), (0, 0, 1)]]

        Running the constant-sum solver on a game which isn't a constant sum game
        generates a ``ValueError``::

            sage: cg = NormalFormGame([A, A])
            sage: cg.obtain_nash(algorithm='lp-glpk')
            Traceback (most recent call last):
            ...
            ValueError: Input game needs to be a two player constant sum game

        Here is an example of a 3 by 2 game with 3 Nash equilibrium::

            sage: A = matrix([[3,3],
            ....:             [2,5],
            ....:             [0,6]])
            sage: B = matrix([[3,2],
            ....:             [2,6],
            ....:             [3,1]])
            sage: g = NormalFormGame([A, B])
            sage: g.obtain_nash(algorithm='enumeration')
            [[(0, 1/3, 2/3), (1/3, 2/3)], [(4/5, 1/5, 0), (2/3, 1/3)], [(1, 0, 0), (1, 0)]]

        Of the algorithms implemented, only ``'lrs'`` and ``'enumeration'`` are guaranteed to find
        all Nash equilibria in a game. The solver for constant-sum games only ever finds one Nash
        equilibrium. Although it is possible for the ``'LCP'`` solver to find all Nash equilibria
        in some instances, there are instances where it won't be able to find all Nash equilibria.::

            sage: A = matrix(2, 2)
            sage: gg = NormalFormGame([A])
            sage: gg.obtain_nash(algorithm='enumeration')
            [[(0, 1), (0, 1)], [(0, 1), (1, 0)], [(1, 0), (0, 1)], [(1, 0), (1, 0)]]
            sage: gg.obtain_nash(algorithm='lrs') # optional - lrs
            [[(0, 1), (0, 1)], [(0, 1), (1, 0)], [(1, 0), (0, 1)], [(1, 0), (1, 0)]]
            sage: gg.obtain_nash(algorithm='lp-glpk')
            [[(1.0, 0.0), (1.0, 0.0)]]
            sage: gg.obtain_nash(algorithm='LCP') # optional - gambit
            [[(1.0, 0.0), (1.0, 0.0)]]
            sage: gg.obtain_nash(algorithm='enumeration', maximization=False)
            [[(0, 1), (0, 1)], [(0, 1), (1, 0)], [(1, 0), (0, 1)], [(1, 0), (1, 0)]]
            sage: gg.obtain_nash(algorithm='lrs', maximization=False) # optional - lrs
            [[(0, 1), (0, 1)], [(0, 1), (1, 0)], [(1, 0), (0, 1)], [(1, 0), (1, 0)]]
            sage: gg.obtain_nash(algorithm='lp-glpk', maximization=False)
            [[(1.0, 0.0), (1.0, 0.0)]]
            sage: gg.obtain_nash(algorithm='LCP', maximization=False) # optional - gambit
            [[(1.0, 0.0), (1.0, 0.0)]]

        Note that outputs for all algorithms are as lists of lists of
        tuples and the equilibria have been sorted so that all algorithms give
        a comparable output (although ``'LCP'`` returns floats)::

            sage: enumeration_eqs = g.obtain_nash(algorithm='enumeration')
            sage: [[type(s) for s in eq] for eq in enumeration_eqs]
            [[<type 'tuple'>, <type 'tuple'>], [<type 'tuple'>, <type 'tuple'>], [<type 'tuple'>, <type 'tuple'>]]
            sage: lrs_eqs = g.obtain_nash(algorithm='lrs')  # optional - lrslib
            sage: [[type(s) for s in eq] for eq in lrs_eqs]  # optional - lrslib
            [[<type 'tuple'>, <type 'tuple'>], [<type 'tuple'>, <type 'tuple'>], [<type 'tuple'>, <type 'tuple'>]]
            sage: LCP_eqs = g.obtain_nash(algorithm='LCP')  # optional - gambit
            sage: [[type(s) for s in eq] for eq in LCP_eqs]  # optional - gambit
            [[<type 'tuple'>, <type 'tuple'>], [<type 'tuple'>, <type 'tuple'>], [<type 'tuple'>, <type 'tuple'>]]
            sage: enumeration_eqs == sorted(enumeration_eqs)
            True
            sage: lrs_eqs == sorted(lrs_eqs)  # optional - lrslib
            True
            sage: LCP_eqs == sorted(LCP_eqs)  # optional - gambit
            True
            sage: lrs_eqs == enumeration_eqs  # optional - lrslib
            True
            sage: enumeration_eqs == LCP_eqs  # optional - gambit
            False
            sage: [[[round(float(p), 6) for p in str] for str in eq] for eq in enumeration_eqs] == [[[round(float(p), 6) for p in str] for str in eq] for eq in LCP_eqs]  # optional - gambit
            True

        Also, not specifying a valid solver would lead to an error::

            sage: A = matrix.identity(2)
            sage: g = NormalFormGame([A])
            sage: g.obtain_nash(algorithm="invalid")
            Traceback (most recent call last):
            ...
            ValueError: 'solver' should be set to 'enumeration', 'LCP', 'lp-<MILP-solver>' or 'lrs'
            sage: g.obtain_nash(algorithm="lp-invalid")
            Traceback (most recent call last):
            ...
            ValueError: 'solver' should be set to 'GLPK', 'Coin', 'CPLEX', 'CVXOPT', 'Gurobi', 'PPL' or None (in which case the default one is used).

        """
        if len(self.players) > 2:
            raise NotImplementedError("Nash equilibrium for games with more "
                                      "than 2 players have not been "
                                      "implemented yet. Please see the gambit "
                                      "website (http://gambit.sourceforge.net/) that has a variety of "
                                      "available algorithms")

        if not self._is_complete():
            raise ValueError("utilities have not been populated")

        if not algorithm:
<<<<<<< HEAD
            if self.is_constant_sum():
                algorithm = "lp-glpk"
            elif is_package_installed('lrs'):
=======
            if is_package_installed('lrslib'):
>>>>>>> 6bc31bda
                algorithm = "lrs"
            else:
                algorithm = "enumeration"

        if algorithm == "lrs":
            if not is_package_installed('lrslib'):
                raise NotImplementedError("lrslib is not installed")

            return self._solve_lrs(maximization)

        if algorithm == "LCP":
            if Game is None:
                raise NotImplementedError("gambit is not installed")
            return self._solve_LCP(maximization)

        if algorithm.startswith('lp-'):
            return self._solve_LP(solver=algorithm[3:], maximization=maximization)

        if algorithm == "enumeration":
            return self._solve_enumeration(maximization)

        raise ValueError("'solver' should be set to 'enumeration', 'LCP', 'lp-<MILP-solver>' or 'lrs'")

    def _solve_lrs(self, maximization=True):
        r"""
        EXAMPLES:

        A simple game::

            sage: A = matrix([[1, 2], [3, 4]])
            sage: B = matrix([[3, 3], [1, 4]])
            sage: C = NormalFormGame([A, B])
            sage: C._solve_lrs() # optional - lrslib
            [[(0, 1), (0, 1)]]

        2 random matrices::

            sage: p1 = matrix([[-1, 4, 0, 2, 0],
            ....:              [-17, 246, -5, 1, -2],
            ....:              [0, 1, 1, -4, -4],
            ....:              [1, -3, 9, 6, -1],
            ....:              [2, 53, 0, -5, 0]])
            sage: p2 = matrix([[0, 1, 1, 3, 1],
            ....:              [3, 9, 44, -1, -1],
            ....:              [1, -4, -1, -3, 1],
            ....:              [1, 0, 0, 0, 0,],
            ....:              [1, -3, 1, 21, -2]])
            sage: biggame = NormalFormGame([p1, p2])
            sage: biggame._solve_lrs() # optional - lrslib
            [[(0, 0, 0, 20/21, 1/21), (11/12, 0, 0, 1/12, 0)]]

        Another test::

            sage: p1 = matrix([[-7, -5, 5],
            ....:              [5, 5, 3],
            ....:              [1, -6, 1]])
            sage: p2 = matrix([[-9, 7, 9],
            ....:              [6, -2, -3],
            ....:              [-4, 6, -10]])
            sage: biggame = NormalFormGame([p1, p2])
            sage: biggame._solve_lrs() # optional - lrslib
            [[(0, 1, 0), (1, 0, 0)], [(1/3, 2/3, 0), (0, 1/6, 5/6)], [(1/3, 2/3, 0), (1/7, 0, 6/7)], [(1, 0, 0), (0, 0, 1)]]
        """
        from subprocess import PIPE, Popen
        m1, m2 = self.payoff_matrices()
        if maximization is False:
            m1 = - m1
            m2 = - m2
        game1_str, game2_str = self._Hrepresentation(m1, m2)

        g1_name = tmp_filename()
        g2_name = tmp_filename()
        g1_file = file(g1_name, 'w')
        g2_file = file(g2_name, 'w')
        g1_file.write(game1_str)
        g1_file.close()
        g2_file.write(game2_str)
        g2_file.close()

        process = Popen(['nash', g1_name, g2_name], stdout=PIPE)
        lrs_output = [row for row in process.stdout]
        nasheq = Parser(lrs_output).format_lrs()
        return sorted(nasheq)

    def _solve_LCP(self, maximization):
        r"""
        Solve a :class:`NormalFormGame` using Gambit's LCP algorithm.

        EXAMPLES::

            sage: a = matrix([[1, 0], [1, 4]])
            sage: b = matrix([[2, 3], [2, 4]])
            sage: c = NormalFormGame([a, b])
            sage: c._solve_LCP(maximization=True) # optional - gambit
            [[(0.0, 1.0), (0.0, 1.0)]]
        """
        g = self._gambit_(maximization)
        output = ExternalLCPSolver().solve(g)
        nasheq = Parser(output).format_gambit(g)
        return sorted(nasheq)

    def _solve_gambit_LP(self, maximization=True):
        r"""
        Solves a constant sum NormalFormGame using Gambit's LP implementation

        EXAMPLES::

            sage: A = matrix([[2, 1], [1, 2.5]])
            sage: g = NormalFormGame([A])
            sage: g._solve_gambit_LP() # optional - gambit
            [[(0.6, 0.4), (0.6, 0.4)]]
            sage: A = matrix.identity(2)
            sage: g = NormalFormGame([A])
            sage: g._solve_gambit_LP() # optional - gambit
            [[(0.5, 0.5), (0.5, 0.5)]]
            sage: g = NormalFormGame([A,A])
            sage: g._solve_gambit_LP() # optional - gambit
            Traceback (most recent call last):
            ...
            RuntimeError: Method only valid for constant-sum games.
        """
        if Game is None:
            raise NotImplementedError("gambit is not installed")
        g = self._gambit_(maximization = maximization)
        output = ExternalLPSolver().solve(g)
        nasheq = Parser(output).format_gambit(g)
        return sorted(nasheq)

    def _solve_LP(self, solver='glpk', maximization=True):
        r"""
        Solves a constant sum NormalFormGame using the specified LP solver.

        INPUT:

        - ``solver`` - the solver to be used to solve the LP.

          * ``'gambit'`` - This uses the solver included within the gambit library to
            create and solve the LP.

          * For further possible values see :class:`MixedIntegerLinearProgram`

        EXAMPLES::

            sage: A = matrix.identity(2)
            sage: g = NormalFormGame([A])
            sage: g._solve_LP()
            [[(0.5, 0.5), (0.5, 0.5)]]
            sage: g._solve_LP('gambit') # optional - gambit
            [[(0.5, 0.5), (0.5, 0.5)]]
            sage: g._solve_LP('Coin') # optional - cbc
            [[(0.5, 0.5), (0.5, 0.5)]]
            sage: g._solve_LP('PPL')
            [[(1/2, 1/2), (1/2, 1/2)]]
            sage: A = matrix([[2, 1], [1, 3]])
            sage: g = NormalFormGame([A])
            sage: ne = g._solve_LP()
            sage: [[[round(el, 6) for el in v] for v in eq] for eq in ne]
            [[[0.666667, 0.333333], [0.666667, 0.333333]]]
            sage: ne = g._solve_LP('gambit') # optional - gambit
            sage: [[[round(el, 6) for el in v] for v in eq] for eq in ne] # optional - gambit
            [[[0.666667, 0.333333], [0.666667, 0.333333]]]
            sage: ne = g._solve_LP('Coin') # optional - cbc
            sage: [[[round(el, 6) for el in v] for v in eq] for eq in ne] # optional - cbc
            [[[0.666667, 0.333333], [0.666667, 0.333333]]]
            sage: g._solve_LP('PPL')
            [[(2/3, 1/3), (2/3, 1/3)]]

        An exception is raised if the input game is not constant sum::

            sage: A = matrix.identity(2)
            sage: B = A.transpose()
            sage: g = NormalFormGame([A, B])
            sage: g._solve_LP()
            Traceback (most recent call last):
            ...
            ValueError: Input game needs to be a two player constant sum game
        """
        if not self.is_constant_sum():
            raise ValueError("Input game needs to be a two player constant sum game")
        if solver == 'gambit':
            return self._solve_gambit_LP(maximization)

        sgn = 1
        if not maximization:
            sgn = -1

        strategy_sizes = [p.num_strategies for p in self.players]

        p = MixedIntegerLinearProgram(maximization=False, solver=solver)
        y = p.new_variable(nonnegative=True)
        v = p.new_variable(nonnegative=False)
        p.add_constraint(sgn * self.payoff_matrices()[0] * y - v[0] <= 0)
        p.add_constraint(matrix([[1] * strategy_sizes[1]]) * y == 1)
        p.set_objective(v[0])
        p.solve()
        y = tuple(p.get_values(y).values())

        p = MixedIntegerLinearProgram(maximization=False, solver=solver)
        x = p.new_variable(nonnegative=True)
        u = p.new_variable(nonnegative=False)
        p.add_constraint(sgn * -self.payoff_matrices()[0].T * x - u[0] <= 0)
        p.add_constraint(matrix([[1] * strategy_sizes[0]]) * x == 1)
        p.set_objective(u[0])
        p.solve()
        x = tuple(p.get_values(x).values())
        return [[x, y]]

    def _solve_enumeration(self, maximization=True):
        r"""
        Obtain the Nash equilibria using support enumeration.

        Algorithm implemented here is Algorithm 3.4 of [NN2007]_
        with an aspect of pruning from [SLB2008]_.

        1. For each k in 1...min(size of strategy sets)
        2. For each I,J supports of size k
        3. Prune: check if supports are dominated
        4. Solve indifference conditions and check that have Nash Equilibrium.

        EXAMPLES:

        A Game::

            sage: A = matrix([[160, 205, 44],
            ....:       [175, 180, 45],
            ....:       [201, 204, 50],
            ....:       [120, 207, 49]])
            sage: B = matrix([[2, 2, 2],
            ....:             [1, 0, 0],
            ....:             [3, 4, 1],
            ....:             [4, 1, 2]])
            sage: g=NormalFormGame([A, B])
            sage: g._solve_enumeration()
            [[(0, 0, 3/4, 1/4), (1/28, 27/28, 0)]]

        A game with 3 equilibria::

            sage: A = matrix([[3,3],
            ....:             [2,5],
            ....:             [0,6]])
            sage: B = matrix([[3,2],
            ....:             [2,6],
            ....:             [3,1]])
            sage: g = NormalFormGame([A, B])
            sage: g._solve_enumeration(maximization=False)
            [[(1, 0, 0), (0, 1)]]

        A simple example::

            sage: s = matrix([[1, 0], [-2, 3]])
            sage: t = matrix([[3, 2], [-1, 0]])
            sage: example = NormalFormGame([s, t])
            sage: example._solve_enumeration()
            [[(0, 1), (0, 1)], [(1/2, 1/2), (1/2, 1/2)], [(1, 0), (1, 0)]]

        Another::

            sage: A = matrix([[0, 1, 7, 1],
            ....:             [2, 1, 3, 1],
            ....:             [3, 1, 3, 5],
            ....:             [6, 4, 2, 7]])
            sage: B = matrix([[3, 2, 8, 4],
            ....:             [6, 2, 0, 3],
            ....:             [1, 3, -1, 1],
            ....:             [3, 2, 1, 1]])
            sage: C = NormalFormGame([A, B])
            sage: C._solve_enumeration()
            [[(0, 0, 0, 1), (1, 0, 0, 0)], [(2/7, 0, 0, 5/7), (5/11, 0, 6/11, 0)], [(1, 0, 0, 0), (0, 0, 1, 0)]]

        Again::

            sage: X = matrix([[1, 4, 2],
            ....:             [4, 0, 3],
            ....:             [2, 3, 5]])
            sage: Y = matrix([[3, 9, 2],
            ....:             [0, 3, 1],
            ....:             [5, 4, 6]])
            sage: Z = NormalFormGame([X, Y])
            sage: Z._solve_enumeration()
            [[(0, 0, 1), (0, 0, 1)], [(2/9, 0, 7/9), (0, 3/4, 1/4)], [(1, 0, 0), (0, 1, 0)]]

        TESTS:

        Due to the nature of the linear equations solved in this algorithm
        some negative vectors can be returned. Here is a test that ensures
        this doesn't happen (the particular payoff matrices chosen give a
        linear system that would have negative valued vectors as solution)::

            sage: a = matrix([[-13, 59],
            ....:             [27, 86]])
            sage: b = matrix([[14, 6],
            ....:             [58, -14]])
            sage: c = NormalFormGame([a, b])
            sage: c._solve_enumeration()
            [[(0, 1), (1, 0)]]

        Testing against an error in `_is_NE`.  Note that 1 equilibrium is
        missing: ``[(2/3, 1/3), (0, 1)]``, however this equilibrium has
        supports of different sizes. This only occurs in degenerate games
        and is not supported in the `enumeration` algorithm::

            sage: N = NormalFormGame([matrix(2,[0,-1,-2,-1]),matrix(2,[1,0,0,2])])
            sage: N._solve_enumeration()
            [[(0, 1), (0, 1)], [(1, 0), (1, 0)]]

        In this instance the `lrs` algorithm is able to find all
        three equilibria::

            sage: N = NormalFormGame([matrix(2,[0,-1,-2,-1]),matrix(2,[1,0,0,2])])
            sage: N.obtain_nash(algorithm='lrs')  # optional - lrslib
            [[(0, 1), (0, 1)], [(2/3, 1/3), (0, 1)], [(1, 0), (1, 0)]]

        Here is another::

            sage: N = NormalFormGame([matrix(2,[7,-8,-4,-8,7,0]),matrix(2,[-9,-1,-8,3,2,3])])
            sage: N._solve_enumeration()
            [[(0, 1), (0, 0, 1)]]
        """

        M1, M2 = self.payoff_matrices()
        if maximization is False:
            M1 = -M1
            M2 = -M2

        potential_supports = [[tuple(support) for support in
                               powerset(range(player.num_strategies))]
                              for player in self.players]

        potential_support_pairs = [pair for pair in CartesianProduct(*potential_supports) if len(pair[0]) == len(pair[1])]

        equilibria = []
        for pair in potential_support_pairs:
            # Check if any supports are dominated for row player
            if (self._row_cond_dominance(pair[0], pair[1], M1)
                # Check if any supports are dominated for col player
               and self._row_cond_dominance(pair[1], pair[0], M2.transpose())):
                    result = self._solve_indifference(pair[0], pair[1], M1, M2)
                    if result:
                        equilibria.append([tuple(result[0]), tuple(result[1])])
        return sorted(equilibria)

    def _row_cond_dominance(self, p1_sup, p2_sup, matrix):
        r"""
        Check if any row strategies of a sub matrix defined
        by a given pair of supports are conditionally dominated.
        Return ``False`` if a row is conditionally dominated.

        TESTS:

        A matrix that depending on the support for the column player
        has a dominated row::

            sage: g = NormalFormGame()
            sage: A = matrix([[1, 1, 5], [2, 2, 0]])
            sage: g._row_cond_dominance((0, 1), (0, 1), A)
            False

        or does not have a dominated row::

            sage: g._row_cond_dominance((0, 1), (0, 2), A)
            True
        """
        subm = matrix.matrix_from_rows_and_columns(list(p1_sup), list(p2_sup))
        nbr_rows = subm.nrows()
        nbr_cols = subm.ncols()
        for s in range(nbr_rows):
            strategy = subm.rows()[s]
            for r in range(s, nbr_rows):
                row = subm.rows()[r]
                if strategy != row:
                    if all(strategy[i] < row[i] for i in range(nbr_cols)):
                        return False
                    if all(row[i] < strategy[i] for i in range(nbr_cols)):
                        return False
        return True

    def _solve_indifference(self, p1_support, p2_support, M1, M2):
        r"""
        For a support pair obtains vector pair that ensures indifference
        amongst support strategies.

        This is done by building the corresponding linear system.
        If  `\rho_1, \rho_2` are the supports player 1 and 2 respectively.
        Then, indifference implies:

        .. MATH::

            u_1(s_1,\rho_2) = u_2(s_2, \rho_2)

        for all `s_1, s_2` in the support of `\rho_1`. This corresponds to:

        .. MATH::

            \sum_{j\in S(\rho_2)}A_{s_1,j}{\rho_2}_j =
            \sum_{j\in S(\rho_2)}A_{s_2,j}{\rho_2}_j

        for all `s_1, s_2` in the support of `\rho_1` where `A` is the payoff
        matrix of player 1. Equivalently we can consider consecutive rows of
        `A` (instead of all pairs of strategies). Thus the corresponding
        linear system can be written as:

        .. MATH::

            \left(\sum_{j \in S(\rho_2)}^{A_{i,j} - A_{i+1,j}\right){\rho_2}_j

        for all `1\leq i \leq |S(\rho_1)|` (where `A` has been modified to only
        contain the row corresponding to `S(\rho_1)`). We also require all
        elements of `\rho_2` to sum to 1:

        .. MATH::

            \sum_{j\in S(\rho_1)}{\rho_2}_j = 1.

        TESTS:

        Find the indifference vector for a support pair that has
        no dominated strategies::

            sage: A = matrix([[1, 1, 5], [2, 2, 0]])
            sage: g = NormalFormGame([A])
            sage: g._solve_indifference((0, 1), (0, 2), A, -A)
            [(1/3, 2/3), (5/6, 0, 1/6)]

        When a support pair has a dominated strategy there is no
        solution to the indifference equation::

            sage: g._solve_indifference((0, 1), (0, 1), A, -A)
            <BLANKLINE>

        Particular case of a game with 1 strategy for each for each player::

            sage: A = matrix([[10]])
            sage: g = NormalFormGame([A])
            sage: g._solve_indifference((0,), (0,), A, -A)
            [(1), (1)]
        """
        linearsystem1 = matrix(QQ, len(p2_support)+1, self.players[0].num_strategies)
        linearsystem2 = matrix(QQ, len(p1_support)+1, self.players[1].num_strategies)

        # Build linear system for player 1
        for p1_strategy in p1_support:
            # Checking particular case of supports of pure strategies
            if len(p2_support) == 1:
                for p2_strategy in range(self.players[1].num_strategies):
                    if M2[p1_strategy][p2_support[0]] < \
                            M2[p1_strategy][p2_strategy]:
                        return False
            else:
                for p2_strategy_pair in range(len(p2_support)):
                    # Coefficients of linear system that ensure indifference between two consecutive strategies of the support of p1
                    linearsystem1[p2_strategy_pair, p1_strategy] = \
                            M2[p1_strategy][p2_support[p2_strategy_pair]] -\
                              M2[p1_strategy][p2_support[p2_strategy_pair-1]]
            linearsystem1[-1, p1_strategy] = 1  # Coefficients of linear system to ensure that vector is probability

        # Build linear system for player 2
        for p2_strategy in p2_support:
            # Checking particular case of supports of pure strategies
            if len(p1_support) == 1:
                for p1_strategy in range(self.players[0].num_strategies):
                    if M1[p1_support[0]][p2_strategy] < \
                            M1[p1_strategy][p2_strategy]:
                        return False
            else:
                for p1_strategy_pair in range(len(p1_support)):
                    # Coefficients of linear system that ensure indifference between two consecutive strategies of the support of p1
                    linearsystem2[p1_strategy_pair, p2_strategy] = \
                            M1[p1_support[p1_strategy_pair]][p2_strategy] -\
                              M1[p1_support[p1_strategy_pair-1]][p2_strategy]
            linearsystem2[-1, p2_strategy] = 1  # Coefficients of linear system that ensure that vector is probability

        # Create rhs of linear systems
        linearsystemrhs1 = vector([0 for i in range(len(p2_support))] + [1])
        linearsystemrhs2 = vector([0 for i in range(len(p1_support))] + [1])

        # Solve both linear systems
        try:
            a = linearsystem1.solve_right(linearsystemrhs1)
            b = linearsystem2.solve_right(linearsystemrhs2)
        except ValueError:
            return None

        if self._is_NE(a, b, p1_support, p2_support, M1, M2):
            return [a, b]
        return None

    def _is_NE(self, a, b, p1_support, p2_support, M1, M2):
        r"""
        For vectors that obey indifference for a given support pair,
        checks if it corresponds to a Nash equilibria (support is obeyed and
        no negative values, also that no player has incentive to deviate
        out of supports).

        TESTS::

            sage: X = matrix([[1, 4, 2],
            ....:             [4, 0, 3],
            ....:             [2, 3, 5]])
            sage: Y = matrix([[3, 9, 2],
            ....:             [0, 3, 1],
            ....:             [5, 4, 6]])
            sage: Z = NormalFormGame([X, Y])
            sage: Z._is_NE([0, 1/4, 3/4], [3/5, 2/5, 0], (1, 2,), (0, 1,), X, Y)
            False

            sage: Z._is_NE([2/9, 0, 7/9], [0, 3/4, 1/4], (0, 2), (1, 2), X, Y)
            True

        Checking pure strategies are not forgotten::

            sage: A = matrix(2, [0, -1, -2, -1])
            sage: B = matrix(2, [1, 0, 0, 2])
            sage: N = NormalFormGame([A, B])
            sage: N._is_NE([1, 0], [1, 0], (0,), (0,), A, B)
            True
            sage: N._is_NE([0, 1], [0, 1], (1,), (1,), A, B)
            True
            sage: N._is_NE([1, 0], [0, 1], (0,), (1,), A, B)
            False
            sage: N._is_NE([0, 1], [1, 0], (1,), (0,), A, B)
            False

            sage: A = matrix(3, [-7, -5,  5, 5,  5,  3,  1, -6,  1])
            sage: B = matrix(3, [-9, 7, 9, 6, -2, -3, -4, 6, -10])
            sage: N = NormalFormGame([A, B])
            sage: N._is_NE([1, 0, 0], [0, 0, 1], (0,), (2,), A, B)
            True
            sage: N._is_NE([0, 1, 0], [1, 0, 0], (1,), (0,), A, B)
            True
            sage: N._is_NE([0, 1, 0], [0, 1, 0], (1,), (1,), A, B)
            False
            sage: N._is_NE([0, 0, 1], [0, 1, 0], (2,), (1,), A, B)
            False
            sage: N._is_NE([0, 0, 1], [0, 0, 1], (2,), (2,), A, B)
            False
        """
        # Check that supports are obeyed
        if not (all([a[i] > 0 for i in p1_support]) and
            all([b[j] > 0 for j in p2_support]) and
            all([a[i] == 0 for i in range(len(a)) if i not in p1_support]) and
            all([b[j] == 0 for j in range(len(b)) if j not in p2_support])):
            return False

        # Check that have pair of best responses

        p1_payoffs = [sum(v * row[i] for i, v in enumerate(b)) for row
                                                                  in M1.rows()]
        p2_payoffs = [sum(v * col[j] for j, v in enumerate(a)) for col
                                                               in M2.columns()]

        #if p1_payoffs.index(max(p1_payoffs)) not in p1_support:
        if not any(i in p1_support for i, x in enumerate(p1_payoffs) if x == max(p1_payoffs)):
            return False
        if not any(i in p2_support for i, x in enumerate(p2_payoffs) if x == max(p2_payoffs)):
            return False

        return True

    def _Hrepresentation(self, m1, m2):
        r"""
        Create the H-representation strings required to use lrs nash.

        EXAMPLES::

            sage: A = matrix([[1, 2], [3, 4]])
            sage: B = matrix([[3, 3], [1, 4]])
            sage: C = NormalFormGame([A, B])
            sage: print C._Hrepresentation(A, B)[0]
            H-representation
            linearity 1 5
            begin
            5 4 rational
            0 1 0 0
            0 0 1 0
            0 -3 -1 1
            0 -3 -4 1
            -1 1 1 0
            end
            <BLANKLINE>
            sage: print C._Hrepresentation(A, B)[1]
            H-representation
            linearity 1 5
            begin
            5 4 rational
            0 -1 -2 1
            0 -3 -4 1
            0 1 0 0
            0 0 1 0
            -1 1 1 0
            end
            <BLANKLINE>

        """
        from sage.geometry.polyhedron.misc import _to_space_separated_string
        m = self.players[0].num_strategies
        n = self.players[1].num_strategies
        midentity = list(matrix.identity(m))
        nidentity = list(matrix.identity(n))

        s = 'H-representation\n'
        s += 'linearity 1 ' + str(m + n + 1) + '\n'
        s += 'begin\n'
        s += str(m + n + 1) + ' ' + str(m + 2) + ' rational\n'
        for f in list(midentity):
            s += '0 ' + _to_space_separated_string(f) + ' 0 \n'
        for e in list(m2.transpose()):
            s += '0 ' + _to_space_separated_string(-e) + '  1 \n'
        s += '-1 '
        for g in range(m):
            s += '1 '
        s += '0 \n'
        s += 'end\n'

        t = 'H-representation\n'
        t += 'linearity 1 ' + str(m + n + 1) + '\n'
        t += 'begin\n'
        t += str(m + n + 1) + ' ' + str(n + 2) + ' rational\n'
        for e in list(m1):
            t += '0 ' + _to_space_separated_string(-e) + '  1 \n'
        for f in list(nidentity):
            t += '0 ' + _to_space_separated_string(f) + ' 0 \n'
        t += '-1 '
        for g in range(n):
            t += '1 '
        t += '0 \n'
        t += 'end\n'
        return s, t


class _Player():
    def __init__(self, num_strategies):
        r"""
        TESTS::

            sage: from sage.game_theory.normal_form_game import _Player
            sage: p = _Player(5)
            sage: p.num_strategies
            5
        """
        self.num_strategies = num_strategies

    def add_strategy(self):
        r"""
        TESTS::

            sage: from sage.game_theory.normal_form_game import _Player
            sage: p = _Player(5)
            sage: p.add_strategy()
            sage: p.num_strategies
            6
        """
        self.num_strategies += 1<|MERGE_RESOLUTION|>--- conflicted
+++ resolved
@@ -1504,13 +1504,9 @@
             raise ValueError("utilities have not been populated")
 
         if not algorithm:
-<<<<<<< HEAD
             if self.is_constant_sum():
                 algorithm = "lp-glpk"
-            elif is_package_installed('lrs'):
-=======
-            if is_package_installed('lrslib'):
->>>>>>> 6bc31bda
+            elif is_package_installed('lrslib'):
                 algorithm = "lrs"
             else:
                 algorithm = "enumeration"
