<<<<<<< HEAD
SageMath version 9.3.beta3, Release Date: 2020-12-06
=======
SageMath version 9.3.beta5, Release Date: 2020-12-27
>>>>>>> 9d686f22
<|MERGE_RESOLUTION|>--- conflicted
+++ resolved
@@ -1,5 +1 @@
-<<<<<<< HEAD
-SageMath version 9.3.beta3, Release Date: 2020-12-06
-=======
-SageMath version 9.3.beta5, Release Date: 2020-12-27
->>>>>>> 9d686f22
+SageMath version 9.3.beta5, Release Date: 2020-12-27