--- conflicted
+++ resolved
@@ -154,11 +154,7 @@
 from sage.rings.contfrac import (CFF, ContinuedFractionField)
 
 # asymptotic ring
-<<<<<<< HEAD
-from asymptotic.all import *
-=======
 from asymptotic.all import *
 
 # Register classes in numbers abc
-import numbers_abc
->>>>>>> 4d80eb34
+import numbers_abc