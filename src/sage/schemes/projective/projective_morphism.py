--- conflicted
+++ resolved
@@ -938,21 +938,13 @@
             sage: P1.<x,y> = ProjectiveSpace(QQ,1)
             sage: P2.<u,v,w> = ProjectiveSpace(QQ,2)
             sage: H = Hom(P2,P1)
-<<<<<<< HEAD
-            sage: f = H([u^2,v^2])
-=======
             sage: f = H([u*w,v^2 + w^2])
->>>>>>> 4f462a02
             sage: f.dehomogenize((2,1))
             Scheme morphism:
               From: Affine Space of dimension 2 over Rational Field
               To:   Affine Space of dimension 1 over Rational Field
               Defn: Defined on coordinates by sending (u, v) to
-<<<<<<< HEAD
-                    (u^2/v^2)
-=======
                   (u/(v^2 + 1))
->>>>>>> 4f462a02
         """
         #the dehomogenizations are stored for future use.
         try:
@@ -973,10 +965,9 @@
         else:
             Aff_domain = PS_domain.affine_patch(ind[0])
             S = Aff_domain.ambient_space().coordinate_ring()
-            M = A_domain.dimension_relative()
-            N = self.codomain().ambient_space().dimension_relative()
+            N = A_domain.dimension_relative()
             R = A_domain.coordinate_ring()
-            phi = R.hom([S.gen(j) for j in range(0, ind[0])] + [1] + [S.gen(j) for j in range(ind[0], M)], S)
+            phi = R.hom([S.gen(j) for j in range(0, ind[0])] + [1] + [S.gen(j) for j in range(ind[0], N)], S)
             F = []
             G = phi(self._polys[ind[1]])
             # ind[1] is relative to codomain
