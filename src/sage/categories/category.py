r"""
Categories

AUTHORS:

- David Kohel, William Stein and Nicolas M. Thiery

Every Sage object lies in a category. Categories in Sage are
modeled on the mathematical idea of category, and are distinct from
Python classes, which are a programming construct.

In most cases, typing ``x.category()`` returns the category to which ``x``
belongs. If ``C`` is a category and ``x`` is any object, ``C(x)`` tries to
make an object in ``C`` from ``x``. Checking if ``x`` belongs to ``C`` is done
as usually by ``x in C``.

See :class:`Category` and :mod:`sage.categories.primer` for more details.

EXAMPLES:

We create a couple of categories::

    sage: Sets()
    Category of sets
    sage: GSets(AbelianGroup([2,4,9]))
    Category of G-sets for Multiplicative Abelian group isomorphic to C2 x C4 x C9
    sage: Semigroups()
    Category of semigroups
    sage: VectorSpaces(FiniteField(11))
    Category of vector spaces over Finite Field of size 11
    sage: Ideals(IntegerRing())
    Category of ring ideals in Integer Ring

Let's request the category of some objects::

    sage: V = VectorSpace(RationalField(), 3)
    sage: V.category()
    Category of vector spaces over Rational Field
    sage: G = SymmetricGroup(9)
    sage: G.category()
    Join of Category of finite permutation groups and Category of finite weyl groups
    sage: P = PerfectMatchings(3)
    sage: P.category()
    Category of finite enumerated sets

Let's check some memberships::

    sage: V in VectorSpaces(QQ)
    True
    sage: V in VectorSpaces(FiniteField(11))
    False
    sage: G in Monoids()
    True
    sage: P in Rings()
    False

For parametrized categories one can use the following shorthand::

    sage: V in VectorSpaces
    True
    sage: G in VectorSpaces
    False

A parent ``P`` is in a category ``C`` if ``P.category()`` is a subcategory of
``C``.

.. note::

    Any object of a category should be an instance of
    :class:`~sage.structure.category_object.CategoryObject`.

    For backward compatibilty this is not yet enforced::

        sage: class A:
        ....:   def category(self):
        ....:       return Fields()
        sage: A() in Rings()
        True

    By default, the category of an element `x` of a parent `P` is the category
    of all objects of `P` (this is dubious an may be deprecated)::

        sage: V = VectorSpace(RationalField(), 3)
        sage: v = V.gen(1)
        sage: v.category()
        Category of elements of Vector space of dimension 3 over Rational Field
"""

#*****************************************************************************
#  Copyright (C) 2005      David Kohel <kohel@maths.usyd.edu> and
#                          William Stein <wstein@math.ucsd.edu>
#                2008-2014 Nicolas M. Thiery <nthiery at users.sf.net>
#
#  Distributed under the terms of the GNU General Public License (GPL)
#                  http://www.gnu.org/licenses/
#*****************************************************************************

import inspect
from warnings import warn
from sage.misc.abstract_method import abstract_method, abstract_methods_of_class
from sage.misc.cachefunc import cached_method, cached_function
from sage.misc.c3_controlled import _cmp_key, _cmp_key_named, C3_sorted_merge
from sage.misc.lazy_attribute import lazy_attribute
from sage.misc.lazy_import import lazy_import
from sage.misc.unknown import Unknown
from sage.misc.weak_dict import WeakValueDictionary

from sage.structure.sage_object import SageObject
from sage.structure.unique_representation import UniqueRepresentation
from sage.structure.dynamic_class import DynamicMetaclass, dynamic_class

from sage.categories.category_cy_helper import category_sort_key, _sort_uniq, _flatten_categories, join_as_tuple

_join_cache = WeakValueDictionary()

class Category(UniqueRepresentation, SageObject):
    r"""
    The base class for modeling mathematical categories, like for example:

    - ``Groups()``: the category of groups
    - ``EuclideanDomains()``: the category of euclidean rings
    - ``VectorSpaces(QQ)``: the category of vector spaces over the field of
      rationals

    See :mod:`sage.categories.primer` for an introduction to
    categories in Sage, their relevance, purpose, and usage. The
    documentation below will focus on their implementation.

    Technically, a category is an instance of the class
    :class:`Category` or some of its subclasses. Some categories, like
    :class:`VectorSpaces`, are parametrized: ``VectorSpaces(QQ)`` is one of
    many instances of the class :class:`VectorSpaces`. On the other
    hand, ``EuclideanDomains()`` is the single instance of the class
    :class:`EuclideanDomains`.

    Recall that an algebraic structure (say, the ring `\QQ[x]`) is
    modelled in Sage by an object which is called a parent. This
    object belongs to certain categories (here ``EuclideanDomains()`` and
    ``Algebras()``). The elements of the ring are themselves objects.

    The class of a category (say :class:`EuclideanDomains`) can define simultaneously:

    - Operations on the category itself (what is its super categories?
      its category of morphisms? its dual category?).
    - Generic operations on parents in this category, like the ring `\QQ[x]`.
    - Generic operations on elements of such parents (e. g., the
      Euclidean algorithm for computing gcds).
    - Generic operations on morphisms of this category.

    This is achieved as follows::

        sage: from sage.categories.all import Category
        sage: class EuclideanDomains(Category):
        ....:     # operations on the category itself
        ....:     def super_categories(self):
        ....:         [Rings()]
        ....:
        ....:     def dummy(self): # TODO: find some good examples
        ....:          pass
        ....:
        ....:     class ParentMethods: # holds the generic operations on parents
        ....:          # TODO: find a good example of an operation
        ....:          pass
        ....:
        ....:     class ElementMethods:# holds the generic operations on elements
        ....:          def gcd(x,y):
        ....:              # Euclid algorithms
        ....:              pass
        ....:
        ....:     class MorphismMethods: # holds the generic operations on morphisms
        ....:          # TODO: find a good example of an operation
        ....:          pass
        ....:

    Note that the nested class ``ParentMethods`` is merely a container
    of operations, and does not inherit from anything. Instead, the
    hierarchy relation is defined once at the level of the categories,
    and the actual hierarchy of classes is built in parallel from all
    the ``ParentMethods`` nested classes, and stored in the attributes
    ``parent_class``. Then, a parent in a category ``C`` receives the
    appropriate operations from all the super categories by usual
    class inheritance from ``C.parent_class``.

    Similarly, two other hierarchies of classes, for elements and
    morphisms respectively, are built from all the ``ElementMethods``
    and ``MorphismMethods`` nested classes.

    EXAMPLES:

    We define a hierarchy of four categories ``As()``, ``Bs()``,
    ``Cs()``, ``Ds()`` with a diamond inheritance. Think for example:

    - ``As()``: the category of sets
    - ``Bs()``: the category of additive groups
    - ``Cs()``: the category of multiplicative monoids
    - ``Ds()``: the category of rings

    ::

        sage: from sage.categories.all import Category
        sage: from sage.misc.lazy_attribute import lazy_attribute
        sage: class As (Category):
        ....:     def super_categories(self):
        ....:         return []
        ....:
        ....:     class ParentMethods:
        ....:         def fA(self):
        ....:             return "A"
        ....:         f = fA

        sage: class Bs (Category):
        ....:     def super_categories(self):
        ....:         return [As()]
        ....:
        ....:     class ParentMethods:
        ....:         def fB(self):
        ....:             return "B"

        sage: class Cs (Category):
        ....:     def super_categories(self):
        ....:         return [As()]
        ....:
        ....:     class ParentMethods:
        ....:         def fC(self):
        ....:             return "C"
        ....:         f = fC

        sage: class Ds (Category):
        ....:     def super_categories(self):
        ....:         return [Bs(),Cs()]
        ....:
        ....:     class ParentMethods:
        ....:         def fD(self):
        ....:             return "D"

    Categories should always have unique representation; by trac ticket
    :trac:`12215`, this means that it will be kept in cache, but only
    if there is still some strong reference to it.

    We check this before proceeding::

        sage: import gc
        sage: idAs = id(As())
        sage: _ = gc.collect()
        sage: n == id(As())
        False
        sage: a = As()
        sage: id(As()) == id(As())
        True
        sage: As().parent_class == As().parent_class
        True

    We construct a parent in the category ``Ds()`` (that, is an instance
    of ``Ds().parent_class``), and check that it has access to all the
    methods provided by all the categories, with the appropriate
    inheritance order::

        sage: D = Ds().parent_class()
        sage: [ D.fA(), D.fB(), D.fC(), D.fD() ]
        ['A', 'B', 'C', 'D']
        sage: D.f()
        'C'

    ::

        sage: C = Cs().parent_class()
        sage: [ C.fA(), C.fC() ]
        ['A', 'C']
        sage: C.f()
        'C'

    Here is the parallel hierarchy of classes which has been built
    automatically, together with the method resolution order (``.mro()``)::

        sage: As().parent_class
        <class '__main__.As.parent_class'>
        sage: As().parent_class.__bases__
        (<type 'object'>,)
        sage: As().parent_class.mro()
        [<class '__main__.As.parent_class'>, <type 'object'>]

    ::

        sage: Bs().parent_class
        <class '__main__.Bs.parent_class'>
        sage: Bs().parent_class.__bases__
        (<class '__main__.As.parent_class'>,)
        sage: Bs().parent_class.mro()
        [<class '__main__.Bs.parent_class'>, <class '__main__.As.parent_class'>, <type 'object'>]

    ::

        sage: Cs().parent_class
        <class '__main__.Cs.parent_class'>
        sage: Cs().parent_class.__bases__
        (<class '__main__.As.parent_class'>,)
        sage: Cs().parent_class.__mro__
        (<class '__main__.Cs.parent_class'>, <class '__main__.As.parent_class'>, <type 'object'>)

    ::

        sage: Ds().parent_class
        <class '__main__.Ds.parent_class'>
        sage: Ds().parent_class.__bases__
        (<class '__main__.Cs.parent_class'>, <class '__main__.Bs.parent_class'>)
        sage: Ds().parent_class.mro()
        [<class '__main__.Ds.parent_class'>, <class '__main__.Cs.parent_class'>, <class '__main__.Bs.parent_class'>, <class '__main__.As.parent_class'>, <type 'object'>]

    Note that that two categories in the same class need not have the
    same ``super_categories``. For example, ``Algebras(QQ)`` has
    ``VectorSpaces(QQ)`` as super category, whereas ``Algebras(ZZ)``
    only has ``Modules(ZZ)`` as super category. In particular, the
    constructed parent class and element class will differ (inheriting,
    or not, methods specific for vector spaces)::

        sage: Algebras(QQ).parent_class is Algebras(ZZ).parent_class
        False
        sage: issubclass(Algebras(QQ).parent_class, VectorSpaces(QQ).parent_class)
        True

    On the other hand, identical hierarchies of classes are,
    preferably, built only once (e.g. for categories over a base ring)::

        sage: Algebras(GF(5)).parent_class is Algebras(GF(7)).parent_class
        True
        sage: Coalgebras(QQ).parent_class is Coalgebras(FractionField(QQ['x'])).parent_class
        True

    We now construct a parent in the usual way::

        sage: class myparent(Parent):
        ....:     def __init__(self):
        ....:         Parent.__init__(self, category=Ds())
        ....:     def g(self):
        ....:         return "myparent"
        ....:     class Element:
        ....:         pass
        sage: D = myparent()
        sage: D.__class__
        <class '__main__.myparent_with_category'>
        sage: D.__class__.__bases__
        (<class '__main__.myparent'>, <class '__main__.Ds.parent_class'>)
        sage: D.__class__.mro()
        [<class '__main__.myparent_with_category'>,
        <class '__main__.myparent'>,
        <type 'sage.structure.parent.Parent'>,
        <type 'sage.structure.category_object.CategoryObject'>,
        <type 'sage.structure.sage_object.SageObject'>,
        <class '__main__.Ds.parent_class'>,
        <class '__main__.Cs.parent_class'>,
        <class '__main__.Bs.parent_class'>,
        <class '__main__.As.parent_class'>,
        <type 'object'>]
        sage: D.fA()
        'A'
        sage: D.fB()
        'B'
        sage: D.fC()
        'C'
        sage: D.fD()
        'D'
        sage: D.f()
        'C'
        sage: D.g()
        'myparent'

    ::

        sage: D.element_class
        <class '__main__.myparent_with_category.element_class'>
        sage: D.element_class.mro()
        [<class '__main__.myparent_with_category.element_class'>,
        <class __main__.Element at ...>,
        <class '__main__.Ds.element_class'>,
        <class '__main__.Cs.element_class'>,
        <class '__main__.Bs.element_class'>,
        <class '__main__.As.element_class'>,
        <type 'object'>]


    TESTS::

        sage: import __main__
        sage: __main__.myparent = myparent
        sage: __main__.As = As
        sage: __main__.Bs = Bs
        sage: __main__.Cs = Cs
        sage: __main__.Ds = Ds
        sage: loads(dumps(Ds)) is Ds
        True
        sage: loads(dumps(Ds())) is Ds()
        True
        sage: loads(dumps(Ds().element_class)) is Ds().element_class
        True

    .. automethod:: _super_categories
    .. automethod:: _super_categories_for_classes
    .. automethod:: _all_super_categories
    .. automethod:: _all_super_categories_proper
    .. automethod:: _set_of_super_categories
    .. automethod:: _make_named_class
    .. automethod:: _repr_
    .. automethod:: _repr_object_names
    .. automethod:: _test_category
    .. automethod:: _with_axiom
    .. automethod:: _with_axiom_as_tuple
    .. automethod:: _without_axioms
    .. automethod:: _sort
    .. automethod:: _sort_uniq
    .. automethod:: __classcall__
    .. automethod:: __init__
    """
    @staticmethod
    def __classcall__(cls, *args, **options):
        """
        Input mangling for unique representation.

        Let ``C = Cs(...)`` be a category. Since :trac:`12895`, the
        class of ``C`` is a dynamic subclass ``Cs_with_category`` of
        ``Cs`` in order for ``C`` to inherit code from the
        ``SubcategoryMethods`` nested classes of its super categories.

        The purpose of this ``__classcall__`` method is to ensure that
        reconstructing ``C`` from its class with
        ``Cs_with_category(...)`` actually calls properly ``Cs(...)``
        and gives back ``C``.

        .. SEEALSO:: :meth:`subcategory_class`

        EXAMPLES::

            sage: A = Algebras(QQ)
            sage: A.__class__
            <class 'sage.categories.algebras.Algebras_with_category'>
            sage: A is Algebras(QQ)
            True
            sage: A is A.__class__(QQ)
            True
        """
        if isinstance(cls, DynamicMetaclass):
            cls = cls.__base__
        return super(Category, cls).__classcall__(cls, *args, **options)

    def __init__(self, s=None):
        """
        Initializes this category.

        EXAMPLES::

            sage: class SemiprimitiveRings(Category):
            ....:     def super_categories(self):
            ....:         return [Rings()]
            ....:
            ....:     class ParentMethods:
            ....:         def jacobson_radical(self):
            ....:             return self.ideal(0)
            ....:
            sage: C = SemiprimitiveRings()
            sage: C
            Category of semiprimitive rings
            sage: C.__class__
            <class '__main__.SemiprimitiveRings_with_category'>

        .. NOTE::

            Specifying the name of this category by passing a string
            is deprecated. If the default name (built from the name of
            the class) is not adequate, please use
            :meth:`_repr_object_names` to customize it.
        """
        assert s is None
        self.__class__ = dynamic_class("{}_with_category".format(self.__class__.__name__),
                                       (self.__class__, self.subcategory_class, ),
                                       cache = False, reduction = None,
                                       doccls=self.__class__)

    @lazy_attribute
    def _label(self):
        """
        A short name of ``self``, obtained from its type.

        EXAMPLES::

            sage: Rings()._label
            'Rings'

        """
        t = str(self.__class__.__base__)
        t = t[t.rfind('.')+1:]
        return t[:t.rfind("'")]

    # TODO: move this code into the method _repr_object_names once passing a string is not accepted anymore
    @lazy_attribute
    def __repr_object_names(self):
        """
        Determine the name of the objects of this category
        from its type, if it has not been explicitly given
        at initialisation.

        EXAMPLES::

            sage: Rings()._Category__repr_object_names
            'rings'
            sage: PrincipalIdealDomains()._Category__repr_object_names
            'principal ideal domains'

            sage: Rings()
            Category of rings
        """
        i = -1
        s = self._label
        while i < len(s)-1:
            for i in range(len(s)):
                if s[i].isupper():
                    s = s[:i] + " " + s[i].lower() + s[i+1:]
                    break
        return s.lstrip()

    def _repr_object_names(self):
        """
        Return the name of the objects of this category.

        EXAMPLES::

            sage: FiniteGroups()._repr_object_names()
            'finite groups'
            sage: AlgebrasWithBasis(QQ)._repr_object_names()
            'algebras with basis over Rational Field'
        """
        return self.__repr_object_names

    def _short_name(self):
        """
        Return a CamelCase name for this category.

        EXAMPLES::

            sage: CoxeterGroups()._short_name()
            'CoxeterGroups'

            sage: AlgebrasWithBasis(QQ)._short_name()
            'AlgebrasWithBasis'

        Conventions for short names should be discussed at the level
        of Sage, and only then applied accordingly here.
        """
        return self._label

    @classmethod
    def an_instance(cls):
        """
        Return an instance of this class.

        EXAMPLES::

            sage: Rings.an_instance()
            Category of rings

        Parametrized categories should overload this default
        implementation to provide appropriate arguments::

            sage: Algebras.an_instance()
            Category of algebras over Rational Field
            sage: Bimodules.an_instance()
            Category of bimodules over Rational Field on the left and Real Field with 53 bits of precision on the right
            sage: AlgebraIdeals.an_instance()
            Category of algebra ideals in Univariate Polynomial Ring in x over Rational Field
        """
        return cls()

    def __call__(self, x, *args, **opts):
        """
        Construct an object in this category from the data in ``x``,
        or throw ``TypeError`` or ``NotImplementedError``.

        If ``x`` is readily in ``self`` it is returned unchanged.
        Categories wishing to extend this minimal behavior should
        implement :meth:`._call_`.

        EXAMPLES::

            sage: Rings()(ZZ)
            Integer Ring
        """
        if x in self:
            return x
        return self._call_(x, *args, **opts)

    def _call_(self, x):
        """
        Construct an object in this category from the data in ``x``,
        or throw ``NotImplementedError``.

        EXAMPLES::

            sage: Semigroups()._call_(3)
            Traceback (most recent call last):
            ...
            NotImplementedError
        """
        raise NotImplementedError

    def _repr_(self):
        """
        Return the print representation of this category.

        EXAMPLES::

            sage: Sets() # indirect doctest
            Category of sets
        """
        return "Category of {}".format(self._repr_object_names())

    def _latex_(self):
        r"""
        Returns the latex representation of this category.

        EXAMPLES::

            sage: latex(Sets()) # indirect doctest
            \mathbf{Sets}
            sage: latex(CommutativeAdditiveSemigroups())
            \mathbf{CommutativeAdditiveSemigroups}
        """
        return "\\mathbf{%s}"%self._short_name()

#   The convention for which hash function to use should be decided at the level of UniqueRepresentation
#   The implementation below is bad (hash independent of the base ring)
#     def __hash__(self):
#         """
#         Returns a hash for this category.
#
#         Currently this is just the hash of the string representing the category.
#
#         EXAMPLES::
#
#             sage: hash(Algebras(QQ)) #indirect doctest
#             699942203
#             sage: hash(Algebras(ZZ))
#             699942203
#         """
#         return hash(self.__category) # Any reason not to use id?

    def _subcategory_hook_(self, category):
        """
        Quick subcategory check.

        INPUT:

        - ``category`` -- a category

        OUTPUT:

        - ``True``, if ``category`` is a subcategory of ``self``.
        - ``False``, if ``category`` is not a subcategory of ``self``.
        - ``Unknown``, if a quick check was not enough to determine
          whether ``category`` is a subcategory of ``self`` or not.

        The aim of this method is to offer a framework to add cheap
        tests for subcategories. When doing
        ``category.is_subcategory(self)`` (note the reverse order of
        ``self`` and ``category``), this method is usually called
        first.  Only if it returns ``Unknown``, :meth:`is_subcategory`
        will build the list of super categories of ``category``.

        This method need not to handle the case where ``category`` is
        ``self``; this is the first test that is done in
        :meth:`is_subcategory`.

        This default implementation tests whether the parent class of
        ``category`` is a subclass of the parent class of ``self``.
        This is most of the time a complete subcategory test.

        .. WARNING::

            This test is incomplete for categories in
            :class:`CategoryWithParameters`, as introduced by
            :trac:`11935`. This method is therefore overwritten by
            :meth:`~sage.categories.category.CategoryWithParameters._subcategory_hook_`.

        EXAMPLES::

            sage: Rings()._subcategory_hook_(Rings())
            True
        """
        return issubclass(category.parent_class, self.parent_class)

    def __contains__(self, x):
        """
        Membership testing

        Returns whether ``x`` is an object in this category, that is
        if the category of ``x`` is a subcategory of ``self``.

        EXAMPLES::

            sage: ZZ in Sets()
            True
        """
        try:
            c = x.category()
        except AttributeError:
            return False
        return c.is_subcategory(self)

    @staticmethod
    def __classcontains__(cls, x):
        """
        Membership testing, without arguments

        INPUT:

        - ``cls`` -- a category class
        - ``x`` -- any object

        Returns whether ``x`` is an object of a category which is an instance
        of ``cls``.

        EXAMPLES:

        This method makes it easy to test if an object is, say, a
        vector space, without having to specify the base ring::

            sage: F = FreeModule(QQ,3)
            sage: F in VectorSpaces
            True

            sage: F = FreeModule(ZZ,3)
            sage: F in VectorSpaces
            False

            sage: F in Algebras
            False

        TESTS:

        Non category objects shall be handled properly::

            sage: [1,2] in Algebras
            False
        """
        try:
            c = x.categories()
        except AttributeError:
            return False
        return any(isinstance(cat, cls) for cat in c)

    def is_abelian(self):
        """
        Returns whether this category is abelian.

        An abelian category is a category satisfying:

        - It has a zero object;
        - It has all pullbacks and pushouts;
        - All monomorphisms and epimorphisms are normal.

        Equivalently, one can define an increasing sequence of conditions:

        - A category is pre-additive if it is enriched over abelian groups
          (all homsets are abelian groups and composition is bilinear);
        - A pre-additive category is additive if every finite set of objects
          has a biproduct (we can form direct sums and direct products);
        - An additive category is pre-abelian if every morphism has both a
          kernel and a cokernel;
        - A pre-abelian category is abelian if every monomorphism is the
          kernel of some morphism and every epimorphism is the cokernel of
          some morphism.

        EXAMPLES::

            sage: Modules(ZZ).is_abelian()
            True
            sage: FreeModules(ZZ).is_abelian()
            False
            sage: FreeModules(QQ).is_abelian()
            True
            sage: CommutativeAdditiveGroups().is_abelian()
            True
            sage: Semigroups().is_abelian()
            Traceback (most recent call last):
            NotImplementedError: is_abelian
        """
        raise NotImplementedError("is_abelian")

    ##########################################################################
    # Methods related to the category hierarchy
    ##########################################################################

    def category_graph(self):
         r"""
         Returns the graph of all super categories of this category

         EXAMPLES::

             sage: C = Algebras(QQ)
             sage: G = C.category_graph()
             sage: G.is_directed_acyclic()
             True
             sage: G.girth()
             4
         """
         return category_graph([self])

    @abstract_method
    def super_categories(self):
        """
        Return the *immediate* super categories of ``self``.

        OUTPUT:

        - a duplicate-free list of categories.

        Every category should implement this method.

        EXAMPLES::

            sage: Groups().super_categories()
            [Category of monoids, Category of inverse unital magmas]
            sage: Objects().super_categories()
            []

        .. NOTE::

            Since :trac:`10963`, the order of the categories in the
            result is irrelevant. For details, see
            :ref:`category-primer-category-order`.

        .. NOTE::

            Whenever speed matters, developers are advised to use the
            lazy attribute :meth:`_super_categories` instead of
            calling this method.
        """

    @lazy_attribute
    def _all_super_categories(self):
        r"""
        All the super categories of this category, including this category.

        Since :trac:`11943`, the order of super categories is
        determined by Python's method resolution order C3 algorithm.

        .. seealso:: :meth:`all_super_categories`

        .. note:: this attribute is likely to eventually become a tuple.

        .. note:: this sets :meth:`_super_categories_for_classes` as a side effect

        EXAMPLES::

            sage: C = Rings(); C
            Category of rings
            sage: C._all_super_categories
            [Category of rings, Category of rngs, Category of semirings, ...
             Category of monoids, ...
             Category of commutative additive groups, ...
             Category of sets, Category of sets with partial maps,
             Category of objects]
        """
        (result, bases) = C3_sorted_merge([cat._all_super_categories
                                           for cat in self._super_categories] +
                                          [self._super_categories],
                                          category_sort_key)
        if not sorted(result, key = category_sort_key, reverse=True) == result:
            warn("Inconsistent sorting results for all super categories of {}".format(
                 self.__class__))
        self._super_categories_for_classes = bases
        return [self] + result

    @lazy_attribute
    def _all_super_categories_proper(self):
        r"""
        All the proper super categories of this category.

        Since :trac:`11943`, the order of super categories is
        determined by Python's method resolution order C3 algorithm.

        .. seealso:: :meth:`all_super_categories`

        .. note:: this attribute is likely to eventually become a tuple.

        EXAMPLES::

            sage: C = Rings(); C
            Category of rings
            sage: C._all_super_categories_proper
            [Category of rngs, Category of semirings, ...
             Category of monoids, ...
             Category of commutative additive groups, ...
             Category of sets, Category of sets with partial maps,
             Category of objects]
        """
        return self._all_super_categories[1:]

    @lazy_attribute
    def _set_of_super_categories(self):
        """
        The frozen set of all proper super categories of this category.

        .. note:: this is used for speeding up category containment tests.

        .. seealso:: :meth:`all_super_categories`

        EXAMPLES::

            sage: Groups()._set_of_super_categories
            frozenset({Category of inverse unital magmas,
                       Category of unital magmas,
                       Category of magmas,
                       Category of monoids,
                       Category of objects,
                       Category of semigroups,
                       Category of sets with partial maps,
                       Category of sets})
            sage: sorted(Groups()._set_of_super_categories, key=str)
            [Category of inverse unital magmas, Category of magmas, Category of monoids,
             Category of objects, Category of semigroups, Category of sets,
             Category of sets with partial maps, Category of unital magmas]

        TESTS::

            sage: C = HopfAlgebrasWithBasis(GF(7))
            sage: C._set_of_super_categories == frozenset(C._all_super_categories_proper)
            True
        """
        return frozenset(self._all_super_categories_proper)

    def all_super_categories(self, proper=False):
        """
        Returns the list of all super categories of this category.

        INPUT:

         - ``proper`` -- a boolean (default: ``False``); whether to exclude this category.

        Since :trac:`11943`, the order of super categories is
        determined by Python's method resolution order C3 algorithm.

        .. note::

            Whenever speed matters, the developers are advised to use
            instead the lazy attributes :meth:`_all_super_categories`,
            :meth:`_all_super_categories_proper`, or
            :meth:`_set_of_super_categories`, as
            appropriate. Simply because lazy attributes are much
            faster than any method.

        EXAMPLES::

            sage: C = Rings(); C
            Category of rings
            sage: C.all_super_categories()
            [Category of rings, Category of rngs, Category of semirings, ...
             Category of monoids, ...
             Category of commutative additive groups, ...
             Category of sets, Category of sets with partial maps,
             Category of objects]

            sage: C.all_super_categories(proper = True)
            [Category of rngs, Category of semirings, ...
             Category of monoids, ...
             Category of commutative additive groups, ...
             Category of sets, Category of sets with partial maps,
             Category of objects]

            sage: Sets().all_super_categories()
            [Category of sets, Category of sets with partial maps, Category of objects]
            sage: Sets().all_super_categories(proper=True)
            [Category of sets with partial maps, Category of objects]
            sage: Sets().all_super_categories() is Sets()._all_super_categories
            True
            sage: Sets().all_super_categories(proper=True) is Sets()._all_super_categories_proper
            True

        """
        if proper:
            return self._all_super_categories_proper
        return self._all_super_categories

    @lazy_attribute
    def _super_categories(self):
        """
        The immediate super categories of this category.

        This lazy attribute caches the result of the mandatory method
        :meth:`super_categories` for speed. It also does some mangling
        (flattening join categories, sorting, ...).

        Whenever speed matters, developers are advised to use this
        lazy attribute rather than calling :meth:`super_categories`.

        .. NOTE::

            This attribute is likely to eventually become a tuple.
            When this happens, we might as well use :meth:`Category._sort`,
            if not :meth:`Category._sort_uniq`.

        EXAMPLES::

            sage: Rings()._super_categories
            [Category of rngs, Category of semirings]
        """
        return sorted(_flatten_categories(self.super_categories(),JoinCategory), key = category_sort_key, reverse=True)

    @lazy_attribute
    def _super_categories_for_classes(self):
        """
        The super categories of this category used for building classes.

        This is a close variant of :meth:`_super_categories` used for
        constructing the list of the bases for :meth:`parent_class`,
        :meth:`element_class`, and friends. The purpose is ensure that
        Python will find a proper Method Resolution Order for those
        classes. For background, see :mod:`sage.misc.c3_controlled`.

        .. SEEALSO:: :meth:`_cmp_key`.

        .. NOTE::

            This attribute is calculated as a by-product of computing
            :meth:`_all_super_categories`.

        EXAMPLES::

            sage: Rings()._super_categories_for_classes
            [Category of rngs, Category of semirings]
        """
        self._all_super_categories
        return self._super_categories_for_classes

    ##########################################################################
    # Methods handling of full subcategories
    ##########################################################################

    def additional_structure(self):
        """
        Return whether ``self`` defines additional structure.

        OUTPUT:

        - ``self`` if ``self`` defines additional structure and
          ``None`` otherwise. This default implementation returns
          ``self``.

        A category `C` *defines additional structure* if `C`-morphisms
        shall preserve more structure (e.g. operations) than that
        specified by the super categories of `C`. For example, the
        category of magmas defines additional structure, namely the
        operation `*` that shall be preserved by magma morphisms. On
        the other hand the category of rings does not define additional
        structure: a function between two rings that is both a unital
        magma morphism and a unital additive magma morphism is
        automatically a ring morphism.

        Formally speaking `C` *defines additional structure*, if `C`
        is *not* a full subcategory of the join of its super
        categories: the morphisms need to preserve more structure, and
        thus the homsets are smaller.

        By default, a category is considered as defining additional
        structure, unless it is a :ref:`category with axiom
        <category-primer-axioms>`.

        EXAMPLES:

        Here are some typical structure categories, with the
        additional structure they define::

            sage: Sets().additional_structure()
            Category of sets
            sage: Magmas().additional_structure()         # `*`
            Category of magmas
            sage: AdditiveMagmas().additional_structure() # `+`
            Category of additive magmas
            sage: LeftModules(ZZ).additional_structure()  # left multiplication by scalar
            Category of left modules over Integer Ring
            sage: Coalgebras(QQ).additional_structure()   # coproduct
            Category of coalgebras over Rational Field
            sage: CoxeterGroups().additional_structure()  # distinguished generators
            Category of coxeter groups
            sage: Crystals().additional_structure()       # crystal operators
            Category of crystals

        On the other hand, the category of semigroups is not a
        structure category, since its operation `+` is already defined
        by the category of magmas::

            sage: Semigroups().additional_structure()

        Most :ref:`categories with axiom <category-primer-axioms>`
        don't define additional structure::

            sage: Sets().Finite().additional_structure()
            sage: Rings().Commutative().additional_structure()
            sage: Modules(QQ).FiniteDimensional().additional_structure()
            sage: from sage.categories.magmatic_algebras import MagmaticAlgebras
            sage: MagmaticAlgebras(QQ).Unital().additional_structure()

        As of Sage 6.4, the only exceptions are the category of unital
        magmas or the category of unital additive magmas (both define
        a unit which shall be preserved by morphisms)::

            sage: Magmas().Unital().additional_structure()
            Category of unital magmas
            sage: AdditiveMagmas().AdditiveUnital().additional_structure()
            Category of additive unital additive magmas

        Similarly, :ref:`functorial construction categories
        <category-primer-functorial-constructions>` don't define
        additional structure, unless the construction is actually
        defined by their base category. For example, the category of
        graded modules defines a grading which shall be preserved by
        morphisms::

            sage: Modules(ZZ).Graded().additional_structure()
            Category of graded modules over Integer Ring

        On the other hand, the category of graded algebras does not
        define additional structure; indeed an algebra morphism which
        is also a module morphism is a graded algebra morphism::

            sage: Algebras(ZZ).Graded().additional_structure()

        Similarly, morphisms are requested to preserve the structure
        given by the following constructions::

            sage: Sets().Quotients().additional_structure()
            Category of quotients of sets
            sage: Sets().CartesianProducts().additional_structure()
            Category of Cartesian products of sets
            sage: Modules(QQ).TensorProducts().additional_structure()

        This might change, as we are lacking enough data points to
        guarantee that this was the correct design decision.

        .. NOTE::

            In some cases a category defines additional structure,
            where the structure can be useful to manipulate morphisms
            but where, in most use cases, we don't want the morphisms
            to necessarily preserve it. For example, in the context of
            finite dimensional vector spaces, having a distinguished
            basis allows for representing morphisms by matrices; yet
            considering only morphisms that preserve that
            distinguished basis would be boring.

            In such cases, we might want to eventually have two
            categories, one where the additional structure is
            preserved, and one where it's not necessarily preserved
            (we would need to find an idiom for this).

            At this point, a choice is to be made each time, according
            to the main use cases. Some of those choices are yet to be
            settled. For example, should by default:

            - an euclidean domain morphism preserve euclidean
              division? ::

                  sage: EuclideanDomains().additional_structure()
                  Category of euclidean domains

            - an enumerated set morphism preserve the distinguished
              enumeration? ::

                  sage: EnumeratedSets().additional_structure()

            - a module with basis morphism preserve the distinguished
              basis? ::

                  sage: Modules(QQ).WithBasis().additional_structure()

        .. SEEALSO::

            This method together with the methods overloading it
            provide the basic data to determine, for a given category,
            the super categories that define some structure (see
            :meth:`structure`), and to test whether a
            category is a full subcategory of some other category (see
            :meth:`is_full_subcategory`).

            The support for modeling full subcategories has been
            introduced in :trac:`16340`.
        """
        return self

    @cached_method
    def structure(self):
        r"""
        Return the structure ``self`` is endowed with.

        This method returns the structure that morphisms in this
        category shall be preserving. For example, it tells that a
        ring is a set endowed with a structure of both a unital magma
        and an additive unital magma which satisfies some further
        axioms. In other words, a ring morphism is a function that
        preserves the unital magma and additive unital magma
        structure.

        In practice, this returns the collection of all the super
        categories of ``self`` that define some additional structure,
        as a frozen set.

        EXAMPLES::

            sage: Objects().structure()
            frozenset()

            sage: def structure(C):
            ....:     return Category._sort(C.structure())

            sage: structure(Sets())
            (Category of sets, Category of sets with partial maps)
            sage: structure(Magmas())
            (Category of magmas, Category of sets, Category of sets with partial maps)

        In the following example, we only list the smallest structure
        categories to get a more readable output::

            sage: def structure(C):
            ....:     return Category._sort_uniq(C.structure())

            sage: structure(Magmas())
            (Category of magmas,)
            sage: structure(Rings())
            (Category of unital magmas, Category of additive unital additive magmas)
            sage: structure(Fields())
            (Category of euclidean domains,)
            sage: structure(Algebras(QQ))
            (Category of unital magmas,
             Category of right modules over Rational Field,
             Category of left modules over Rational Field)
            sage: structure(HopfAlgebras(QQ).Graded().WithBasis().Connected())
            (Category of hopf algebras over Rational Field,
             Category of graded modules over Rational Field)

        This method is used in :meth:`is_full_subcategory` for
        deciding whether a category is a full subcategory of some
        other category, and for documentation purposes. It is computed
        recursively from the result of :meth:`additional_structure`
        on the super categories of ``self``.
        """
        result = { D for C in self.super_categories() for D in C.structure() }
        if self.additional_structure() is not None:
            result.add(self)
        return frozenset(result)

    def is_full_subcategory(self, other):
        """
        Return whether ``self`` is a full subcategory of ``other``.

        A subcategory `B` of a category `A` is a *full subcategory* if
        any `A`-morphism between two objects of `B` is also a
        `B`-morphism (the reciprocal always holds: any `B`-morphism
        between two objects of `B` is an `A`-morphism).

        This is computed by testing whether ``self`` is a subcategory
        of ``other`` and whether they have the same structure, as
        determined by :meth:`structure` from the
        result of :meth:`additional_structure` on the super
        categories.

        .. WARNING::

            A positive answer is guaranteed to be mathematically
            correct. A negative answer may mean that Sage has not been
            taught enough information (or can not yet within the
            current model) to derive this information. See
            :meth:`full_super_categories` for a discussion.

        .. SEEALSO::

            - :meth:`is_subcategory`
            - :meth:`full_super_categories`

        EXAMPLES::

            sage: Magmas().Associative().is_full_subcategory(Magmas())
            True
            sage: Magmas().Unital().is_full_subcategory(Magmas())
            False
            sage: Rings().is_full_subcategory(Magmas().Unital() & AdditiveMagmas().AdditiveUnital())
            True

        Here are two typical examples of false negatives::

            sage: Groups().is_full_subcategory(Semigroups())
            False
            sage: Groups().is_full_subcategory(Semigroups()) # todo: not implemented
            True
            sage: Fields().is_full_subcategory(Rings())
            False
            sage: Fields().is_full_subcategory(Rings())      # todo: not implemented
            True

        .. TODO::

            The latter is a consequence of :class:`EuclideanDomains`
            currently being a structure category. Is this what we
            want? ::

                sage: EuclideanDomains().is_full_subcategory(Rings())
                False
        """
        return self.is_subcategory(other) and \
           len(self.structure()) == \
           len(other.structure())

    @cached_method
    def full_super_categories(self):
        """
        Return the *immediate* full super categories of ``self``.

        .. SEEALSO::

            - :meth:`super_categories`
            - :meth:`is_full_subcategory`

        .. WARNING::

            The current implementation selects the full subcategories
            among the immediate super categories of ``self``. This
            assumes that, if `C\subset B\subset A` is a chain of
            categories and `C` is a full subcategory of `A`, then `C`
            is a full subcategory of `B` and `B` is a full subcategory
            of `A`.

            This assumption is guaranteed to hold with the current
            model and implementation of full subcategories in
            Sage. However, mathematically speaking, this is too
            restrictive. This indeed prevents the complete modelling
            of situations where any `A` morphism between elements of
            `C` automatically preserves the `B` structure. See below
            for an example.

        EXAMPLES:

        A semigroup morphism between two finite semigroups is a finite
        semigroup morphism::

            sage: Semigroups().Finite().full_super_categories()
            [Category of semigroups]

        On the other hand, a semigroup morphism between two monoids is
        not necessarily a monoid morphism (which must map the unit to
        the unit)::

            sage: Monoids().super_categories()
            [Category of semigroups, Category of unital magmas]
            sage: Monoids().full_super_categories()
            [Category of unital magmas]

        Any semigroup morphism between two groups is automatically a
        monoid morphism (in a group the unit is the unique idempotent,
        so it has to be mapped to the unit). Yet, due to the
        limitation of the model advertised above, Sage currently can't
        be taught that the category of groups is a full subcategory of
        the category of semigroups::

            sage: Groups().full_super_categories()     # todo: not implemented
            [Category of monoids, Category of semigroups, Category of inverse unital magmas]
            sage: Groups().full_super_categories()
            [Category of monoids, Category of inverse unital magmas]
        """
        return [C for C in self.super_categories()
                if self.is_full_subcategory(C)]

    ##########################################################################
    # Test methods
    ##########################################################################

    def _test_category_graph(self, **options):
        """
        Check that the category graph matches with Python's method resolution order

        .. note::

            By :trac:`11943`, the list of categories returned by
            :meth:`all_super_categories` is supposed to match with the
            method resolution order of the parent and element
            classes. This method checks this.

        .. todo:: currently, this won't work for hom categories.

        EXAMPLES::

            sage: C = HopfAlgebrasWithBasis(QQ)
            sage: C.parent_class.mro() == [X.parent_class for X in C._all_super_categories] + [object]
            True
            sage: C.element_class.mro() == [X.element_class for X in C._all_super_categories] + [object]
            True
            sage: TestSuite(C).run()    # indirect doctest

        """
        tester = self._tester(**options)
        tester.assert_(self.parent_class.mro() == [C.parent_class for C in self._all_super_categories] + [object])
        tester.assert_(self.element_class.mro() == [C.element_class for C in self._all_super_categories] + [object])

    def _test_category(self, **options):
        r"""
        Run generic tests on this category

        .. SEEALSO:: :class:`TestSuite`.

        EXAMPLES::

            sage: Sets()._test_category()

        Let us now write a couple broken categories::

            sage: class MyObjects(Category):
            ....:      pass
            sage: MyObjects()._test_category()
            Traceback (most recent call last):
            ...
            NotImplementedError: <abstract method super_categories at ...>

            sage: class MyObjects(Category):
            ....:      def super_categories(self):
            ....:          return tuple()
            sage: MyObjects()._test_category()
            Traceback (most recent call last):
            ...
            AssertionError: Category of my objects.super_categories() should return a list

            sage: class MyObjects(Category):
            ....:      def super_categories(self):
            ....:          return []
            sage: MyObjects()._test_category()
            Traceback (most recent call last):
            ...
            AssertionError: Category of my objects is not a subcategory of Objects()

        """
        from sage.categories.objects    import Objects
        from sage.categories.sets_cat import Sets
        tester = self._tester(**options)
        tester.assert_(isinstance(self.super_categories(), list),
                       "%s.super_categories() should return a list"%self)
        tester.assert_(self.is_subcategory(Objects()),
                       "%s is not a subcategory of Objects()"%self)
        tester.assert_(isinstance(self.parent_class, type))
        tester.assert_(all(not isinstance(cat, JoinCategory) for cat in self._super_categories))
        if not isinstance(self, JoinCategory):
            tester.assert_(all(self._cmp_key > cat._cmp_key      for cat in self._super_categories))
        tester.assert_(self.is_subcategory( Category.join(self.super_categories()) )) # Not an obviously passing test with axioms

        for category in self._all_super_categories_proper:
            if self.is_full_subcategory(category):
                tester.assert_(any(cat.is_subcategory(category)
                                   for cat in self.full_super_categories()),
                               "Every full super category should be a super category"
                               "of some immediate full super category")

        if self.is_subcategory(Sets()):
            tester.assert_(isinstance(self.parent_class, type))
            tester.assert_(isinstance(self.element_class, type))

    _cmp_key = _cmp_key


    ##########################################################################
    # Construction of the associated abstract classes for parents, elements, ...
    ##########################################################################

    def _make_named_class(self, name, method_provider, cache=False, picklable=True):
        """
        Construction of the parent/element/... class of ``self``.

        INPUT:

        - ``name`` -- a string; the name of the class as an attribute of
          ``self``. E.g. "parent_class"
        - ``method_provider`` -- a string; the name of an attribute of
          ``self`` that provides methods for the new class (in
          addition to those coming from the super categories).
          E.g. "ParentMethods"
        - ``cache`` -- a boolean or ``ignore_reduction`` (default: ``False``)
          (passed down to dynamic_class; for internal use only)
        - ``picklable`` -- a boolean (default: ``True``)

        ASSUMPTION:

        It is assumed that this method is only called from a lazy
        attribute whose name coincides with the given ``name``.

        OUTPUT:

        A dynamic class with bases given by the corresponding named
        classes of ``self``'s super_categories, and methods taken from
        the class ``getattr(self,method_provider)``.

        .. NOTE::

            - In this default implementation, the reduction data of
              the named class makes it depend on ``self``. Since the
              result is going to be stored in a lazy attribute of
              ``self`` anyway, we may as well disable the caching in
              ``dynamic_class`` (hence the default value
              ``cache=False``).

            - :class:`CategoryWithParameters` overrides this method so
              that the same parent/element/... classes can be shared
              between closely related categories.

            - The bases of the named class may also contain the named
              classes of some indirect super categories, according to
              :meth:`_super_categories_for_classes`. This is to
              guarantee that Python will build consistent method
              resolution orders. For background, see
              :mod:`sage.misc.c3_controlled`.

        .. SEEALSO:: :meth:`CategoryWithParameters._make_named_class`

        EXAMPLES::

            sage: PC = Rings()._make_named_class("parent_class", "ParentMethods"); PC
            <class 'sage.categories.rings.Rings.parent_class'>
            sage: type(PC)
            <class 'sage.structure.dynamic_class.DynamicMetaclass'>
            sage: PC.__bases__
            (<class 'sage.categories.rngs.Rngs.parent_class'>,
             <class 'sage.categories.semirings.Semirings.parent_class'>)

        Note that, by default, the result is not cached::

            sage: PC is Rings()._make_named_class("parent_class", "ParentMethods")
            False

        Indeed this method is only meant to construct lazy attributes
        like ``parent_class`` which already handle this caching::

            sage: Rings().parent_class
            <class 'sage.categories.rings.Rings.parent_class'>

        Reduction for pickling also assumes the existence of this lazy
        attribute::

            sage: PC._reduction
            (<built-in function getattr>, (Category of rings, 'parent_class'))
            sage: loads(dumps(PC)) is Rings().parent_class
            True

        TESTS::

            sage: class A: pass
            sage: class BrokenCategory(Category):
            ....:     def super_categories(self): return []
            ....:     ParentMethods = 1
            ....:     class ElementMethods(A):
            ....:         pass
            ....:     class MorphismMethods(object):
            ....:         pass
            sage: C = BrokenCategory()
            sage: C._make_named_class("parent_class",   "ParentMethods")
            Traceback (most recent call last):
            ...
            AssertionError: BrokenCategory.ParentMethods should be a class
            sage: C._make_named_class("element_class",  "ElementMethods")
            doctest:...: UserWarning: BrokenCategory.ElementMethods should not have a super class
            <class '__main__.BrokenCategory.element_class'>
            sage: C._make_named_class("morphism_class", "MorphismMethods")
            <class '__main__.BrokenCategory.morphism_class'>
        """
        cls = self.__class__
        if isinstance(cls, DynamicMetaclass):
            cls = cls.__base__
        class_name = "%s.%s"%(cls.__name__, name)
        method_provider_cls = getattr(self, method_provider, None)
        if method_provider_cls is None:
            # If the category provides no XXXMethods class,
            # point to the documentation of the category itself
            doccls = cls
        else:
            # Otherwise, check XXXMethods
            assert inspect.isclass(method_provider_cls),\
                "%s.%s should be a class"%(cls.__name__, method_provider)
            mro = inspect.getmro(method_provider_cls)
            if len(mro) > 2 or (len(mro) == 2 and mro[1] is not object):
                warn("%s.%s should not have a super class"%(cls.__name__, method_provider))
            # and point the documentation to it
            doccls = method_provider_cls
        if picklable:
            reduction = (getattr, (self, name))
        else:
            reduction = None
        return dynamic_class(class_name,
                             tuple(getattr(cat,name) for cat in self._super_categories_for_classes),
                             method_provider_cls, prepend_cls_bases = False, doccls = doccls,
                             reduction = reduction, cache = cache)


    @lazy_attribute
    def subcategory_class(self):
        """
        A common superclass for all subcategories of this category (including this one).

        This class derives from ``D.subcategory_class`` for each super
        category `D` of ``self``, and includes all the methods from
        the nested class ``self.SubcategoryMethods``, if it exists.

        .. SEEALSO::

            - :trac:`12895`
            - :meth:`parent_class`
            - :meth:`element_class`
            - :meth:`_make_named_class`

        EXAMPLES::

            sage: cls = Rings().subcategory_class; cls
            <class 'sage.categories.rings.Rings.subcategory_class'>
            sage: type(cls)
            <class 'sage.structure.dynamic_class.DynamicMetaclass'>

        ``Rings()`` is an instance of this class, as well as all its subcategories::

            sage: isinstance(Rings(), cls)
            True
            sage: isinstance(AlgebrasWithBasis(QQ), cls)
            True

        TESTS::

            sage: cls = Algebras(QQ).subcategory_class; cls
            <class 'sage.categories.algebras.Algebras.subcategory_class'>
            sage: type(cls)
            <class 'sage.structure.dynamic_class.DynamicMetaclass'>

        """
        return self._make_named_class('subcategory_class', 'SubcategoryMethods',
                                      cache=False, picklable=False)

    @lazy_attribute
    def parent_class(self):
        r"""
        A common super class for all parents in this category (and its
        subcategories).

        This class contains the methods defined in the nested class
        ``self.ParentMethods`` (if it exists), and has as bases the
        parent classes of the super categories of ``self``.

        .. SEEALSO::

            - :meth:`element_class`, :meth:`morphism_class`
            - :class:`Category` for details

        EXAMPLES::

            sage: C = Algebras(QQ).parent_class; C
            <class 'sage.categories.algebras.Algebras.parent_class'>
            sage: type(C)
            <class 'sage.structure.dynamic_class.DynamicMetaclass'>

        By :trac:`11935`, some categories share their parent
        classes. For example, the parent class of an algebra only
        depends on the category of the base ring. A typical example is
        the category of algebras over a finite field versus algebras
        over a non-field::

            sage: Algebras(GF(7)).parent_class is Algebras(GF(5)).parent_class
            True
            sage: Algebras(QQ).parent_class is Algebras(ZZ).parent_class
            False
            sage: Algebras(ZZ['t']).parent_class is Algebras(ZZ['t','x']).parent_class
            True

        See :class:`CategoryWithParameters` for an abstract base class for
        categories that depend on parameters, even though the parent
        and element classes only depend on the parent or element
        classes of its super categories. It is used in
        :class:`~sage.categories.bimodules.Bimodules`,
        :class:`~sage.categories.category_types.Category_over_base` and
        :class:`sage.categories.category.JoinCategory`.
        """
        return self._make_named_class('parent_class', 'ParentMethods')

    @lazy_attribute
    def element_class(self):
        r"""
        A common super class for all elements of parents in this category
        (and its subcategories).

        This class contains the methods defined in the nested class
        ``self.ElementMethods`` (if it exists), and has as bases the
        element classes of the super categories of ``self``.

        .. SEEALSO::

            - :meth:`parent_class`, :meth:`morphism_class`
            - :class:`Category` for details

        EXAMPLES::

            sage: C = Algebras(QQ).element_class; C
            <class 'sage.categories.algebras.Algebras.element_class'>
            sage: type(C)
            <class 'sage.structure.dynamic_class.DynamicMetaclass'>

        By :trac:`11935`, some categories share their element
        classes. For example, the element class of an algebra only
        depends on the category of the base. A typical example is the
        category of algebras over a field versus algebras over a
        non-field::

            sage: Algebras(GF(5)).element_class is Algebras(GF(3)).element_class
            True
            sage: Algebras(QQ).element_class is Algebras(ZZ).element_class
            False
            sage: Algebras(ZZ['t']).element_class is Algebras(ZZ['t','x']).element_class
            True

        .. SEEALSO:: :meth:`parent_class`
        """
        return self._make_named_class('element_class', 'ElementMethods')

    @lazy_attribute
    def morphism_class(self):
        r"""
        A common super class for all morphisms between parents in this
        category (and its subcategories).

        This class contains the methods defined in the nested class
        ``self.MorphismMethods`` (if it exists), and has as bases the
        morphims classes of the super categories of ``self``.

        .. SEEALSO::

            - :meth:`parent_class`, :meth:`element_class`
            - :class:`Category` for details

        EXAMPLES::

            sage: C = Algebras(QQ).morphism_class; C
            <class 'sage.categories.algebras.Algebras.morphism_class'>
            sage: type(C)
            <class 'sage.structure.dynamic_class.DynamicMetaclass'>
        """
        return self._make_named_class('morphism_class', 'MorphismMethods')

    def required_methods(self):
        """
        Returns the methods that are required and optional for parents
        in this category and their elements.

        EXAMPLES::

            sage: Algebras(QQ).required_methods()
            {'element': {'optional': ['_add_', '_mul_'], 'required': ['__nonzero__']},
             'parent': {'optional': ['algebra_generators'], 'required': ['__contains__']}}
        """
        return { "parent"  : abstract_methods_of_class(self.parent_class),
                 "element" : abstract_methods_of_class(self.element_class) }


    # Operations on the lattice of categories
    def is_subcategory(self, c):
        """
        Returns True if self is naturally embedded as a subcategory of c.

        EXAMPLES::

            sage: AbGrps = CommutativeAdditiveGroups()
            sage: Rings().is_subcategory(AbGrps)
            True
            sage: AbGrps.is_subcategory(Rings())
            False

        The ``is_subcategory`` function takes into account the
        base.

        ::

            sage: M3 = VectorSpaces(FiniteField(3))
            sage: M9 = VectorSpaces(FiniteField(9, 'a'))
            sage: M3.is_subcategory(M9)
            False

        Join categories are properly handled::

            sage: CatJ = Category.join((CommutativeAdditiveGroups(), Semigroups()))
            sage: Rings().is_subcategory(CatJ)
            True

        ::

            sage: V3 = VectorSpaces(FiniteField(3))
            sage: POSet = PartiallyOrderedSets()
            sage: PoV3 = Category.join((V3, POSet))
            sage: A3 = AlgebrasWithBasis(FiniteField(3))
            sage: PoA3 = Category.join((A3, POSet))
            sage: PoA3.is_subcategory(PoV3)
            True
            sage: PoV3.is_subcategory(PoV3)
            True
            sage: PoV3.is_subcategory(PoA3)
            False
        """
        if c is self:
            return True
        subcat_hook = c._subcategory_hook_(self)
        if subcat_hook is Unknown:
            return c in self._set_of_super_categories
        return subcat_hook

    def or_subcategory(self, category = None, join = False):
        """
        Return ``category`` or ``self`` if ``category`` is ``None``.

        INPUT:

        - ``category`` -- a sub category of ``self``, tuple/list thereof,
          or ``None``
        - ``join`` -- a boolean (default: ``False``)

        OUTPUT:

        - a category

        EXAMPLES::

            sage: Monoids().or_subcategory(Groups())
            Category of groups
            sage: Monoids().or_subcategory(None)
            Category of monoids

        If category is a list/tuple, then a join category is returned::

            sage: Monoids().or_subcategory((CommutativeAdditiveMonoids(), Groups()))
            Join of Category of groups and Category of commutative additive monoids

        If ``join`` is ``False``, an error if raised if category is not a
        subcategory of ``self``::

            sage: Monoids().or_subcategory(EnumeratedSets())
            Traceback (most recent call last):
            ...
            AssertionError: Subcategory of `Category of enumerated sets` required; got `Category of monoids`

        Otherwise, the two categories are joined together::

            sage: Monoids().or_subcategory(EnumeratedSets(), join=True)
            Join of Category of monoids and Category of enumerated sets
        """
        if category is None:
            return self
        if isinstance(category, (tuple, list)):
            category = Category.join(category)
        assert isinstance(category, Category)
        if join:
            return Category.join([self, category])
        else:
            assert category.is_subcategory(self), "Subcategory of `{}` required; got `{}`".format(category, self)
            return category

    def _is_subclass(self, c):
        """
        Same as is_subcategory, but c may also be the class of a
        category instead of a category.

        EXAMPLES::

            sage: Fields()._is_subclass(Rings)
            True
            sage: Algebras(QQ)._is_subclass(Modules)
            True
            sage: Algebras(QQ)._is_subclass(ModulesWithBasis)
            False
        """
        assert( isinstance(c, Category) or (issubclass(c.__class__, type) and issubclass(c, Category)) )
        if isinstance(c, Category):
            return self.is_subcategory(c)
        else:
            return any(isinstance(cat, c) for cat in self._all_super_categories)

    @cached_method
    def _meet_(self, other):
        """
        Returns the largest common subcategory of self and other:

        EXAMPLES::

            sage: Monoids()._meet_(Monoids())
            Category of monoids
            sage: Rings()._meet_(Rings())
            Category of rings
            sage: Rings()._meet_(Monoids())
            Category of monoids
            sage: Monoids()._meet_(Rings())
            Category of monoids

            sage: VectorSpaces(QQ)._meet_(Modules(ZZ))
            Category of commutative additive groups
            sage: Algebras(ZZ)._meet_(Algebras(QQ))
            Category of rings
            sage: Groups()._meet_(Rings())
            Category of monoids
            sage: Algebras(QQ)._meet_(Category.join([Fields(), ModulesWithBasis(QQ)]))
            Join of Category of rings and Category of vector spaces over Rational Field

        Note: abstractly, the category poset is a distributive
        lattice, so this is well defined; however, the subset of those
        categories actually implemented is not: we need to also
        include their join-categories.

        For example, the category of rings is *not* the join of the
        category of abelian groups and that of semi groups, just a
        subcategory of their join, since rings further require
        distributivity.

        For the meet computation, there may be several lowest common
        sub categories of self and other, in which case, we need to
        take the join of them all.

        FIXME:

        - If A is a subcategory of B, A has *more* structure than B,
          but then *less* objects in there. We should choose an
          appropriate convention for A<B. Using subcategory calls
          for A<B, but the current meet and join call for A>B.
        """
        if self is other: # useful? fast pathway
            return self
        elif self.is_subcategory(other):
            return other
        elif other.is_subcategory(self):
            # Useful fast pathway; try:
            # %time L = EllipticCurve('960d1').prove_BSD()
            return self
        else:
            return Category.join(self._meet_(sup) for sup in other._super_categories)

    @staticmethod
    def meet(categories):
        """
        Returns the meet of a list of categories

        INPUT:

        - ``categories`` - a non empty list (or iterable) of categories

        .. SEEALSO:: :meth:`__or__` for a shortcut

        EXAMPLES::

            sage: Category.meet([Algebras(ZZ), Algebras(QQ), Groups()])
            Category of monoids

        That meet of an empty list should be a category which is a
        subcategory of all categories, which does not make practical sense::

            sage: Category.meet([])
            Traceback (most recent call last):
            ...
            ValueError: The meet of an empty list of categories is not implemented
        """
        categories = tuple(categories)
        if not categories:
            raise ValueError("The meet of an empty list of categories is not implemented")
        result = categories[0]
        for category in categories[1:]:
            result = result._meet_(category)
        return result

    @cached_method
    def axioms(self):
        """
        Return the axioms known to be satisfied by all the objects of ``self``.

        Technically, this is the set of all the axioms ``A`` such that, if
        ``Cs`` is the category defining ``A``, then ``self`` is a subcategory
        of ``Cs().A()``. Any additional axiom ``A`` would yield a strict
        subcategory of ``self``, at the very least ``self & Cs().A()`` where
        ``Cs`` is the category defining ``A``.

        EXAMPLES::

            sage: Monoids().axioms()
            frozenset({'Associative', 'Unital'})
            sage: (EnumeratedSets().Infinite() & Sets().Facade()).axioms()
            frozenset({'Facade', 'Infinite'})
        """
        return frozenset(axiom
                         for category in self._super_categories
                         for axiom in category.axioms())

    @cached_method
    def _with_axiom_as_tuple(self, axiom):
        """
        Return a tuple of categories whose join is ``self._with_axiom()``.

        INPUT:

        - ``axiom`` -- a string, the name of an axiom

        This is a lazy version of :meth:`_with_axiom` which is used to
        avoid recursion loops during join calculations.

        .. NOTE:: The order in the result is irrelevant.

        EXAMPLES::

            sage: Sets()._with_axiom_as_tuple('Finite')
            (Category of finite sets,)
            sage: Magmas()._with_axiom_as_tuple('Finite')
            (Category of magmas, Category of finite sets)
            sage: Rings().Division()._with_axiom_as_tuple('Finite')
            (Category of division rings,
             Category of finite monoids,
             Category of commutative magmas)
            sage: HopfAlgebras(QQ)._with_axiom_as_tuple('FiniteDimensional')
            (Category of hopf algebras over Rational Field,
             Category of finite dimensional modules over Rational Field)
        """
        if axiom in self.axioms():
            return (self, )
        axiom_attribute = getattr(self.__class__, axiom, None)
        if axiom_attribute is None:
            # If the axiom is not defined for this category, ignore it
            # This uses the following invariant: the categories for
            # which a given axiom is defined form a lower set
            return (self,)
        if axiom in self.__class__.__base__.__dict__:
            # self implements this axiom
            from category_with_axiom import CategoryWithAxiom
            if inspect.isclass(axiom_attribute) and issubclass(axiom_attribute, CategoryWithAxiom):
                return (axiom_attribute(self),)
            warn(("Expecting {}.{} to be a subclass of CategoryWithAxiom to"
                  " implement a category with axiom; got {}; ignoring").format(
                    self.__class__.__base__.__name__, axiom, axiom_attribute))

        # self does not implement this axiom
        result = (self, ) + \
                 tuple(cat
                       for category in self._super_categories
                       for cat in category._with_axiom_as_tuple(axiom))
        hook = getattr(self, axiom+"_extra_super_categories", None)
        if hook is not None:
            assert inspect.ismethod(hook)
            result += tuple(hook())
        return _sort_uniq(result)

    @cached_method
    def _with_axiom(self, axiom):
        """
        Return the subcategory of the objects of ``self`` satisfying
        the given ``axiom``.

        INPUT:

        - ``axiom`` -- a string, the name of an axiom

        EXAMPLES::

            sage: Sets()._with_axiom("Finite")
            Category of finite sets

            sage: type(Magmas().Finite().Commutative())
            <class 'sage.categories.category.JoinCategory_with_category'>
            sage: Magmas().Finite().Commutative().super_categories()
            [Category of commutative magmas, Category of finite sets]
            sage: Algebras(QQ).WithBasis().Commutative() is Algebras(QQ).Commutative().WithBasis()
            True

        When ``axiom`` is not defined for ``self``, ``self`` is returned::

            sage: Sets()._with_axiom("Associative")
            Category of sets

        .. WARNING:: This may be changed in the future to raising an error.
        """
        return Category.join(self._with_axiom_as_tuple(axiom))

    def _with_axioms(self, axioms):
        """
        Return the subcategory of the objects of ``self`` satisfying
        the given ``axioms``.

        INPUT:

        - ``axioms`` -- a list of strings, the names of the axioms

        EXAMPLES::

            sage: Sets()._with_axioms(["Finite"])
            Category of finite sets
            sage: Sets()._with_axioms(["Infinite"])
            Category of infinite sets
            sage: FiniteSets()._with_axioms(["Finite"])
            Category of finite sets

        Axioms that are not defined for the ``self`` are ignored::

            sage: Sets()._with_axioms(["FooBar"])
            Category of sets
            sage: Magmas()._with_axioms(["FooBar", "Unital"])
            Category of unital magmas

        Note that adding several axioms at once can do more than
        adding them one by one. This is because the availability of an
        axiom may depend on another axiom. For example, for
        semigroups, the ``Inverse`` axiom is meaningless unless there
        is a unit::

            sage: Semigroups().Inverse()
            Traceback (most recent call last):
            ...
            AttributeError: 'Semigroups_with_category' object has no attribute 'Inverse'
            sage: Semigroups()._with_axioms(["Inverse"])
            Category of semigroups

        So one needs to first add the ``Unital`` axiom, and then the
        ``Inverse`` axiom::

            sage: Semigroups().Unital().Inverse()
            Category of groups

        or to specify all of them at once, in any order::

            sage: Semigroups()._with_axioms(["Inverse", "Unital"])
            Category of groups
            sage: Semigroups()._with_axioms(["Unital", "Inverse"])
            Category of groups

            sage: Magmas()._with_axioms(['Commutative', 'Associative', 'Unital','Inverse'])
            Category of commutative groups
            sage: Magmas()._with_axioms(['Inverse', 'Commutative', 'Associative', 'Unital'])
            Category of commutative groups
        """
        # We repeat adding axioms until they have all been
        # integrated or nothing happens
        axioms = frozenset(axioms)
        previous = None
        result = self
        while result is not previous:
            previous = result
            for axiom in axioms:
                result = result._with_axiom(axiom)
            axioms = axioms.difference(result.axioms())
        return result

    @cached_method
    def _without_axiom(self, axiom):
        r"""
        Return the category with axiom ``axiom`` removed.

        OUTPUT:

        A category ``C`` which does not have axiom ``axiom``
        and such that either ``C`` is ``self``, or adding back all the
        axioms of ``self`` gives back ``self``.

        .. WARNING:: This is not guaranteed to be robust.

        EXAMPLES::

            sage: Sets()._without_axiom("Facade")
            Category of sets
            sage: Sets().Facade()._without_axiom("Facade")
            Category of sets
            sage: Algebras(QQ)._without_axiom("Unital")
            Category of associative algebras over Rational Field
            sage: Groups()._without_axiom("Unital") # todo: not implemented
            Category of semigroups
        """
        if axiom not in self.axioms():
            return self
        else:
            raise ValueError("Cannot remove axiom {} from {}".format(axiom, self))

    def _without_axioms(self, named=False):
        r"""
        Return the category without the axioms that have been added
        to create it.

        INPUT:

        - ``named`` -- a boolean (default: ``False``)

        .. TODO:: Improve this explanation.

        If ``named`` is ``True``, then this stops at the first
        category that has an explicit name of its own. See
        :meth:`.category_with_axiom.CategoryWithAxiom._without_axioms`

        EXAMPLES::

            sage: Sets()._without_axioms()
            Category of sets
            sage: Semigroups()._without_axioms()
            Category of magmas
            sage: Algebras(QQ).Commutative().WithBasis()._without_axioms()
            Category of magmatic algebras over Rational Field
            sage: Algebras(QQ).Commutative().WithBasis()._without_axioms(named=True)
            Category of algebras over Rational Field
        """
        return self

    _flatten_categories = _flatten_categories

    @staticmethod
    def _sort(categories):
        """
        Return the categories after sorting them decreasingly according
        to their comparison key.

        .. SEEALSO:: :meth:`_cmp_key`

        INPUT:

        - ``categories`` -- a list (or iterable) of non-join categories

        OUTPUT:

        A sorted tuple of categories, possibly with repeats.

        .. NOTE::

            The auxiliary function `_flatten_categories` used in the test
            below expects a second argument, which is a type such that
            instances of that type will be replaced by its super
            categories. Usually, this type is :class:`JoinCategory`.

        EXAMPLES::

            sage: Category._sort([Sets(), Objects(), Coalgebras(QQ), Monoids(), Sets().Finite()])
            (Category of monoids,
             Category of coalgebras over Rational Field,
             Category of finite sets,
             Category of sets,
             Category of objects)
            sage: Category._sort([Sets().Finite(), Semigroups().Finite(), Sets().Facade(),Magmas().Commutative()])
            (Category of finite semigroups,
             Category of commutative magmas,
             Category of finite sets,
             Category of facade sets)
            sage: Category._sort(Category._flatten_categories([Sets().Finite(), Algebras(QQ).WithBasis(), Semigroups().Finite(), Sets().Facade(),Algebras(QQ).Commutative(), Algebras(QQ).Graded().WithBasis()], sage.categories.category.JoinCategory))
            (Category of algebras with basis over Rational Field,
             Category of algebras with basis over Rational Field,
             Category of graded algebras over Rational Field,
             Category of commutative algebras over Rational Field,
             Category of finite semigroups,
             Category of finite sets,
             Category of facade sets)
        """
        return tuple(sorted(categories, key=category_sort_key, reverse=True))

    _sort_uniq = _sort_uniq   # a cythonised helper

    def __and__(self, other):
        """
        Return the intersection of two categories.

        This is just a shortcut for :meth:`join`.

        EXAMPLES::

            sage: Sets().Finite() & Rings().Commutative()
            Category of finite commutative rings
            sage: Monoids() & CommutativeAdditiveMonoids()
            Join of Category of monoids and Category of commutative additive monoids
        """
        return Category.join([self, other])

    def __or__(self, other):
        """
        Return the smallest category containing the two categories.

        This is just a shortcut for :meth:`meet`.

        EXAMPLES::

            sage: Algebras(QQ) | Groups()
            Category of monoids
        """
        return Category.meet([self, other])

    _join_cache = _join_cache

    @staticmethod
    def join(categories, as_list=False, ignore_axioms=(), axioms=()):
        """
        Return the join of the input categories in the lattice of categories.

        At the level of objects and morphisms, this operation
        corresponds to intersection: the objects and morphisms of a
        join category are those that belong to all its super
        categories.

        INPUT:

        - ``categories`` -- a list (or iterable) of categories
        - ``as_list`` -- a boolean (default: ``False``);
          whether the result should be returned as a list
        - ``axioms`` -- a tuple of strings; the names of some
          supplementary axioms

        .. SEEALSO:: :meth:`__and__` for a shortcut

        EXAMPLES::

            sage: J = Category.join((Groups(), CommutativeAdditiveMonoids())); J
            Join of Category of groups and Category of commutative additive monoids
            sage: J.super_categories()
            [Category of groups, Category of commutative additive monoids]
            sage: J.all_super_categories(proper=True)
            [Category of groups, ..., Category of magmas,
             Category of commutative additive monoids, ..., Category of additive magmas,
             Category of sets, ...]

        As a short hand, one can use::

            sage: Groups() & CommutativeAdditiveMonoids()
            Join of Category of groups and Category of commutative additive monoids

        This is a commutative and associative operation::

            sage: Groups() & Posets()
            Join of Category of groups and Category of posets
            sage: Posets() & Groups()
            Join of Category of groups and Category of posets

            sage: Groups() & (CommutativeAdditiveMonoids() & Posets())
            Join of Category of groups
                and Category of commutative additive monoids
                and Category of posets
            sage: (Groups() & CommutativeAdditiveMonoids()) & Posets()
            Join of Category of groups
                and Category of commutative additive monoids
                and Category of posets

        The join of a single category is the category itself::

            sage: Category.join([Monoids()])
            Category of monoids

        Similarly, the join of several mutually comparable categories is
        the smallest one::

            sage: Category.join((Sets(), Rings(), Monoids()))
            Category of rings

        In particular, the unit is the top category :class:`Objects`::

            sage: Groups() & Objects()
            Category of groups

        If the optional parameter ``as_list`` is ``True``, this
        returns the super categories of the join as a list, without
        constructing the join category itself::

            sage: Category.join((Groups(), CommutativeAdditiveMonoids()), as_list=True)
            [Category of groups, Category of commutative additive monoids]
            sage: Category.join((Sets(), Rings(), Monoids()), as_list=True)
            [Category of rings]
            sage: Category.join((Modules(ZZ), FiniteFields()), as_list=True)
            [Category of finite fields, Category of modules over Integer Ring]
            sage: Category.join([], as_list=True)
            []
            sage: Category.join([Groups()], as_list=True)
            [Category of groups]
            sage: Category.join([Groups() & Posets()], as_list=True)
            [Category of groups, Category of posets]

        Support for axiom categories (TODO: put here meaningfull examples)::

            sage: Sets().Facade() & Sets().Infinite()
            Category of facade infinite sets
            sage: Magmas().Infinite() & Sets().Facade()
            Category of facade infinite magmas

            sage: FiniteSets() & Monoids()
            Category of finite monoids
            sage: Rings().Commutative() & Sets().Finite()
            Category of finite commutative rings

        Note that several of the above examples are actually join
        categories; they are just nicely displayed::

            sage: AlgebrasWithBasis(QQ) & FiniteSets().Algebras(QQ)
            Join of Category of finite dimensional algebras with basis over Rational Field
                and Category of finite set algebras over Rational Field

            sage: UniqueFactorizationDomains() & Algebras(QQ)
            Join of Category of unique factorization domains
                and Category of commutative algebras over Rational Field

        TESTS::

            sage: Magmas().Unital().Commutative().Finite() is Magmas().Finite().Commutative().Unital()
            True
            sage: from sage.categories.category_with_axiom import TestObjects
            sage: T = TestObjects()
            sage: TCF = T.Commutative().Facade(); TCF
            Category of facade commutative test objects
            sage: TCF is T.Facade().Commutative()
            True
            sage: TCF is (T.Facade() & T.Commutative())
            True
            sage: TCF.axioms()
            frozenset({'Commutative', 'Facade'})
            sage: type(TCF)
            <class 'sage.categories.category_with_axiom.TestObjects.Commutative.Facade_with_category'>

            sage: TCF = T.Commutative().FiniteDimensional()
            sage: TCF is T.FiniteDimensional().Commutative()
            True
            sage: TCF is T.Commutative() & T.FiniteDimensional()
            True
            sage: TCF is T.FiniteDimensional() & T.Commutative()
            True
            sage: type(TCF)
            <class 'sage.categories.category_with_axiom.TestObjects.Commutative.FiniteDimensional_with_category'>

            sage: TCU = T.Commutative().Unital()
            sage: TCU is T.Unital().Commutative()
            True
            sage: TCU is T.Commutative() & T.Unital()
            True
            sage: TCU is T.Unital() & T.Commutative()
            True

            sage: TUCF = T.Unital().Commutative().FiniteDimensional(); TUCF
            Category of finite dimensional commutative unital test objects
            sage: type(TUCF)
            <class 'sage.categories.category_with_axiom.TestObjects.FiniteDimensional.Unital.Commutative_with_category'>

            sage: TFFC = T.Facade().FiniteDimensional().Commutative(); TFFC
            Category of facade finite dimensional commutative test objects
            sage: type(TFFC)
            <class 'sage.categories.category.JoinCategory_with_category'>
            sage: TFFC.super_categories()
            [Category of facade commutative test objects,
             Category of finite dimensional commutative test objects]
        """
        # Get the list of categories and deal with some trivial cases
        categories = list(categories)
        if not categories:
            if as_list:
                return []
            else:
                # Since Objects() is the top category, it is the neutral element of join
                from objects import Objects
                return Objects()
        elif len(categories) == 1:
            category = categories[0]
            if as_list:
                if isinstance(category, JoinCategory):
                    return category.super_categories()
                else:
                    return categories
            else:
                return category

        # Get the cache key, and look into the cache
        # Ensure associativity and commutativity by flattening
        # TODO:
        # - Do we want to store the cache after or before the mangling of the categories?
        # - Caching with ignore_axioms?
        # JoinCategory's sorting, and removing duplicates
        cache_key = _sort_uniq(_flatten_categories(categories, JoinCategory))
        if not ignore_axioms:
            try:
                out = _join_cache[cache_key]
                if as_list:
                    if isinstance(out, JoinCategory):
                        return out._super_categories
                    return [out]
                return out
            except KeyError:
                pass

        # Handle axioms
        result = join_as_tuple(cache_key, axioms, ignore_axioms)
        if as_list:
            return list(result)
        if len(result) == 1:
            result = result[0]
        else:
            result = JoinCategory(result)
        if not ignore_axioms:
            _join_cache[cache_key] = result
        return result

    def category(self):
        """
        Return the category of this category. So far, all categories
        are in the category of objects.

        EXAMPLES::

            sage: Sets().category()
            Category of objects
            sage: VectorSpaces(QQ).category()
            Category of objects
        """
        from objects import Objects
        return Objects()

    def example(self, *args, **keywords):
        """
        Returns an object in this category. Most of the time, this is a parent.

        This serves three purposes:

        - Give a typical example to better explain what the category is all about.
          (and by the way prove that the category is non empty :-) )
        - Provide a minimal template for implementing other objects in this category
        - Provide an object on which to test generic code implemented by the category

        For all those applications, the implementation of the object
        shall be kept to a strict minimum. The object is therefore not
        meant to be used for other applications; most of the time a
        full featured version is available elsewhere in Sage, and
        should be used insted.

        Technical note: by default ``FooBar(...).example()`` is
        constructed by looking up
        ``sage.categories.examples.foo_bar.Example`` and calling it as
        ``Example()``. Extra positional or named parameters are also
        passed down. For a category over base ring, the base ring is
        further passed down as an optional argument.

        Categories are welcome to override this default implementation.

        EXAMPLES::

            sage: Semigroups().example()
            An example of a semigroup: the left zero semigroup

            sage: Monoids().Subquotients().example()
            NotImplemented
        """
        if '.' in self.__class__.__name__:
            # this magic should not apply to nested categories like Monoids.Subquotients
            return NotImplemented
        module_name = self.__module__.replace("sage.categories", "sage.categories.examples")
        import sys
        try:
            __import__(module_name)
            module = sys.modules[module_name]
        except ImportError:
            return NotImplemented
        try:
            cls = module.Example
        except AttributeError:
            return NotImplemented
        # Add the base ring as optional argument if this is a category over base ring
        if "base_ring" not in keywords:
            try:
                keywords["base_ring"] = self.base_ring()
            except AttributeError:
                pass
        return cls(*args, **keywords)


def is_Category(x):
    """
    Returns True if x is a category.

    EXAMPLES::

        sage: sage.categories.category.is_Category(CommutativeAdditiveSemigroups())
        True
        sage: sage.categories.category.is_Category(ZZ)
        False
    """
    return isinstance(x, Category)

@cached_function
def category_sample():
    r"""
    Return a sample of categories.

    It is constructed by looking for all concrete category classes declared in
    ``sage.categories.all``, calling :meth:`Category.an_instance` on those and
    taking all their super categories.

    EXAMPLES::

        sage: from sage.categories.category import category_sample
        sage: sorted(category_sample(), key=str)
        [Category of G-sets for Symmetric group of order 8! as a permutation group,
         Category of Hecke modules over Rational Field,
         Category of additive magmas, ...,
         Category of fields, ...,
         Category of graded hopf algebras with basis over Rational Field, ...,
         Category of modular abelian varieties over Rational Field, ...,
         Category of simplicial complexes, ...,
         Category of vector spaces over Rational Field, ...,
         Category of weyl groups,...
    """
    import sage.categories.all
    abstract_classes_for_categories = [Category]
    return tuple(cls.an_instance()
                 for cls in sage.categories.all.__dict__.values()
                 if isinstance(cls, type) and issubclass(cls, Category) and cls not in abstract_classes_for_categories)

def category_graph(categories = None):
    """
    Return the graph of the categories in Sage.

    INPUT:

    - ``categories`` -- a list (or iterable) of categories

    If ``categories`` is specified, then the graph contains the
    mentioned categories together with all their super
    categories. Otherwise the graph contains (an instance of) each
    category in :mod:`sage.categories.all` (e.g. ``Algebras(QQ)`` for
    algebras).

    For readability, the names of the category are shortened.

    .. TODO:: Further remove the base ring (see also :trac:`15801`).

    EXAMPLES::

        sage: G = sage.categories.category.category_graph(categories = [Groups()])
        sage: G.vertices()
        ['groups', 'inverse unital magmas', 'magmas', 'monoids', 'objects',
         'semigroups', 'sets', 'sets with partial maps', 'unital magmas']
        sage: G.plot()
        Graphics object consisting of 20 graphics primitives

        sage: sage.categories.category.category_graph().plot()
<<<<<<< HEAD
        Graphics object consisting of 310 graphics primitives
=======
        Graphics object consisting of ... graphics primitives
>>>>>>> 975c008a
    """
    from sage import graphs
    if categories is None:
        categories = category_sample()
    # Include all the super categories
    # Get rid of join categories
    categories = set(cat
                     for category in categories
                     for cat in category.all_super_categories(proper=isinstance(category, JoinCategory)))
    g = graphs.digraph.DiGraph()
    for cat in categories:
        g.add_vertex(cat._repr_object_names())
        for source in categories:
            # Don't use super_categories() since it might contain join categories
            for target in source._super_categories:
                g.add_edge([source._repr_object_names(), target._repr_object_names()])
    return g

lazy_import('sage.categories.homsets', 'Homsets', 'HomCategory', deprecation=10668)

##############################################################################
# Parametrized categories whose parent/element class depend only on
# the super categories
##############################################################################

class CategoryWithParameters(Category):
    """
    A parametrized category whose parent/element classes depend only on
    its super categories.

    Many categories in Sage are parametrized, like ``C = Algebras(K)``
    which takes a base ring as parameter. In many cases, however, the
    operations provided by ``C`` in the parent class and element class
    depend only on the super categories of ``C``. For example, the
    vector space operations are provided if and only if ``K`` is a
    field, since ``VectorSpaces(K)`` is a super category of ``C`` only
    in that case. In such cases, and as an optimization (see :trac:`11935`),
    we want to use the same parent and element class for all fields.
    This is the purpose of this abstract class.

    Currently, :class:`~sage.categories.category.JoinCategory`,
    :class:`~sage.categories.category_types.Category_over_base` and
    :class:`~sage.categories.bimodules.Bimodules` inherit from this
    class.

    EXAMPLES::

        sage: C1 = Algebras(GF(5))
        sage: C2 = Algebras(GF(3))
        sage: C3 = Algebras(ZZ)
        sage: from sage.categories.category import CategoryWithParameters
        sage: isinstance(C1, CategoryWithParameters)
        True
        sage: C1.parent_class is C2.parent_class
        True
        sage: C1.parent_class is C3.parent_class
        False

    .. automethod:: _make_named_class
    """

    def _make_named_class(self, name, method_provider, cache = False, **options):
        """
        Return the parent/element/... class of ``self``.

        INPUT:

        - ``name`` -- a string; the name of the class as an attribute
          of ``self``
        - ``method_provider`` -- a string; the name of an attribute of
          ``self`` that provides methods for the new class (in
          addition to what comes from the super categories)
        - ``**options`` -- other named options to pass down to
          :meth:`Category._make_named_class`.

        ASSUMPTION:

        It is assumed that this method is only called from a lazy
        attribute whose name coincides with the given ``name``.

        OUTPUT:

        A dynamic class that has the corresponding named classes of
        the super categories of ``self`` as bases and contains the
        methods provided by ``getattr(self, method_provider)``.

        .. NOTE::

            This method overrides :meth:`Category._make_named_class`
            so that the returned class *only* depends on the
            corresponding named classes of the super categories and on
            the provided methods. This allows for sharing the named
            classes across closely related categories providing the
            same code to their parents, elements and so on.

        EXAMPLES:

        The categories of bimodules over the fields ``CC`` or ``RR``
        provide the same methods to their parents and elements::

            sage: Bimodules(ZZ,RR).parent_class is Bimodules(ZZ,RDF).parent_class #indirect doctest
            True
            sage: Bimodules(CC,ZZ).element_class is Bimodules(RR,ZZ).element_class
            True

        On the other hand, modules over a field have more methods than
        modules over a ring::

            sage: Modules(GF(3)).parent_class is Modules(ZZ).parent_class
            False
            sage: Modules(GF(3)).element_class is Modules(ZZ).element_class
            False

        For a more subtle example, one could possibly share the classes for
        ``GF(3)`` and ``GF(2^3, 'x')``, but this is not currently the case::

            sage: Modules(GF(3)).parent_class is Modules(GF(2^3,'x')).parent_class
            False

        This is because those two fields do not have the exact same category::

            sage: GF(3).category()
            Join of Category of finite fields and Category of subquotients of monoids and Category of quotients of semigroups
            sage: GF(2^3,'x').category()
            Category of finite fields

        Similarly for ``QQ`` and ``RR``::

            sage: QQ.category()
            Category of quotient fields
            sage: RR.category()
            Category of fields
            sage: Modules(QQ).parent_class is Modules(RR).parent_class
            False

        Some other cases where one could potentially share those classes::

            sage: Modules(GF(3),dispatch=False).parent_class  is Modules(ZZ).parent_class
            False
            sage: Modules(GF(3),dispatch=False).element_class is Modules(ZZ).element_class
            False

        TESTS::

            sage: PC = Algebras(QQ).parent_class; PC   # indirect doctest
            <class 'sage.categories.algebras.Algebras.parent_class'>
            sage: type(PC)
            <class 'sage.structure.dynamic_class.DynamicMetaclass'>
            sage: PC.__bases__
            (<class 'sage.categories.rings.Rings.parent_class'>,
             <class 'sage.categories.associative_algebras.AssociativeAlgebras.parent_class'>,
             <class 'sage.categories.unital_algebras.UnitalAlgebras.parent_class'>)
            sage: loads(dumps(PC)) is PC
            True
        """
        cls = self.__class__
        if isinstance(cls, DynamicMetaclass):
            cls = cls.__base__
        key = (cls, name, self._make_named_class_key(name))
        try:
            return self._make_named_class_cache[key]
        except KeyError:
            pass
        result = Category._make_named_class(self, name, method_provider,
                                            cache=cache, **options)
        self._make_named_class_cache[key] = result
        return result


    @abstract_method
    def _make_named_class_key(self, name):
        r"""
        Return what the element/parent/... class depend on.

        INPUT:

        - ``name`` -- a string; the name of the class as an attribute
          of ``self``

        .. SEEALSO::

            - :meth:`_make_named_class`
            - :meth:`sage.categories.category_types.Category_over_base._make_named_class_key`
            - :meth:`sage.categories.bimodules.Bimodules._make_named_class_key`
            - :meth:`JoinCategory._make_named_class_key`

        EXAMPLES:

        The parent class of an algebra depends only on the category of the base ring::

            sage: Algebras(ZZ)._make_named_class_key("parent_class")
            Join of Category of euclidean domains
                and Category of infinite enumerated sets

        The morphism class of a bimodule depends only on the category
        of the left and right base rings::

            sage: Bimodules(QQ, ZZ)._make_named_class_key("morphism_class")
            (Category of quotient fields,
             Join of Category of euclidean domains and Category of infinite enumerated sets)

        The element class of a join category depends only on the
        element class of its super categories::

            sage: Category.join([Groups(), Posets()])._make_named_class_key("element_class")
            (<class 'sage.categories.groups.Groups.element_class'>,
             <class 'sage.categories.posets.Posets.element_class'>)
        """

    _make_named_class_cache = dict()

    _cmp_key = _cmp_key_named

    def _subcategory_hook_(self, C):
        """
        A quick but partial test whether ``C`` is a subcategory of ``self``.

        INPUT:

        - ``C`` -- a category

        OUTPUT:

        ``False``, if ``C.parent_class`` is not a subclass of
        ``self.parent_class``, and :obj:`~sage.misc.unknown.Unknown`
        otherwise.

        EXAMPLES::

            sage: Bimodules(QQ,QQ)._subcategory_hook_(Modules(QQ))
            Unknown
            sage: Bimodules(QQ,QQ)._subcategory_hook_(Rings())
            False
        """
        if not issubclass(C.parent_class, self.parent_class):
            return False
        return Unknown


#############################################################
# Join of several categories
#############################################################

class JoinCategory(CategoryWithParameters):
    """
    A class for joins of several categories. Do not use directly;
    see Category.join instead.

    EXAMPLES::

        sage: from sage.categories.category import JoinCategory
        sage: J = JoinCategory((Groups(), CommutativeAdditiveMonoids())); J
        Join of Category of groups and Category of commutative additive monoids
        sage: J.super_categories()
        [Category of groups, Category of commutative additive monoids]
        sage: J.all_super_categories(proper=True)
        [Category of groups, ..., Category of magmas,
         Category of commutative additive monoids, ..., Category of additive magmas,
         Category of sets, Category of sets with partial maps, Category of objects]

    By :trac:`11935`, join categories and categories over base rings
    inherit from :class:`CategoryWithParameters`. This allows for
    sharing parent and element classes between similar categories. For
    example, since group algebras belong to a join category and since
    the underlying implementation is the same for all finite fields,
    we have::

        sage: G = SymmetricGroup(10)
        sage: A3 = G.algebra(GF(3))
        sage: A5 = G.algebra(GF(5))
        sage: type(A3.category())
        <class 'sage.categories.category.JoinCategory_with_category'>
        sage: type(A3) is type(A5)
        True

    .. automethod:: _repr_object_names
    .. automethod:: _repr_
    .. automethod:: _without_axioms
    """

    def __init__(self, super_categories, **kwds):
        """
        Initializes this JoinCategory

        INPUT:

        - super_categories -- Categories to join.  This category will
          consist of objects and morphisms that lie in all of these
          categories.

        - name -- An optional name for this category.

        TESTS::

            sage: from sage.categories.category import JoinCategory
            sage: C = JoinCategory((Groups(), CommutativeAdditiveMonoids())); C
            Join of Category of groups and Category of commutative additive monoids
            sage: TestSuite(C).run()

        """
        assert(len(super_categories) >= 2)
        assert(all(not isinstance(category, JoinCategory) for category in super_categories))
        # Use __super_categories to not overwrite the lazy attribute Category._super_categories
        # Maybe this would not be needed if the flattening/sorting is does consistently?
        self.__super_categories = list(super_categories)
        if 'name' in kwds:
            Category.__init__(self, kwds['name'])
        else:
            Category.__init__(self)

    def _make_named_class_key(self, name):
        r"""
        Return what the element/parent/... classes depend on.

        Since :trac:`11935`, the element/parent classes of a join
        category over base only depend on the element/parent class of
        its super categories.

        .. SEEALSO::

            - :meth:`CategoryWithParameters`
            - :meth:`CategoryWithParameters._make_named_class_key`

        EXAMPLES::

            sage: Modules(ZZ)._make_named_class_key('element_class')
            Join of Category of euclidean domains
                and Category of infinite enumerated sets
            sage: Modules(QQ)._make_named_class_key('parent_class')
            Category of quotient fields
            sage: Schemes(Spec(ZZ))._make_named_class_key('parent_class')
            Category of schemes
            sage: ModularAbelianVarieties(QQ)._make_named_class_key('parent_class')
            Category of quotient fields
        """
        return tuple(getattr(cat, name) for cat in self._super_categories)

    def super_categories(self):
        """
        Returns the immediate super categories, as per :meth:`Category.super_categories`.

        EXAMPLES::

            sage: from sage.categories.category import JoinCategory
            sage: JoinCategory((Semigroups(), FiniteEnumeratedSets())).super_categories()
            [Category of semigroups, Category of finite enumerated sets]
        """
        return self.__super_categories

    def additional_structure(self):
        r"""
        Return ``None``.

        Indeed, a join category defines no additional structure.

        .. SEEALSO:: :meth:`Category.additional_structure`

        EXAMPLES::

            sage: Modules(ZZ).additional_structure()
        """
        return None

    def _subcategory_hook_(self, category):
        """
        Returns whether ``category`` is a subcategory of this join category

        INPUT:

        - ``category`` -- a category.

        .. note::

            ``category`` is a sub-category of this join category if
            and only if it is a sub-category of all super categories
            of this join category.

        EXAMPLE::

            sage: QQ['x'].category().is_subcategory(Category.join([Rings(), VectorSpaces(QuotientFields())]))  # indirect doctest
            True
        """
        return all(category.is_subcategory(X) for X in self._super_categories)

    def is_subcategory(self, C):
        """
        Check whether this join category is subcategory of another
        category ``C``.

        EXAMPLES::

            sage: Category.join([Rings(),Modules(QQ)]).is_subcategory(Category.join([Rngs(),Bimodules(QQ,QQ)]))
            True
        """
        if C is self:
            return True
        hook = C._subcategory_hook_(self)
        if hook is Unknown:
            return any(X.is_subcategory(C) for X in self._super_categories)
        return hook

    def _with_axiom(self, axiom):
        """
        Return the category obtained by adding an axiom to ``self``.

        .. NOTE::

            This is just an optimization of
            :meth:`Category._with_axiom`; it's not necessarily
            actually useful.

        EXAMPLES::

            sage: C = Category.join([Monoids(), Posets()])
            sage: C._with_axioms(["Finite"])
            Join of Category of finite monoids and Category of finite posets

        TESTS:

        Check that axiom categories for a join are reconstructed from
        the base categories::

            sage: C = Category.join([Monoids(), Magmas().Commutative()])
            sage: C._with_axioms(["Finite"])
            Category of finite commutative monoids

        This helps guaranteeing commutativity of taking axioms::

            sage: Monoids().Finite().Commutative() is Monoids().Commutative().Finite()
            True
        """
        return Category.join([cat._with_axiom(axiom) for cat in self._super_categories])

    @cached_method
    def _without_axiom(self, axiom):
        """
        Return this category with axiom ``axiom`` removed.

        OUTPUT:

        A category ``C`` which does not have axiom ``axiom`` and such
        that either ``C`` is ``self``, or adding back all the
        axioms of ``self`` gives back ``self``.

        .. SEEALSO:: :meth:`Category._without_axiom`

        .. WARNING:: This is not guaranteed to be robust.

        EXAMPLES::

            sage: C = Posets() & FiniteEnumeratedSets() & Sets().Facade(); C
            Join of Category of finite posets and Category of finite enumerated sets and Category of facade sets
            sage: C._without_axiom("Facade")
            Join of Category of finite posets and Category of finite enumerated sets

            sage: C = Sets().Finite().Facade()
            sage: type(C)
            <class 'sage.categories.category.JoinCategory_with_category'>
            sage: C._without_axiom("Facade")
            Category of finite sets
        """
        result = Category.join(C._without_axiom(axiom) for C in self.super_categories())
        assert axiom not in result.axioms()
        assert result._with_axioms(self.axioms()) is self
        return result

    def _without_axioms(self, named=False):
        """
        When adjoining axioms to a category, one often gets a join
        category; this method tries to recover the original
        category from this join category.

        INPUT:

        - ``named`` -- a boolean (default: ``False``)

        See :meth:`Category._without_axioms` for the description
        of the ``named`` parameter.

        EXAMPLES::

            sage: C = Category.join([Monoids(), Posets()]).Finite()
            sage: C._repr_(as_join=True)
            'Join of Category of finite monoids and Category of finite posets'
            sage: C._without_axioms()
            Traceback (most recent call last):
            ...
            ValueError: This join category isn't built by adding axioms to a single category
            sage: C = Monoids().Infinite()
            sage: C._repr_(as_join=True)
            'Join of Category of monoids and Category of infinite sets'
            sage: C._without_axioms()
            Category of magmas
            sage: C._without_axioms(named=True)
            Category of monoids

        TESTS:

        ``C`` is in fact a join category::

            sage: from sage.categories.category import JoinCategory
            sage: isinstance(C, JoinCategory)
            True
        """
        axioms = self.axioms()
        for category in self._super_categories:
            if category._with_axioms(axioms) is self:
                return category._without_axioms(named=named)
        raise ValueError("This join category isn't built by adding axioms"
                         " to a single category")

    def _cmp_key(self):
        """
        Return a comparison key for ``self``.

        See :meth:`Category._cmp_key` for the specifications.

        EXAMPLES:

        This raises an error since ``_cmp_key`` should not be called
        on join categories::

            sage: (Magmas() & CommutativeAdditiveSemigroups())._cmp_key()
            Traceback (most recent call last):
            ...
            ValueError: _cmp_key should not be called on join categories
        """
        raise ValueError("_cmp_key should not be called on join categories")

    def _repr_object_names(self):
        """
        Return the name of the objects of this category.

        .. SEEALSO:: :meth:`Category._repr_object_names`, :meth:`_repr_`, :meth:`._without_axioms`

        EXAMPLES::

            sage: Groups().Finite().Commutative()._repr_(as_join=True)
            'Join of Category of finite groups and Category of commutative groups'
            sage: Groups().Finite().Commutative()._repr_object_names()
            'finite commutative groups'

        This uses :meth:`._without_axioms` which may fail if this
        category is not obtained by adjoining axioms to some super
        categories::

            sage: Category.join((Groups(), CommutativeAdditiveMonoids()))._repr_object_names()
            Traceback (most recent call last):
            ...
            ValueError: This join category isn't built by adding axioms to a single category
        """
        from sage.categories.category_with_axiom import CategoryWithAxiom
        return CategoryWithAxiom._repr_object_names_static(self._without_axioms(named=True), self.axioms())

    def _repr_(self, as_join = False):
        """
        Print representation.

        INPUT:

        - ``as_join`` -- a boolean (default: False)

        EXAMPLES::

            sage: Category.join((Groups(), CommutativeAdditiveMonoids())) #indirect doctest
            Join of Category of groups and Category of commutative additive monoids

        By default, when a join category is built from category by
        adjoining axioms, a nice name is printed out::

            sage: Groups().Facade().Finite()
            Category of facade finite groups

        But this is in fact really a join category::

            sage: Groups().Facade().Finite()._repr_(as_join = True)
            'Join of Category of finite groups and Category of facade sets'

        The rationale is to make it more readable, and hide the
        technical details of how this category is constructed
        internally, especially since this construction is likely to
        change over time when new axiom categories are implemented.

        This join category may possibly be obtained by adding axioms
        to different categories; so the result is not guaranteed to be
        unique; when this is not the case the first found is used.

        .. SEEALSO:: :meth:`Category._repr_`, :meth:`_repr_object_names`

        TESTS::

            sage: Category.join((Sets().Facade(), Groups()))
            Category of facade groups
        """
        if not as_join:
            try:
                return super(JoinCategory, self)._repr_()
            except ValueError:
                pass
        return "Join of " + " and ".join(str(cat) for cat in self._super_categories)


<|MERGE_RESOLUTION|>--- conflicted
+++ resolved
@@ -2625,11 +2625,7 @@
         Graphics object consisting of 20 graphics primitives
 
         sage: sage.categories.category.category_graph().plot()
-<<<<<<< HEAD
-        Graphics object consisting of 310 graphics primitives
-=======
         Graphics object consisting of ... graphics primitives
->>>>>>> 975c008a
     """
     from sage import graphs
     if categories is None:
