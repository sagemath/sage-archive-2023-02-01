--- conflicted
+++ resolved
@@ -149,10 +149,6 @@
 from sage.categories.morphism import IdentityMorphism
 
 import sage.algebras.algebra
-<<<<<<< HEAD
-=======
-import sage.categories as categories
->>>>>>> 16ab37b3
 import sage.rings.commutative_algebra as commutative_algebra
 import sage.rings.ring as ring
 from sage.structure.element import is_RingElement
@@ -179,11 +175,6 @@
 from sage.rings.polynomial.polynomial_singular_interface import PolynomialRing_singular_repr
 from sage.rings.polynomial.polynomial_singular_interface import can_convert_to_singular
 
-<<<<<<< HEAD
-=======
-_CommutativeRings = categories.commutative_rings.CommutativeRings()
->>>>>>> 16ab37b3
-
 _CommutativeRings = categories.commutative_rings.CommutativeRings()
 
 from . import cyclotomic
@@ -271,12 +262,7 @@
         Check that category for zero ring::
 
             sage: PolynomialRing(Zmod(1), 'x').category()
-<<<<<<< HEAD
             Category of finite rings
-=======
-            Category of finite commutative algebras over
-            (finite commutative rings and subquotients of monoids and
-             quotients of semigroups and finite enumerated sets)
 
         Check `is_finite` inherited from category (:trac:`24432`)::
 
@@ -291,17 +277,13 @@
 
             sage: GF(7)['x']['y'].is_finite()
             False
->>>>>>> 16ab37b3
+
         """
         # We trust that, if category is given, it is useful and does not need to be joined
         # with the default category
         if category is None:
             if base_ring.is_zero():
-<<<<<<< HEAD
                 category = categories.rings.Rings().Finite()
-=======
-                category = categories.algebras.Algebras(base_ring.category()).Commutative().Finite()
->>>>>>> 16ab37b3
             else:
                 category = polynomial_default_category(base_ring.category(), 1)
         self.__is_sparse = sparse
@@ -1647,11 +1629,7 @@
         # We trust that, if a category is given, that it is useful.
         if category is None:
             if base_ring.is_zero():
-<<<<<<< HEAD
-                category = categories.rings.Rings().Finite()
-=======
                 category = categories.algebras.Algebras(base_ring.category()).Commutative().Finite()
->>>>>>> 16ab37b3
             else:
                 category = polynomial_default_category(base_ring.category(), 1)
         PolynomialRing_general.__init__(self, base_ring, name=name,
