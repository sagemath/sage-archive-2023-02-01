# -*- coding: utf-8 -*-
r"""
Database of strongly regular graphs

This module manages a database associating to a set of four integers
`(v,k,\lambda,\mu)` a strongly regular graphs with these parameters, when one
exists.

Using Andries Brouwer's `database of strongly regular graphs
<http://www.win.tue.nl/~aeb/graphs/srg/srgtab.html>`__, it can also return
non-existence results. Note that some constructions are missing, and that some
strongly regular graphs that exist in the database cannot be automatically built
by Sage. Help us if you know any.

.. NOTE::

    Any missing/incorrect information in the database must be reported to
    `Andries E. Brouwer <http://www.win.tue.nl/~aeb/>`__ directly, in order to
    have a unique and updated source of information.

REFERENCES:

.. [BvL84] A. Brouwer, J van Lint,
   Strongly regular graphs and partial geometries,
   Enumeration and design,
   (Waterloo, Ont., 1982) (1984): 85-122.
   http://oai.cwi.nl/oai/asset/1817/1817A.pdf

Functions
---------
"""
from sage.categories.sets_cat import EmptySetError
from sage.misc.unknown import Unknown
from sage.rings.arith import is_square
from sage.rings.arith import is_prime_power
from sage.misc.cachefunc import cached_function
from sage.combinat.designs.orthogonal_arrays import orthogonal_array
from sage.combinat.designs.bibd import balanced_incomplete_block_design
from sage.graphs.generators.smallgraphs import McLaughlinGraph
from sage.graphs.generators.smallgraphs import CameronGraph
from sage.graphs.generators.smallgraphs import M22Graph
from sage.graphs.generators.smallgraphs import SimsGewirtzGraph
from sage.graphs.generators.smallgraphs import HoffmanSingletonGraph
from sage.graphs.generators.smallgraphs import SchlaefliGraph
from sage.graphs.generators.smallgraphs import HigmanSimsGraph
from sage.graphs.generators.smallgraphs import LocalMcLaughlinGraph
from sage.graphs.generators.smallgraphs import SuzukiGraph
from sage.graphs.graph import Graph
from libc.math cimport sqrt, floor
from sage.matrix.constructor import Matrix
from sage.rings.finite_rings.constructor import FiniteField as GF
from sage.coding.linear_code import LinearCode
from sage.rings.sum_of_squares cimport two_squares_c
from libc.stdint cimport uint_fast32_t

cdef dict _brouwer_database = None

@cached_function
def is_paley(int v,int k,int l,int mu):
    r"""
    Test whether some Paley graph is `(v,k,\lambda,\mu)`-strongly regular.

    INPUT:

    - ``v,k,l,mu`` (integers)

    OUTPUT:

    A tuple ``t`` such that ``t[0](*t[1:])`` builds the requested graph if one
    exists, and ``None`` otherwise.

    EXAMPLES::

        sage: from sage.graphs.strongly_regular_db import is_paley
        sage: t = is_paley(13,6,2,3); t
        (..., 13)
        sage: g = t[0](*t[1:]); g
        Paley graph with parameter 13: Graph on 13 vertices
        sage: g.is_strongly_regular(parameters=True)
        (13, 6, 2, 3)
        sage: t = is_paley(5,5,5,5); t
    """
    if (v%4 == 1 and is_prime_power(v) and
        k   == (v-1)/2 and
        l   == (v-5)/4 and
        mu  == (v-1)/4):
        from sage.graphs.generators.families import PaleyGraph
        return (lambda q : PaleyGraph(q),v)

@cached_function
def is_orthogonal_array_block_graph(int v,int k,int l,int mu):
    r"""
    Test whether some Orthogonal Array graph is `(v,k,\lambda,\mu)`-strongly regular.

    INPUT:

    - ``v,k,l,mu`` (integers)

    OUTPUT:

    A tuple ``t`` such that ``t[0](*t[1:])`` builds the requested graph if one
    exists, and ``None`` otherwise.

    EXAMPLES::

        sage: from sage.graphs.strongly_regular_db import is_orthogonal_array_block_graph
        sage: t = is_orthogonal_array_block_graph(64, 35, 18, 20); t
        (..., 5, 8)
        sage: g = t[0](*t[1:]); g
        OA(5,8): Graph on 64 vertices
        sage: g.is_strongly_regular(parameters=True)
        (64, 35, 18, 20)

        sage: t = is_orthogonal_array_block_graph(5,5,5,5); t
    """
    # notations from
    # http://www.win.tue.nl/~aeb/graphs/OA.html
    if not is_square(v):
        return
    n = int(sqrt(v))
    if k % (n-1):
        return
    m = k//(n-1)
    if (l  != (m-1)*(m-2)+n-2 or
        mu != m*(m-1)):
        return
    if orthogonal_array(m,n,existence=True):
        from sage.graphs.generators.intersection import OrthogonalArrayBlockGraph
        return (lambda m,n : OrthogonalArrayBlockGraph(m, n), m,n)

@cached_function
def is_johnson(int v,int k,int l,int mu):
    r"""
    Test whether some Johnson graph is `(v,k,\lambda,\mu)`-strongly regular.

    INPUT:

    - ``v,k,l,mu`` (integers)

    OUTPUT:

    A tuple ``t`` such that ``t[0](*t[1:])`` builds the requested graph if one
    exists, and ``None`` otherwise.

    EXAMPLES::

        sage: from sage.graphs.strongly_regular_db import is_johnson
        sage: t = is_johnson(10,6,3,4); t
        (..., 5)
        sage: g = t[0](*t[1:]); g
        Johnson graph with parameters 5,2: Graph on 10 vertices
        sage: g.is_strongly_regular(parameters=True)
        (10, 6, 3, 4)

        sage: t = is_johnson(5,5,5,5); t
    """
    # Using notations of http://www.win.tue.nl/~aeb/graphs/Johnson.html
    #
    # J(n,m) has parameters v = m(m – 1)/2, k = 2(m – 2), λ = m – 2, μ = 4.
    m = l + 2
    if (mu == 4 and
        k  == 2*(m-2) and
        v  == m*(m-1)/2):
        from sage.graphs.generators.families import JohnsonGraph
        return (lambda m: JohnsonGraph(m,2), m)

@cached_function
def is_steiner(int v,int k,int l,int mu):
    r"""
    Test whether some Steiner graph is `(v,k,\lambda,\mu)`-strongly regular.

    A Steiner graph is the intersection graph of a Steiner set system. For more
    information, see http://www.win.tue.nl/~aeb/graphs/S.html.

    INPUT:

    - ``v,k,l,mu`` (integers)

    OUTPUT:

    A tuple ``t`` such that ``t[0](*t[1:])`` builds the requested graph if one
    exists, and ``None`` otherwise.

    EXAMPLES::

        sage: from sage.graphs.strongly_regular_db import is_steiner
        sage: t = is_steiner(26,15,8,9); t
        (..., 13, 3)
        sage: g = t[0](*t[1:]); g
        Intersection Graph: Graph on 26 vertices
        sage: g.is_strongly_regular(parameters=True)
        (26, 15, 8, 9)

        sage: t = is_steiner(5,5,5,5); t
    """
    # Using notations from http://www.win.tue.nl/~aeb/graphs/S.html
    #
    # The block graph of a Steiner 2-design S(2,m,n) has parameters:
    # v = n(n-1)/m(m-1), k = m(n-m)/(m-1), λ = (m-1)^2 + (n-1)/(m–1)–2, μ = m^2.
    if mu <= 1 or not is_square(mu):
        return
    m = int(sqrt(mu))
    n = (k*(m-1))//m+m
    if (v == (n*(n-1))/(m*(m-1)) and
        k == m*(n-m)/(m-1) and
        l == (m-1)**2 + (n-1)/(m-1)-2 and
        balanced_incomplete_block_design(n,m,existence=True)):
        from sage.graphs.generators.intersection import IntersectionGraph
        return (lambda n,m: IntersectionGraph(map(frozenset,balanced_incomplete_block_design(n,m))),n,m)

@cached_function
def is_affine_polar(int v,int k,int l,int mu):
    r"""
    Test whether some Affine Polar graph is `(v,k,\lambda,\mu)`-strongly regular.

    For more information, see http://www.win.tue.nl/~aeb/graphs/VO.html.

    INPUT:

    - ``v,k,l,mu`` (integers)

    OUTPUT:

    A tuple ``t`` such that ``t[0](*t[1:])`` builds the requested graph if one
    exists, and ``None`` otherwise.

    EXAMPLES::

        sage: from sage.graphs.strongly_regular_db import is_affine_polar
        sage: t = is_affine_polar(81,32,13,12); t
        (..., 4, 3)
        sage: g = t[0](*t[1:]); g
        Affine Polar Graph VO^+(4,3): Graph on 81 vertices
        sage: g.is_strongly_regular(parameters=True)
        (81, 32, 13, 12)

        sage: t = is_affine_polar(5,5,5,5); t
    """
    from sage.rings.arith import divisors
    # Using notations from http://www.win.tue.nl/~aeb/graphs/VO.html
    #
    # VO+(2e,q) has parameters: v = q^(2e), k = (q^(e−1) + 1)(q^e − 1), λ =
    # q(q^(e−2) + 1)(q^(e−1) − 1) + q − 2, μ = q^(e−1)(q^(e−1) + 1)
    #
    # VO−(2e,q) has parameters v = q^(2e), k = (q^(e−1) - 1)(q^e + 1), λ =
    # q(q^(e−2) - 1)(q^(e−1) + 1) + q − 2, μ = q^(e−1)(q^(e−1) - 1)
    if (not is_square(v) or
        not is_prime_power(v)):
        return
    prime,power = is_prime_power(v,get_data=True)
    if power%2:
        return
    for e in divisors(power/2):
        q = prime**(power//(2*e))
        assert v == q**(2*e)
        if (k == (q**(e-1) + 1)*(q**e-1) and
            l == q*(q**(e-2) + 1)*(q**(e-1)-1)+q-2 and
            mu== q**(e-1)*(q**(e-1) + 1)):
            from sage.graphs.generators.classical_geometries import AffineOrthogonalPolarGraph
            return (lambda d,q : AffineOrthogonalPolarGraph(d,q,sign='+'),2*e,q)
        if (k == (q**(e-1) - 1)*(q**e+1) and
            l == q*(q**(e-2)- 1)*(q**(e-1)+1)+q-2 and
            mu== q**(e-1)*(q**(e-1) - 1)):
            from sage.graphs.generators.classical_geometries import AffineOrthogonalPolarGraph
            return (lambda d,q : AffineOrthogonalPolarGraph(d,q,sign='-'),2*e,q)

@cached_function
def is_orthogonal_polar(int v,int k,int l,int mu):
    r"""
    Test whether some Orthogonal Polar graph is `(v,k,\lambda,\mu)`-strongly regular.

    For more information, see http://www.win.tue.nl/~aeb/graphs/srghub.html.

    INPUT:

    - ``v,k,l,mu`` (integers)

    OUTPUT:

    A tuple ``t`` such that ``t[0](*t[1:])`` builds the requested graph if one
    exists, and ``None`` otherwise.

    EXAMPLES::

        sage: from sage.graphs.strongly_regular_db import is_orthogonal_polar
        sage: t = is_orthogonal_polar(85, 20, 3, 5); t
        (<function OrthogonalPolarGraph at ...>, 5, 4, '')
        sage: g = t[0](*t[1:]); g
        Orthogonal Polar Graph O(5, 4): Graph on 85 vertices
        sage: g.is_strongly_regular(parameters=True)
        (85, 20, 3, 5)

        sage: t = is_orthogonal_polar(5,5,5,5); t

    TESTS:

    All of ``O(2m+1,q)``, ``O^+(2m,q)`` and ``O^-(2m,q)`` appear::

        sage: is_orthogonal_polar(85, 20, 3, 5)
        (<function OrthogonalPolarGraph at ...>, 5, 4, '')
        sage: is_orthogonal_polar(119,54,21,27)
        (<function OrthogonalPolarGraph at ...>, 8, 2, '-')
        sage: is_orthogonal_polar(130,48,20,16)
        (<function OrthogonalPolarGraph at ...>, 6, 3, '+')

    """
    from sage.rings.arith import divisors
    r,s = eigenvalues(v,k,l,mu)
    if r is None:
        return
    q_pow_m_minus_one = -s-1 if abs(s) > r else r+1

    if is_prime_power(q_pow_m_minus_one):
        prime,power = is_prime_power(q_pow_m_minus_one,get_data=True)
        for d in divisors(power):
            q = prime**d
            m = (power//d)+1

            # O(2m+1,q)
            if (v == (q**(2*m)-1)/(q-1)              and
                k == q*(q**(2*m-2)-1)/(q-1)          and
                l == q**2*(q**(2*m-4)-1)/(q-1) + q-1 and
                mu== (q**(2*m-2)-1)/(q-1)):
                from sage.graphs.generators.classical_geometries import OrthogonalPolarGraph
                return (OrthogonalPolarGraph, 2*m+1, q, "")

            # O^+(2m,q)
            if (v ==   (q**(2*m-1)-1)/(q-1) + q**(m-1)   and
                k == q*(q**(2*m-3)-1)/(q-1) + q**(m-1) and
                k == q**(2*m-3) + l + 1                  and
                mu== k/q):
                from sage.graphs.generators.classical_geometries import OrthogonalPolarGraph
                return (OrthogonalPolarGraph, 2*m, q, "+")

            # O^+(2m+1,q)
            if (v ==   (q**(2*m-1)-1)/(q-1) - q**(m-1)   and
                k == q*(q**(2*m-3)-1)/(q-1) - q**(m-1) and
                k == q**(2*m-3) + l + 1                  and
                mu== k/q):
                from sage.graphs.generators.classical_geometries import OrthogonalPolarGraph
                return (OrthogonalPolarGraph, 2*m, q, "-")

@cached_function
def is_NOodd(int v,int k,int l,int mu):
    r"""
    Test whether some NO^e(2n+1,q) graph is `(v,k,\lambda,\mu)`-strongly regular.

    Here `q>2`, for in the case `q=2` this graph is complete. For more information, see
    :func:`sage.graphs.generators.classical_geometries.NonisotropicOrthogonalPolarGraph`
    and Sect. 7.C of [BvL84]_.

    INPUT:

    - ``v,k,l,mu`` (integers)

    OUTPUT:

    A tuple ``t`` such that ``t[0](*t[1:])`` builds the requested graph if one
    exists, and ``None`` otherwise.

    EXAMPLES::

        sage: from sage.graphs.strongly_regular_db import is_NOodd
        sage: t = is_NOodd(120, 51, 18, 24); t
        (<function NonisotropicOrthogonalPolarGraph at ...>, 5, 4, '-')
        sage: g = t[0](*t[1:]); g
        NO^-(5, 4): Graph on 120 vertices
        sage: g.is_strongly_regular(parameters=True)
        (120, 51, 18, 24)

    TESTS:

    All of ``NO^+(2m+1,q)`` and ``NO^-(2m+1,q)`` appear::

        sage: t = is_NOodd(120, 51, 18, 24); t
        (<function NonisotropicOrthogonalPolarGraph at ...>, 5, 4, '-')
        sage: t = is_NOodd(136, 75, 42, 40); t
        (<function NonisotropicOrthogonalPolarGraph at ...>, 5, 4, '+')
        sage: t=is_NOodd(378, 260, 178, 180); t
        (<function NonisotropicOrthogonalPolarGraph at ...>, 7, 3, '+')
        sage: t=is_NOodd(45, 32, 22, 24); t
        (<function NonisotropicOrthogonalPolarGraph at ...>, 5, 3, '+')
        sage: t=is_NOodd(351, 224, 142, 144); t
        (<function NonisotropicOrthogonalPolarGraph at ...>, 7, 3, '-')
        sage: t = is_NOodd(325, 144, 68, 60); t
        (<function NonisotropicOrthogonalPolarGraph at ...>, 5, 5, '+')
        sage: t = is_NOodd(300, 104, 28, 40); t
        (<function NonisotropicOrthogonalPolarGraph at ...>, 5, 5, '-')
        sage: t = is_NOodd(5,5,5,5); t
    """
    cdef int n, q
    r,s = eigenvalues(v,k,l,mu) # -eq^(n-1)-1 and eq^(n-1)(q-2)-1; q=3 is special case
    if r is None:
        return
    r += 1
    s += 1
    if abs(r)>abs(s):
        (r,s) = (s,r) # r=-eq^(n-1) s= eq^(n-1)(q-2)
    q = 2 - s/r
    p, t = is_prime_power(q, get_data=True)
    pp, kk = is_prime_power(abs(r), get_data=True)
    if p == pp and t != 0:
        n  = kk/t + 1
        e = 1 if v  == (q**n)*(q**n+1)/2 else -1
        if (v  == (q**n)*(q**n+e)/2                 and
            k  == (q**n-e)*(q**(n-1)+e)             and
            l  == 2*(q**(2*n-2)-1)+e*q**(n-1)*(q-1) and
            mu == 2*q**(n-1)*(q**(n-1)+e)):
            from sage.graphs.generators.classical_geometries import NonisotropicOrthogonalPolarGraph
            return (NonisotropicOrthogonalPolarGraph, 2*n+1, q, '+' if e==1 else '-')

@cached_function
def is_NOperp_F5(int v,int k,int l,int mu):
    r"""
    Test whether some NO^e,perp(2n+1,5) graph is `(v,k,\lambda,\mu)`-strongly regular.

    For more information, see
    :func:`sage.graphs.generators.classical_geometries.NonisotropicOrthogonalPolarGraph`
    and Sect. 7.D of [BvL84]_.

    INPUT:

    - ``v,k,l,mu`` (integers)

    OUTPUT:

    A tuple ``t`` such that ``t[0](*t[1:])`` builds the requested graph if one
    exists, and ``None`` otherwise.

    EXAMPLES::

        sage: from sage.graphs.strongly_regular_db import is_NOperp_F5
        sage: t = is_NOperp_F5(10, 3, 0, 1); t
        (<function NonisotropicOrthogonalPolarGraph at ...>, 3, 5, '-', 1)
        sage: g = t[0](*t[1:]); g
        NO^-,perp(3, 5): Graph on 10 vertices
        sage: g.is_strongly_regular(parameters=True)
        (10, 3, 0, 1)

    TESTS:

    All of ``NO^+,perp(2m+1,5)`` and ``NO^-,perp(2m+1,5)`` appear::

        sage: t = is_NOperp_F5(325, 60, 15, 10); t
        (<function NonisotropicOrthogonalPolarGraph at ...>, 5, 5, '+', 1)
        sage: t = is_NOperp_F5(300, 65, 10, 15); t
        (<function NonisotropicOrthogonalPolarGraph at ...>, 5, 5, '-', 1)
        sage: t = is_NOperp_F5(5,5,5,5); t
    """
    cdef int n
    r,s = eigenvalues(v,k,l,mu) # 2*e*5**(n-1), -e*5**(n-1); note exceptional case n=1
    if r is None:
        return
    if abs(r)<abs(s):
        (r,s) = (s,r)
    e = 1 if s<0 else -1
    p, n = is_prime_power(abs(s), get_data=True)
    if (5 == p and n != 0) or (abs(r)==2 and abs(s)==1):
        n += 1
        if (v  == (5**n)*(5**n+e)/2           and
            k  == (5**n-e)*5**(n-1)/2         and
            l  == 5**(n-1)*(5**(n-1)+e)/2     and
            mu == 5**(n-1)*(5**(n-1)-e)/2):
            from sage.graphs.generators.classical_geometries import NonisotropicOrthogonalPolarGraph
            return (NonisotropicOrthogonalPolarGraph, 2*n+1, 5, '+' if e==1 else '-', 1)

@cached_function
def is_NO_F2(int v,int k,int l,int mu):
    r"""
    Test whether some NO^e,perp(2n,2) graph is `(v,k,\lambda,\mu)`-strongly regular.

    For more information, see
    :func:`sage.graphs.generators.classical_geometries.NonisotropicOrthogonalPolarGraph`
    and

    INPUT:

    - ``v,k,l,mu`` (integers)

    OUTPUT:

    A tuple ``t`` such that ``t[0](*t[1:])`` builds the requested graph if one
    exists, and ``None`` otherwise.

    EXAMPLES::

        sage: from sage.graphs.strongly_regular_db import is_NO_F2
        sage: t = is_NO_F2(10, 3, 0, 1); t
        (<function NonisotropicOrthogonalPolarGraph at ...>, 4, 2, '-')
        sage: g = t[0](*t[1:]); g
        NO^-(4, 2): Graph on 10 vertices
        sage: g.is_strongly_regular(parameters=True)
        (10, 3, 0, 1)

    TESTS:

    All of ``NO^+(2m,2)`` and ``NO^-(2m,2)`` appear::

        sage: t = is_NO_F2(36, 15, 6, 6); t
        (<function NonisotropicOrthogonalPolarGraph at ...>, 6, 2, '-')
        sage: t = is_NO_F2(28, 15, 6, 10); t
        (<function NonisotropicOrthogonalPolarGraph at ...>, 6, 2, '+')
        sage: t = is_NO_F2(5,5,5,5); t
    """
    cdef int n, e, p
    p, n = is_prime_power(k+1, get_data=True) # k+1==2**(2*n-2)
    if 2 == p and n != 0 and n % 2 == 0:
        n = (n+2)/2
        e = (2**(2*n-1)-v)/2**(n-1)
        if (abs(e) == 1                           and
            v  == 2**(2*n-1)-e*2**(n-1)           and
            k  == 2**(2*n-2)-1                    and
            l  == 2**(2*n-3)-2                    and
            mu == 2**(2*n-3)+e*2**(n-2)):
            from sage.graphs.generators.classical_geometries import NonisotropicOrthogonalPolarGraph
            return (NonisotropicOrthogonalPolarGraph, 2*n, 2, '+' if e==1 else '-')

@cached_function
def is_NO_F3(int v,int k,int l,int mu):
    r"""
    Test whether some NO^e,perp(2n,3) graph is `(v,k,\lambda,\mu)`-strongly regular.

    For more information, see
    :func:`sage.graphs.generators.classical_geometries.NonisotropicOrthogonalPolarGraph`
    and

    INPUT:

    - ``v,k,l,mu`` (integers)

    OUTPUT:

    A tuple ``t`` such that ``t[0](*t[1:])`` builds the requested graph if one
    exists, and ``None`` otherwise.

    EXAMPLES::

        sage: from sage.graphs.strongly_regular_db import is_NO_F3
        sage: t = is_NO_F3(15, 6, 1, 3); t
        (<function NonisotropicOrthogonalPolarGraph at ...>, 4, 3, '-')
        sage: g = t[0](*t[1:]); g
        NO^-(4, 3): Graph on 15 vertices
        sage: g.is_strongly_regular(parameters=True)
        (15, 6, 1, 3)

    TESTS:

    All of ``NO^+(2m,3)`` and ``NO^-(2m,3)`` appear::

        sage: t = is_NO_F3(126, 45, 12, 18); t
        (<function NonisotropicOrthogonalPolarGraph at ...>, 6, 3, '-')
        sage: t = is_NO_F3(117, 36, 15, 9); t
        (<function NonisotropicOrthogonalPolarGraph at ...>, 6, 3, '+')
        sage: t = is_NO_F3(5,5,5,5); t
    """
    cdef int n, e, p
    r,s = eigenvalues(v,k,l,mu) # e*3**(n-1), -e*3**(n-2)
    if r is None:
        return
    if abs(r)<abs(s):
        (r,s) = (s,r)
    e = 1 if r>0 else -1
    p, n = is_prime_power(abs(r), get_data=True)
    if (3 == p and n != 0):
        n += 1
        if (v  == 3**(n-1)*(3**n-e)/2           and
            k  == 3**(n-1)*(3**(n-1)-e)/2           and
            l  == 3**(n-2)*(3**(n-1)+e)/2           and
            mu == 3**(n-1)*(3**(n-2)-e)/2):
            from sage.graphs.generators.classical_geometries import NonisotropicOrthogonalPolarGraph
            return (NonisotropicOrthogonalPolarGraph, 2*n, 3, '+' if e==1 else '-')

@cached_function
def is_NU(int v,int k,int l,int mu):
    r"""
    Test whether some NU(n,q)-graph, is `(v,k,\lambda,\mu)`-strongly regular.

    Note that n>2; for n=2 there is no s.r.g. For more information, see
    :func:`sage.graphs.generators.classical_geometries.NonisotropicUnitaryPolarGraph`
    and series C14 in [Hu75]_.

    INPUT:

    - ``v,k,l,mu`` (integers)

    OUTPUT:

    A tuple ``t`` such that ``t[0](*t[1:])`` builds the requested graph if one
    exists, and ``None`` otherwise.

    EXAMPLES::

        sage: from sage.graphs.strongly_regular_db import is_NU
        sage: t = is_NU(40, 27, 18, 18); t
        (<function NonisotropicUnitaryPolarGraph at ...>, 4, 2)
        sage: g = t[0](*t[1:]); g
        NU(4, 2): Graph on 40 vertices
        sage: g.is_strongly_regular(parameters=True)
        (40, 27, 18, 18)

    TESTS::

        sage: t = is_NU(176, 135, 102, 108); t
        (<function NonisotropicUnitaryPolarGraph at ...>, 5, 2)
        sage: t = is_NU(540, 224, 88, 96); t
        (<function NonisotropicUnitaryPolarGraph at ...>, 4, 3)
        sage: t = is_NU(208, 75, 30, 25); t
        (<function NonisotropicUnitaryPolarGraph at ...>, 3, 4)
        sage: t = is_NU(5,5,5,5); t
    """
    cdef int n, q, e               # special cases: n=3 or q=2
    r,s = eigenvalues(v,k,l,mu) #r,s = eq^{n-2} - 1, -e(q^2-q-1)q^{n-3} - 1, e=(-1)^n
    if r is None:
        return
    r += 1
    s += 1
    if abs(r)>abs(s):
        (r,s) = (s,r)
    p, t = is_prime_power(abs(r), get_data=True)
    if p==2: # it can be that q=2, then we'd have r>s now
        pp, kk = is_prime_power(abs(s), get_data=True)
        if pp==2 and kk>0:
            (r,s) = (s,r)
            p, t = is_prime_power(abs(r), get_data=True)
    if r==1:
        return
    kr = k/(r-1) # eq^{n-1}+1
    e = 1 if kr>0 else -1
    q = (kr-1)/r
    pp, kk = is_prime_power(q, get_data=True)
    if p == pp and kk != 0:
        n  = t/kk + 2
        if (v  == q**(n-1)*(q**n - e)/(q + 1)               and
            k  == (q**(n-1) + e)*(q**(n-2) - e)             and
            l  == q**(2*n-5)*(q+1) - e*q**(n-2)*(q-1) - 2  and
            mu == q**(n-3)*(q + 1)*(q**(n-2) - e)):
            from sage.graphs.generators.classical_geometries import NonisotropicUnitaryPolarGraph
            return (NonisotropicUnitaryPolarGraph, n, q)

@cached_function
def is_polhill(int v,int k,int l,int mu):
    r"""
    Test whether some graph from [Polhill09]_ is `(1024,k,\lambda,\mu)`-strongly regular.

    .. NOTE::

        This function does not actually explore *all* strongly regular graphs
        produced in [Polhill09]_, but only those on 1024 vertices.

        John Polhill offered his help if we attempt to write a code to guess,
        given `(v,k,\lambda,\mu)`, which of his construction must be applied to
        find the graph.

    INPUT:

    - ``v,k,l,mu`` (integers)

    OUTPUT:

    A tuple ``t`` such that ``t[0](*t[1:])`` builds the requested graph if the
    parameters match, and ``None`` otherwise.

    EXAMPLES::

        sage: from sage.graphs.strongly_regular_db import is_polhill
        sage: t = is_polhill(1024, 231,  38,  56); t
        [<cyfunction is_polhill.<locals>.<lambda> at ...>]
        sage: g = t[0](*t[1:]); g                    # not tested (too long)
        Graph on 1024 vertices
        sage: g.is_strongly_regular(parameters=True) # not tested (too long)
        (1024, 231, 38, 56)
        sage: t = is_polhill(1024, 264,  56,  72); t
        [<cyfunction is_polhill.<locals>.<lambda> at ...>]
        sage: t = is_polhill(1024, 297,  76,  90); t
        [<cyfunction is_polhill.<locals>.<lambda> at ...>]
        sage: t = is_polhill(1024, 330,  98, 110); t
        [<cyfunction is_polhill.<locals>.<lambda> at ...>]
        sage: t = is_polhill(1024, 462, 206, 210); t
        [<cyfunction is_polhill.<locals>.<lambda> at ...>]

    REFERENCE:

    .. [Polhill09] J. Polhill,
       Negative Latin square type partial difference sets and
       amorphic association schemes with Galois rings,
       Journal of Combinatorial Designs 17, no. 3 (2009): 266-282.
       http://onlinelibrary.wiley.com/doi/10.1002/jcd.20206/abstract
    """
    if (v,k,l,mu) not in [(1024, 231,  38,  56),
                          (1024, 264,  56,  72),
                          (1024, 297,  76,  90),
                          (1024, 330,  98, 110),
                          (1024, 462, 206, 210)]:
        return

    from itertools import product
    from sage.categories.cartesian_product import cartesian_product
    from sage.rings.finite_rings.integer_mod_ring import IntegerModRing
    from copy import copy

    def additive_cayley(vertices):
        g = Graph()
        g.add_vertices(vertices[0].parent())
        edges = [(x,x+vv)
                 for vv in set(vertices)
                 for x in g]
        g.add_edges(edges)
        g.relabel()
        return g

    # D is a Partial Difference Set of (Z4)^2, see section 2.
    G = cartesian_product([IntegerModRing(4),IntegerModRing(4)])
    D = [
        [(2,0),(0,1),(0,3),(1,1),(3,3)],
        [(1,0),(3,0),(0,2),(1,3),(3,1)],
        [(1,2),(3,2),(2,1),(2,3),(2,2)]
        ]
    D = [map(G,x) for x in D]

    # The K_i are hyperplanes partitionning the nonzero elements of
    # GF(2^s)^2. See section 6.
    s = 3
    G1 = GF(2**s,'x')
    Gp = cartesian_product([G1,G1])
    K = [Gp((x,1)) for x in G1]+[Gp((1,0))]
    K = [[x for x in Gp if x[0]*uu+x[1]*vv == 0] for (uu,vv) in K]

    # We now define the P_{i,j}. see section 6.

    P = {}
    P[0,1] = range((-1) + 1                  , 2**(s-2)+1)
    P[1,1] = range((-1) + 2**(s-2)+2         , 2**(s-1)+1)
    P[2,1] = range((-1) + 2**(s-1)+2         , 2**(s-1)+2**(s-2)+1)
    P[3,1] = range((-1) + 2**(s-1)+2**(s-2)+2, 2**(s)+1)

    P[0,2] = range((-1) + 2**(s-2)+2         , 2**(s-1)+2)
    P[1,2] = range((-1) + 2**(s-1)+3         , 2**(s-1)+2**(s-2)+2)
    P[2,2] = range((-1) + 2**(s-1)+2**(s-2)+3, 2**(s)+1) + [0]
    P[3,2] = range((-1) + 2                  , 2**(s-2)+1)

    P[0,3] = range((-1) + 2**(s-1)+3         , 2**(s-1)+2**(s-2)+3)
    P[1,3] = range((-1) + 2**(s-1)+2**(s-2)+4, 2**(s)+1) + [0,1]
    P[2,3] = range((-1) + 3                  , 2**(s-2)+2)
    P[3,3] = range((-1) + 2**(s-2)+3         , 2**(s-1)+2)

    P[0,4] = range((-1) + 2**(s-1)+2**(s-2)+4, 2**(s)+1)
    P[1,4] = range((-1) + 3                  , 2**(s-2)+1) + [2**(s-1)+1,2**(s-1)+2**(s-2)+2]
    P[2,4] = range((-1) + 2**(s-2)+3         , 2**(s-1)+1) + [2**(s-1)+2**(s-2)+1,1]
    P[3,4] = range((-1) + 2**(s-1)+3         , 2**(s-1)+2**(s-2)+1) + [2**(s-2)+1,0]

    R = {x:copy(P[x]) for x in P}

    for x in P:
        P[x] = [K[i] for i in P[x]]
        P[x] = set(sum(P[x],[])).difference([Gp((0,0))])

    P[1,4].add(Gp((0,0)))
    P[2,4].add(Gp((0,0)))
    P[3,4].add(Gp((0,0)))

    # We now define the R_{i,j}. see *end* of section 6.

    R[0,3] = range((-1) + 2**(s-1)+3         , 2**(s-1)+2**(s-2)+2)
    R[1,3] = range((-1) + 2**(s-1)+2**(s-2)+4, 2**(s)+1) + [0,1,2**(s-1)+2**(s-2)+2]
    R[0,4] = range((-1) + 2**(s-1)+2**(s-2)+4, 2**(s)+1) + [2**(s-1)+2**(s-2)+2]
    R[1,4] = range((-1) + 3                  , 2**(s-2)+1) + [2**(s-1)+1]

    for x in R:
        R[x] = [K[i] for i in R[x]]
        R[x] = set(sum(R[x],[])).difference([Gp((0,0))])

    R[1,3].add(Gp((0,0)))
    R[2,4].add(Gp((0,0)))
    R[3,4].add(Gp((0,0)))

    # Dabcd = Da, Db, Dc, Dd (cf. p273)
    # D1234 = D1, D2, D3, D4 (cf. p276)
    Dabcd = []
    D1234 = []

    Gprod = cartesian_product([G,Gp])
    for DD,PQ in [(Dabcd,P), (D1234,R)]:
        for i in range(1,5):
            Dtmp = [product([G.zero()],PQ[0,i]),
                    product(D[0],PQ[1,i]),
                    product(D[1],PQ[2,i]),
                    product(D[2],PQ[3,i])]
            Dtmp = map(set,Dtmp)
            Dtmp = map(Gprod,sum(map(list,Dtmp),[]))
            DD.append(Dtmp)

    # Now that we have the data, we can return the graphs.
    if k == 231:
        return [lambda :additive_cayley(Dabcd[0])]
    if k == 264:
        return [lambda :additive_cayley(D1234[2])]
    if k == 297:
        return [lambda :additive_cayley(D1234[0]+D1234[1]+D1234[2]).complement()]
    if k == 330:
        return [lambda :additive_cayley(Dabcd[0]+Dabcd[1]+Dabcd[2]).complement()]
    if k == 462:
        return [lambda :additive_cayley(Dabcd[0]+Dabcd[1])]

def is_RSHCD(int v,int k,int l,int mu):
    r"""
    Test whether some RSHCD graph is `(v,k,\lambda,\mu)`-strongly regular.

    For more information, see :func:`SRG_from_RSHCD`.

    INPUT:

    - ``v,k,l,mu`` (integers)

    OUTPUT:

    A tuple ``t`` such that ``t[0](*t[1:])`` builds the requested graph if one
    exists, and ``None`` otherwise.

    EXAMPLES::

        sage: from sage.graphs.strongly_regular_db import is_RSHCD
        sage: t = is_RSHCD(64,27,10,12); t
        [<built-in function SRG_from_RSHCD>, 64, 27, 10, 12]
        sage: g = t[0](*t[1:]); g
        Graph on 64 vertices
        sage: g.is_strongly_regular(parameters=True)
        (64, 27, 10, 12)

    """
    if SRG_from_RSHCD(v,k,l,mu,existence=True):
        return [SRG_from_RSHCD,v,k,l,mu]

def SRG_from_RSHCD(v,k,l,mu, existence=False,check=True):
    r"""
    Return a `(v,k,l,mu)`-strongly regular graph from a RSHCD

    This construction appears in 8.D of [BvL84]_. For more information, see
    :func:`~sage.combinat.matrices.hadamard_matrix.regular_symmetric_hadamard_matrix_with_constant_diagonal`.

    INPUT:

    - ``v,k,l,mu`` (integers)

    - ``existence`` (boolean) -- whether to return a graph or to test if Sage
      can build such a graph.

    - ``check`` (boolean) -- whether to check that output is correct before
      returning it. As this is expected to be useless (but we are cautious
      guys), you may want to disable it whenever you want speed. Set to ``True``
      by default.

    EXAMPLES::

        sage: from sage.graphs.strongly_regular_db import SRG_from_RSHCD
        sage: SRG_from_RSHCD(784, 0, 14, 38, existence=True)
        False
        sage: SRG_from_RSHCD(784, 377, 180, 182, existence=True)
        True
        sage: SRG_from_RSHCD(144, 65, 28, 30)
        Graph on 144 vertices

    TESTS::

        sage: SRG_from_RSHCD(784, 0, 14, 38)
        Traceback (most recent call last):
        ...
        ValueError: I do not know how to build a (784, 0, 14, 38)-SRG from a RSHCD

    """
    from sage.combinat.matrices.hadamard_matrix import regular_symmetric_hadamard_matrix_with_constant_diagonal
    sgn = lambda x: 1 if x>=0 else -1
    n = v
    a = (n-4*mu)//2
    e = 2*k - n + 1 + a
    t = abs(a//2)

    if (e**2 == 1              and
        k == (n-1-a+e)/2       and
        l == (n-2*a)/4 - (1-e) and
        mu== (n-2*a)/4         and
        regular_symmetric_hadamard_matrix_with_constant_diagonal(n,sgn(a)*e,existence=True)):
        if existence:
            return True
        from sage.matrix.constructor import identity_matrix as I
        from sage.matrix.constructor import ones_matrix     as J

        H = regular_symmetric_hadamard_matrix_with_constant_diagonal(n,sgn(a)*e)
        if list(H.column(0)[1:]).count(1) == k:
            H = -H
        G = Graph((J(n)-I(n)-H+H[0,0]*I(n))/2,loops=False,multiedges=False,format="adjacency_matrix")
        if check:
            assert G.is_strongly_regular(parameters=True) == (v,k,l,mu)
        return G

    if existence:
        return False
    raise ValueError("I do not know how to build a {}-SRG from a RSHCD".format((v,k,l,mu)))

@cached_function
def is_unitary_polar(int v,int k,int l,int mu):
    r"""
    Test whether some Unitary Polar graph is `(v,k,\lambda,\mu)`-strongly regular.

    For more information, see http://www.win.tue.nl/~aeb/graphs/srghub.html.

    INPUT:

    - ``v,k,l,mu`` (integers)

    OUTPUT:

    A tuple ``t`` such that ``t[0](*t[1:])`` builds the requested graph if one
    exists, and ``None`` otherwise.

    EXAMPLES::

        sage: from sage.graphs.strongly_regular_db import is_unitary_polar
        sage: t = is_unitary_polar(45, 12, 3, 3); t
        (<function UnitaryPolarGraph at ...>, 4, 2)
        sage: g = t[0](*t[1:]); g
        Unitary Polar Graph U(4, 2); GQ(4, 2): Graph on 45 vertices
        sage: g.is_strongly_regular(parameters=True)
        (45, 12, 3, 3)

        sage: t = is_unitary_polar(5,5,5,5); t

    TESTS:

    All the ``U(n,q)`` appear::

        sage: t = is_unitary_polar(45, 12, 3, 3); t
        (<function UnitaryPolarGraph at ...>, 4, 2)
        sage: t = is_unitary_polar(165, 36, 3, 9); t
        (<function UnitaryPolarGraph at ...>, 5, 2)
        sage: t = is_unitary_polar(693, 180, 51, 45); t
        (<function UnitaryPolarGraph at ...>, 6, 2)
        sage: t = is_unitary_polar(1105, 80, 15, 5); t
        (<function UnitaryPolarGraph at ...>, 4, 4)
    """
    r,s = eigenvalues(v,k,l,mu)
    if r is None:
        return
    q = k/mu
    if q*mu != k or q < 2:
        return
    p,t = is_prime_power(q, get_data=True)
    if p**t != q or t % 2 != 0:
        return
    # at this point we know that we should have U(n,q) for some n and q=p^t, t even
    if r > 0:
        q_pow_d_minus_one = r+1
    else:
        q_pow_d_minus_one = -s-1
    ppp,ttt = is_prime_power(q_pow_d_minus_one, get_data=True)
    d = ttt/t + 1
    if ppp != p or (d-1)*t != ttt:
        return
    t /= 2
    # U(2d+1,q); write q^(1/2) as p^t
    if (v == (q**d - 1)*((q**d)*p**t + 1)/(q - 1)               and
        k == q*(q**(d-1) - 1)*((q**d)/(p**t) + 1)/(q - 1)       and
        l == q*q*(q**(d-2)-1)*((q**(d-1))/(p**t) + 1)/(q - 1) + q - 1):
        from sage.graphs.generators.classical_geometries import UnitaryPolarGraph
        return (UnitaryPolarGraph, 2*d+1, p**t)

    # U(2d,q);
    if (v == (q**d - 1)*((q**d)/(p**t) + 1)/(q - 1)             and
        k == q*(q**(d-1) - 1)*((q**(d-1))/(p**t) + 1)/(q - 1)   and
        l == q*q*(q**(d-2)-1)*((q**(d-2))/(p**t) + 1)/(q - 1) + q - 1):
        from sage.graphs.generators.classical_geometries import UnitaryPolarGraph
        return (UnitaryPolarGraph, 2*d, p**t)

@cached_function
def is_unitary_dual_polar(int v,int k,int l,int mu):
    r"""
    Test whether some Unitary Dual Polar graph is `(v,k,\lambda,\mu)`-strongly regular.

    This must be the U_5(q) on totally isotropic lines.
    For more information, see http://www.win.tue.nl/~aeb/graphs/srghub.html.

    INPUT:

    - ``v,k,l,mu`` (integers)

    OUTPUT:

    A tuple ``t`` such that ``t[0](*t[1:])`` builds the requested graph if one
    exists, and ``None`` otherwise.

    EXAMPLES::

        sage: from sage.graphs.strongly_regular_db import is_unitary_dual_polar
        sage: t = is_unitary_dual_polar(297, 40, 7, 5); t
        (<function UnitaryDualPolarGraph at ...>, 5, 2)
        sage: g = t[0](*t[1:]); g
        Unitary Dual Polar Graph DU(5, 2); GQ(8, 4): Graph on 297 vertices
        sage: g.is_strongly_regular(parameters=True)
        (297, 40, 7, 5)
        sage: t = is_unitary_dual_polar(5,5,5,5); t

    TESTS::

        sage: is_unitary_dual_polar(6832, 270, 26, 10)
        (<function UnitaryDualPolarGraph at ...>, 5, 3)
    """
    r,s = eigenvalues(v,k,l,mu)
    if r is None:
        return
    q = mu - 1
    if q < 2:
        return
    p,t = is_prime_power(q, get_data=True)
    if p**t != q or t % 2 != 0:
        return
    if (r < 0 and q != -r - 1) or (s < 0 and q != -s - 1):
       return
    t /= 2
    # we have correct mu, negative eigenvalue, and q=p^(2t)
    if (v == (q**2*p**t + 1)*(q*p**t + 1)  and
        k == q*p**t*(q + 1)                and
        l == k - 1 - q**2*p**t):
        from sage.graphs.generators.classical_geometries import UnitaryDualPolarGraph
        return (UnitaryDualPolarGraph, 5, p**t)

@cached_function
def is_GQqmqp(int v,int k,int l,int mu):
    r"""
    Test whether some `GQ(q-1,q+1)` or `GQ(q+1,q-1)`-graph is `(v,k,\lambda,\mu)`-srg.

    INPUT:

    - ``v,k,l,mu`` (integers)

    OUTPUT:

    A tuple ``t`` such that ``t[0](*t[1:])`` builds the requested graph if one
    exists, and ``None`` otherwise.

    EXAMPLES::

        sage: from sage.graphs.strongly_regular_db import is_GQqmqp
        sage: t = is_GQqmqp(27,10,1,5); t
        (<function AhrensSzekeresGeneralizedQuadrangleGraph at ...>, 3, False)
        sage: g = t[0](*t[1:]); g
        AS(3); GQ(2, 4): Graph on 27 vertices
        sage: t = is_GQqmqp(45,12,3,3); t
        (<function AhrensSzekeresGeneralizedQuadrangleGraph at ...>, 3, True)
        sage: g = t[0](*t[1:]); g
        AS(3)*; GQ(4, 2): Graph on 45 vertices
        sage: g.is_strongly_regular(parameters=True)
        (45, 12, 3, 3)
        sage: t = is_GQqmqp(16,6,2,2); t
        (<function T2starGeneralizedQuadrangleGraph at ...>, 2, True)
        sage: g = t[0](*t[1:]); g
        T2*(O,2)*; GQ(3, 1): Graph on 16 vertices
        sage: g.is_strongly_regular(parameters=True)
        (16, 6, 2, 2)
        sage: t = is_GQqmqp(64,18,2,6); t
        (<function T2starGeneralizedQuadrangleGraph at ...>, 4, False)
        sage: g = t[0](*t[1:]); g
        T2*(O,4); GQ(3, 5): Graph on 64 vertices
        sage: g.is_strongly_regular(parameters=True)
        (64, 18, 2, 6)

    TESTS::

        sage: (S,T)=(127,129)
        sage: t = is_GQqmqp((S+1)*(S*T+1), S*(T+1), S-1, T+1); t
        (<function T2starGeneralizedQuadrangleGraph at ...>, 128, False)
        sage: (S,T)=(129,127)
        sage: t = is_GQqmqp((S+1)*(S*T+1), S*(T+1), S-1, T+1); t
        (<function T2starGeneralizedQuadrangleGraph at ...>, 128, True)
        sage: (S,T)=(124,126)
        sage: t = is_GQqmqp((S+1)*(S*T+1), S*(T+1), S-1, T+1); t
        (<function AhrensSzekeresGeneralizedQuadrangleGraph at ...>, 125, False)
        sage: (S,T)=(126,124)
        sage: t = is_GQqmqp((S+1)*(S*T+1), S*(T+1), S-1, T+1); t
        (<function AhrensSzekeresGeneralizedQuadrangleGraph at ...>, 125, True)
        sage: t = is_GQqmqp(5,5,5,5); t
    """
    # do we have GQ(s,t)? we must have mu=t+1, s=l+1,
    # v=(s+1)(st+1), k=s(t+1)
    S=l+1
    T=mu-1
    q = (S+T)//2
    p, w = is_prime_power(q, get_data=True)
    if (v == (S+1)*(S*T+1)      and
        k == S*(T+1)            and
        q == p**w               and
        (S+T)/2 == q):
        if p % 2 == 0:
            from sage.graphs.generators.classical_geometries\
                    import T2starGeneralizedQuadrangleGraph as F
        else:
            from sage.graphs.generators.classical_geometries\
                    import AhrensSzekeresGeneralizedQuadrangleGraph as F
        if (S,T) == (q-1, q+1):
            return (F, q, False)
        elif (S,T) == (q+1, q-1):
            return (F, q, True)

@cached_function
def is_twograph_descendant_of_srg(int v, int k0, int l, int mu):
    r"""
    Test whether some descendant graph of an s.r.g. is `(v,k_0,\lambda,\mu)`-s.r.g.

    We check whether there can exist `(v+1,k,\lambda^*,\mu^*)`-s.r.g. `G` so
    that ``self`` is a descendant graph of the regular two-graph specified
    by `G`.
    Specifically, we must have that `v+1=2(2k-\lambda^*-\mu^*)`, and
    `k_0=2(k-\mu^*)`, `\lambda=k+\lambda^*-2\mu^*`, `\mu=k-\mu^*`, which give 2
    independent linear conditions, say `k-\mu^*=\mu` and
    `\lambda^*-\mu^*=\lambda-\mu`.  Further, there is a quadratic relation
    `2 k^2-(v+1+4 \mu) k+ 2 v \mu=0`.

    If we can contruct such `G` then we return a function to build a
    `(v,k_0,\lambda,\mu)`-s.r.g.  For more information,
    see 10.3 in http://www.win.tue.nl/~aeb/2WF02/spectra.pdf

    INPUT:

    - ``v,k0,l,mu`` (integers)

    OUTPUT:

    A tuple ``t`` such that ``t[0](*t[1:])`` builds the requested graph if one
    exists and is known, and ``None`` otherwise.

    EXAMPLES::

        sage: from sage.graphs.strongly_regular_db import is_twograph_descendant_of_srg
        sage: t = is_twograph_descendant_of_srg(27, 10, 1, 5); t
        (<cyfunction is_twograph_descendant_of_srg.<locals>.la at...
        sage: g = t[0](*t[1:]); g
        descendant of complement(Johnson graph with parameters 8,2) at {5, 7}: Graph on 27 vertices
        sage: g.is_strongly_regular(parameters=True)
        (27, 10, 1, 5)
        sage: t = is_twograph_descendant_of_srg(5,5,5,5); t

    TESTS::

        sage: graphs.strongly_regular_graph(279, 150, 85, 75, existence=True)
        True
        sage: graphs.strongly_regular_graph(279, 150, 85, 75).is_strongly_regular(parameters=True) # optional - gap_packages internet
        (279, 150, 85, 75)
    """
    cdef int b, k, s
    if k0 != 2*mu or v % 2 == 0:
        return
    b = v+1+4*mu
    D = sqrt(b**2-16*v*mu)
    if int(D)==D:
        for kf in [(-D+b)/4, (D+b)/4]:
            k = int(kf)
            if k == kf and \
                strongly_regular_graph(v+1, k, l - 2*mu + k , k - mu,  existence=True):
                def la(vv):
                    from sage.combinat.designs.twographs import twograph_descendant
                    g = strongly_regular_graph(vv, k, l - 2*mu + k)
                    return twograph_descendant(g, g.vertex_iterator().next(), name=True)
                return(la, v+1)
    return

@cached_function
def is_taylor_twograph_srg(int v,int k,int l,int mu):
    r"""
    Test whether some Taylor two-graph SRG is `(v,k,\lambda,\mu)`-strongly regular.

    For more information, see §7E of [BvL84]_.

    INPUT:

    - ``v,k,l,mu`` (integers)

    OUTPUT:

    A tuple ``t`` such that ``t[0](*t[1:])`` builds the requested graph
    :func:`TaylorTwographSRG <sage.graphs.generators.classical_geometries.TaylorTwographSRG>`
    if the parameters match, and ``None`` otherwise.

    EXAMPLES::

        sage: from sage.graphs.strongly_regular_db import is_taylor_twograph_srg
        sage: t = is_taylor_twograph_srg(28, 15, 6, 10); t
        (<function TaylorTwographSRG at ...>, 3)
        sage: g = t[0](*t[1:]); g
        Taylor two-graph SRG: Graph on 28 vertices
        sage: g.is_strongly_regular(parameters=True)
        (28, 15, 6, 10)
        sage: t = is_taylor_twograph_srg(5,5,5,5); t

    TESTS::

        sage: is_taylor_twograph_srg(730, 369, 168, 205)
        (<function TaylorTwographSRG at ...>, 9)

    """
    r,s = eigenvalues(v,k,l,mu)
    if r is None:
        return
    p,t = is_prime_power(v-1, get_data=True)
    if p**t+1 != v or t % 3 != 0 or p % 2 == 0:
        return
    q = p**(t//3)
    if (k, l, mu) == (q*(q**2+1)/2, (q**2+3)*(q-1)/4, (q**2+1)*(q+1)/4):
        from sage.graphs.generators.classical_geometries import TaylorTwographSRG
        return (TaylorTwographSRG, q)
    return

def is_switch_OA_srg(int v, int k, int l, int mu):
    r"""
    Test whether some *switch* `OA(k,n)+*` is `(v,k,\lambda,\mu)`-strongly regular.

    The "switch* `OA(k,n)+*` graphs appear on `Andries Brouwer's database
    <http://www.win.tue.nl/~aeb/graphs/srg/srgtab.html>`__ and are built by
    adding an isolated vertex to a
    :meth:`~sage.graphs.graph_generators.GraphGenerators.OrthogonalArrayBlockGraph`,
    and a :meth:`Seidel switching <Graph.seidel_switching>` a set of disjoint
    `n`-cocliques.

    INPUT:

    - ``v,k,l,mu`` (integers)

    OUTPUT:

    A tuple ``t`` such that ``t[0](*t[1:])`` builds the requested graph if the
    parameters match, and ``None`` otherwise.

    EXAMPLES::

        sage: graphs.strongly_regular_graph(170, 78, 35, 36) # indirect doctest
        Graph on 170 vertices

    TESTS::

        sage: from sage.graphs.strongly_regular_db import is_switch_OA_srg
        sage: t = is_switch_OA_srg(5,5,5,5); t
        sage: t = is_switch_OA_srg(170, 78, 35, 36);
        sage: t[0](*t[1:]).is_strongly_regular(parameters=True)
        (170, 78, 35, 36)
        sage: t = is_switch_OA_srg(290, 136,  63,  64);
        sage: t[0](*t[1:]).is_strongly_regular(parameters=True)
        (290, 136, 63, 64)
        sage: is_switch_OA_srg(626, 300, 143, 144)
        (<cyfunction is_switch_OA_srg.<locals>.switch_OA_srg at ..., 12, 25)
        sage: is_switch_OA_srg(842, 406, 195, 196)
        (<cyfunction is_switch_OA_srg.<locals>.switch_OA_srg at ..., 14, 29)

    """
    from sage.combinat.designs.orthogonal_arrays import orthogonal_array

    cdef int n_2_p_1 = v
    cdef int n = <int> floor(sqrt(n_2_p_1-1))

    if n*n != n_2_p_1-1: # is it a square?
        return None

    cdef int c = k/n
    if (k % n                            or
        l != c*c-1                       or
        k != 1+(c-1)*(c+1)+(n-c)*(n-c-1) or
        not orthogonal_array(c+1,n,existence=True,resolvable=True)):
        return None

    def switch_OA_srg(c,n):
        from itertools import izip
        OA = map(tuple,orthogonal_array(c+1,n,resolvable=True))
        g = Graph([OA,lambda x,y: any(xx==yy for xx,yy in izip(x,y))],loops=False)
        g.add_vertex(0)
        g.seidel_switching(OA[:c*n])
        return g

    return (switch_OA_srg,c,n)

cdef eigenvalues(int v,int k,int l,int mu):
    r"""
    Return the eigenvalues of a (v,k,l,mu)-strongly regular graph.

    If the set of parameters is not feasible, or if they correspond to a
    conference graph, the function returns ``(None,None)``.

    INPUT:

    - ``v,k,l,mu`` (integers)

    """
    # See 1.3.1 of [Distance-regular graphs]
    b = (mu-l)
    c = (mu-k)
    D = b**2-4*c
    if not is_square(D):
        return [None,None]
    return [(-b+sqrt(D))/2.0,
            (-b-sqrt(D))/2.0]

def _H_3_cayley_graph(L):
    r"""
    return the `L`-Cayley graph of the group `H_3` from Prop. 12 in [JK03]_.

    INPUT:

    - the list of words for the generating set in the format ["abc",...,"xyz"] for
      a,b,...,z being integers between 0 and 4.

    TESTS::

        sage: from sage.graphs.strongly_regular_db import _H_3_cayley_graph
        sage: _H_3_cayley_graph(["100","110","130","140","200","230","240","300"])
        Graph on 100 vertices
    """
    from sage.groups.free_group import FreeGroup
    from sage.groups.finitely_presented import FinitelyPresentedGroup
    G = FreeGroup('x,y,z')
    x,y,z = G.gens()
    rels = (x**5,y**5,z**4,x*y*x**(-1)*y**(-1),z*x*z**(-1)*x**(-2),z*y*z**(-1)*y**(-2))
    G = FinitelyPresentedGroup(G,rels)
    x,y,z = G.gens()
    H = G.as_permutation_group()
    L = map(lambda x:map(int,x),L)
    x,y,z=(H.gen(0),H.gen(1),H.gen(2))
    L = [H(x**xx*y**yy*z**zz) for xx,yy,zz in L]
    return Graph(H.cayley_graph(generators=L, simple=True))

def SRG_100_44_18_20():
    r"""
    Return a `(100, 44, 18, 20)`-strongly regular graph.

    This graph is built as a Cayley graph, using the construction for `\Delta_1`
    with group `H_3` presented in Table 8.1 of [JK03]_

    EXAMPLE::

        sage: from sage.graphs.strongly_regular_db import SRG_100_44_18_20
        sage: G = SRG_100_44_18_20()                 # long time
        sage: G.is_strongly_regular(parameters=True) # long time
        (100, 44, 18, 20)

    REFERENCES:

    .. [JK03] L. K. Jørgensen, M. Klin, M.,
      Switching of edges in strongly regular graphs.
      I. A family of partial difference sets on 100 vertices,
      Electronic Journal of Combinatorics 10(1), 2003.
    """
    return _H_3_cayley_graph(["100","110","130","140","200","230","240","300",
             "310","320","400","410","420","440","041","111","221","231","241",
             "321","331","401","421","441","002","042","112","122","142","212",
             "232","242","322","342","033","113","143","223","303","333","343",
             "413","433","443"])

def SRG_100_45_20_20():
    r"""
    Return a `(100, 45, 20, 20)`-strongly regular graph.

    This graph is built as a Cayley graph, using the construction for `\Gamma_3`
    with group `H_3` presented in Table 8.1 of [JK03]_.

    EXAMPLE::

        sage: from sage.graphs.strongly_regular_db import SRG_100_45_20_20
        sage: G = SRG_100_45_20_20()              # long time
        sage: G.is_strongly_regular(parameters=True) # long time
        (100, 45, 20, 20)
    """
    return _H_3_cayley_graph(["120","140","200","210","201","401","411","321",
             "002","012","022","042","303","403","013","413","240","031","102",
             "323","300","231","132","133","310","141","142","233","340","241",
             "202","333","410","341","222","433","430","441","242","302","312",
             "322","332","442","143"])


def SRG_105_32_4_12():
    r"""
    Return a `(105, 32, 4, 12)`-strongly regular graph.

    The vertices are the flags of the projective plane of order 4. Two flags
    `(a,A)` and `(b,B)` are adjacent if the point `a` is on the line `B` or
    the point `b` is  on the line `A`, and `a \neq b`, `A \neq B`. See
    Theorem 2.7 in [GS70]_, and [Co06]_.

    EXAMPLE::

        sage: from sage.graphs.strongly_regular_db import SRG_105_32_4_12
        sage: G = SRG_105_32_4_12(); G
        Graph on 105 vertices
        sage: G.is_strongly_regular(parameters=True)
        (105, 32, 4, 12)

    REFERENCES:

    .. [GS70] J.-M. Goethals and J. J. Seidel,
       Strongly regular graphs derived from combinatorial designs,
       Can. J. Math. 22 (1970) 597-614.
       http://dx.doi.org/10.4153/CJM-1970-067-9

    .. [Co06] K. Coolsaet,
       The uniqueness of the strongly regular graph srg(105,32,4,12),
       Bull. Belg. Math. Soc. 12(2006), 707-718.
       http://projecteuclid.org/euclid.bbms/1136902608
    """
    from sage.combinat.designs.block_design import ProjectiveGeometryDesign
    P = ProjectiveGeometryDesign(2,1,GF(4,'a'))
    IG = P.incidence_graph().line_graph()
    a = IG.automorphism_group()
    h = a.stabilizer(a.domain()[0])
    o = filter(lambda x: len(x)==32, h.orbits())[0][0]
    e = a.orbit((a.domain()[0],o),action="OnSets")
    G = Graph()
    G.add_edges(e)
    return G

def SRG_120_77_52_44():
    r"""
    Return a `(120,77,52,44)`-strongly regular graph.

    To build this graph, we first build a `2-(21,7,12)` design, by removing two
    points from the :func:`~sage.combinat.designs.block_design.WittDesign` on 23
    points. We then build the intersection graph of blocks with intersection
    size 3.

    EXAMPLE::

        sage: from sage.graphs.strongly_regular_db import SRG_120_77_52_44
        sage: G = SRG_120_77_52_44()                 # optional - gap_packages
        sage: G.is_strongly_regular(parameters=True) # optional - gap_packages
        (120, 77, 52, 44)
    """
    from sage.combinat.designs.block_design import WittDesign
    from sage.combinat.designs.incidence_structures import IncidenceStructure
    W = WittDesign(23)
    H = IncidenceStructure([x for x in W if 22 not in x and 21 not in x])
    return H.intersection_graph(3)

def SRG_144_39_6_12():
    r"""
    Return a `(144,39,6,12)`-strongly regular graph.

    This graph is obtained as an orbit of length 2808 on sets of cardinality 2
    (among 2 such orbits) of the group `PGL_3(3)` acting on the (right) cosets of
    a subgroup of order 39.

    EXAMPLE::

        sage: from sage.graphs.strongly_regular_db import SRG_144_39_6_12
        sage: G = SRG_144_39_6_12()
        sage: G.is_strongly_regular(parameters=True)
        (144, 39, 6, 12)
    """

    from sage.libs.gap.libgap import libgap
    g=libgap.ProjectiveGeneralLinearGroup(3,3)
    ns=g.Normalizer(g.SylowSubgroup(13))
    G=g.Action(g.RightCosets(ns),libgap.OnRight)
    H=G.Stabilizer(1)
    for o in filter(lambda x: len(x)==39, H.Orbits()):
        h = Graph()
        h.add_edges(G.Orbit([1,o[0]],libgap.OnSets))
        if h.is_strongly_regular():
            h.relabel()
            return h

def SRG_176_49_12_14():
    r"""
    Return a `(176,49,12,14)`-strongly regular graph.

    This graph is built from the symmetric Higman-Sims design. In
    [BrouwerPolarities82]_, it is explained that there exists an involution
    `\sigma` exchanging the points and blocks of the Higman-Sims design, such
    that each point is mapped on a block that contains it (i.e. `\sigma` is a
    'polarity with all universal points'). The graph is then built by making two
    vertices `u,v` adjacent whenever `v\in \sigma(u)`.

    EXAMPLE::

        sage: from sage.graphs.strongly_regular_db import SRG_176_49_12_14
        sage: G = SRG_176_49_12_14()                 # optional - gap_packages # long time
        sage: G.is_strongly_regular(parameters=True) # optional - gap_packages # long time
        (176, 49, 12, 14)

    REFERENCE:

    .. [BrouwerPolarities82] A. Brouwer,
       Polarities of G. Higman's symmetric design and a strongly regular graph on 176 vertices,
       Aequationes mathematicae 25, no. 1 (1982): 77-82.
    """
    from sage.combinat.designs.database import HigmanSimsDesign
    d = HigmanSimsDesign()
    g = d.incidence_graph(labels=True)
    ag=g.automorphism_group().conjugacy_classes_representatives()

    # Looking for an involution that maps a point of the design to one of the
    # blocks that contains it. It is called a polarity with only absolute
    # points in
    for aut in ag:
        try:
            0 in aut(0)
        except TypeError:
            continue
        if (aut.order() == 2 and
            all(i in aut(i) for i in d.ground_set())):
            g = Graph()
            g.add_edges((u,v) for u in d.ground_set() for v in aut(u))
            return g

def SRG_176_105_68_54():
    r"""
    Return a `(176, 105, 68, 54)`-strongly regular graph.

    To build this graph, we first build a `2-(22,7,16)` design, by removing one
    point from the :func:`~sage.combinat.designs.block_design.WittDesign` on 23
    points. We then build the intersection graph of blocks with intersection
    size 3.

    EXAMPLE::

        sage: from sage.graphs.strongly_regular_db import SRG_176_105_68_54
        sage: G = SRG_176_105_68_54()                # optional - gap_packages
        sage: G.is_strongly_regular(parameters=True) # optional - gap_packages
        (176, 105, 68, 54)
    """
    from sage.combinat.designs.block_design import WittDesign
    from sage.combinat.designs.incidence_structures import IncidenceStructure
    W = WittDesign(23)
    H = IncidenceStructure([x for x in W if 22 not in x])
    return H.intersection_graph(3)

def SRG_210_99_48_45():
    r"""
    Return a strongly regular graph with parameters `(210, 99, 48, 45)`

    This graph is from Example 4.2 in [KPRWZ10]_. One considers the action of
    the symmetric group `S_7` on the 210 digraphs isomorphic to the
    disjoint union of `K_1` and the circulant 6-vertex digraph
    ``digraphs.Circulant(6,[1,4])``. It has 16 orbitals; the package [COCO]_
    found a megring of them, explicitly described in [KPRWZ10]_, resulting in
    this graph.

    EXAMPLE::

        sage: from sage.graphs.strongly_regular_db import SRG_210_99_48_45
        sage: g=SRG_210_99_48_45()
        sage: g.is_strongly_regular(parameters=True)
        (210, 99, 48, 45)

    REFERENCES:

    .. [KPRWZ10] M. H. Klin, C. Pech, S. Reichard, A. Woldar, M. Zvi-Av,
       Examples of computer experimentation in algebraic combinatorics,
       ARS MATHEMATICA CONTEMPORANEA 3 (2010) 237–258
       http://amc-journal.eu/index.php/amc/article/viewFile/119/118

    .. [COCO] I. A. Faradjev and M. H. Klin,
       Computer package for computations with coherent configurations,
       Proc. ISSAC-91, ACM Press, Bonn, 1991, pages 219–223;
       code, by I.A.Faradjev (with contributions by A.E.Brouwer, D.V.Pasechnik)
       https://github.com/dimpase/coco

    """
    from sage.libs.gap.libgap import libgap
    from sage.combinat.permutation import Permutation
    def ekg(g0): # return arcs of the Cayley digraph of <g> on {g,g^4}
        g = Permutation(g0)
        return libgap.Set(map(lambda x: (x,g(x)), range(1,8))\
                        + map(lambda x: (x,g(g(g(g(x))))), range(1,8)))

    kd=map(ekg,
        [(7, 1, 2, 3, 4, 5), (7, 1, 3, 4, 5, 6),
        (7, 3, 4, 5, 6, 2), (7, 1, 4, 3, 5, 6),
        (7, 3, 1, 4, 5, 6), (7, 2, 4, 3, 5, 6),
        (7, 3, 2, 4, 5, 1), (7, 2, 4, 3, 5, 1)])
    s=libgap.SymmetricGroup(7)
    O=s.Orbit(kd[0],libgap.OnSetsTuples)
    sa=s.Action(O,libgap.OnSetsTuples)
    G=Graph()
    for g in kd[1:]:
        G.add_edges(libgap.Orbit(sa,[libgap.Position(O,kd[0]),\
                                     libgap.Position(O,g)],libgap.OnSets))
    return G

def SRG_243_110_37_60():
    r"""
    Return a `(243, 110, 37, 60)`-strongly regular graph.

    To build this graph, we consider the orthogonal complement of the
    :func:`~sage.coding.code_constructions.TernaryGolayCode`, which has 243
    points. On those points we define a graph, in which two points are adjacent
    when their hamming distance is equal to 9. This construction appears in
    [GS75]_.

    EXAMPLE::

        sage: from sage.graphs.strongly_regular_db import SRG_243_110_37_60
        sage: G = SRG_243_110_37_60()
        sage: G.is_strongly_regular(parameters=True)
        (243, 110, 37, 60)

    REFERENCE:

    .. [GS75] J.M. Goethals, and J. J. Seidel,
       The regular two-graph on 276 vertices,
       Discrete Mathematics 12, no. 2 (1975): 143-158.
       http://dx.doi.org/10.1016/0012-365X(75)90029-1
    """
    from sage.coding.code_constructions import TernaryGolayCode
    M = TernaryGolayCode().generator_matrix()
    V = list(M.right_kernel())
    return Graph([range(len(V)), lambda x,y:(V[x]-V[y]).hamming_weight() == 9 ])

def SRG_253_140_87_65():
    r"""
    Return a `(253, 140, 87, 65)`-strongly regular graph.

    To build this graph, we first build the
    :func:`~sage.combinat.designs.block_design.WittDesign` on 23 points which is
    a `2-(23,7,21)` design. We then build the intersection graph of blocks with
    intersection size 3.

    EXAMPLE::

        sage: from sage.graphs.strongly_regular_db import SRG_253_140_87_65
        sage: G = SRG_253_140_87_65()                # optional - gap_packages
        sage: G.is_strongly_regular(parameters=True) # optional - gap_packages
        (253, 140, 87, 65)
    """
    from sage.combinat.designs.block_design import WittDesign
    from sage.combinat.designs.incidence_structures import IncidenceStructure
    W = WittDesign(23)
    return W.intersection_graph(3)

def SRG_196_91_42_42():
    r"""
    Return a `(196,91,42,42)`-strongly regular graph.

    This strongly regular graph is built following the construction provided in
    Corollary 8.2.27 of [IS06]_.

    EXAMPLES::

        sage: from sage.graphs.strongly_regular_db import SRG_196_91_42_42
        sage: G = SRG_196_91_42_42()
        sage: G.is_strongly_regular(parameters=True)
        (196, 91, 42, 42)

    REFERENCE:

    .. [IS06] Y.J. Ionin, S. Shrikhande,
      Combinatorics of symmetric designs.
      Cambridge University Press, 2006.
    """
    from sage.rings.finite_rings.integer_mod_ring import IntegerModRing
    from sage.graphs.generators.intersection import IntersectionGraph
    k = 7
    G = IntegerModRing(91)
    A = map(G,{0, 10, 27, 28, 31, 43, 50})
    B = map(G,{0, 11, 20, 25, 49, 55, 57})
    H = map(G,[13*i for i in range(k)])
    U = map(frozenset,[[x+z for x in A] for z in G])
    V = map(frozenset,[[x+z for x in B] for z in G])
    W = map(frozenset,[[x+z for x in H] for z in G])
    G = IntersectionGraph(U+V+W)

    G.seidel_switching(U)

    G.add_edges((-1,x) for x in U)
    G.relabel()
    return G

def SRG_220_84_38_28():
    r"""
    Return a `(280, 135, 70, 60)`-strongly regular graph.

    This graph is obtained from the
    :meth:`~IncidenceStructure.intersection_graph` of a
    :func:`~sage.combinat.designs.database.BIBD_45_9_8`. This construction
    appears in VII.11.2 from [DesignHandbook]_

    EXAMPLE::

        sage: from sage.graphs.strongly_regular_db import SRG_220_84_38_28
        sage: g=SRG_220_84_38_28()
        sage: g.is_strongly_regular(parameters=True)
        (220, 84, 38, 28)
    """
    from sage.combinat.designs.database import BIBD_45_9_8
    from sage.combinat.designs.incidence_structures import IncidenceStructure
    G = IncidenceStructure(BIBD_45_9_8()).intersection_graph(3)
    G.relabel()
    return G

def SRG_276_140_58_84():
    r"""
    Return a `(276, 140, 58, 84)`-strongly regular graph.

    The graph is built from from
    :meth:`~sage.graphs.graph_generators.GraphGenerators.McLaughlinGraph`, with
    an added isolated vertex. We then perform a
    :meth:`~Graph.seidel_switching` on a set of 28 disjoint 5-cliques, which
    exist by cf. [HT96]_.

    EXAMPLE::

        sage: from sage.graphs.strongly_regular_db import SRG_276_140_58_84
        sage: g=SRG_276_140_58_84()                  # long time # optional - gap_packages
        sage: g.is_strongly_regular(parameters=True) # long time # optional - gap_packages
        (276, 140, 58, 84)

    REFERENCE:

    .. [HT96] W. H. Haemers and V. D. Tonchev,
      Spreads in strongly regular graphs,
      Designs, Codes and Cryptography 8 (1996) 145-157.
    """
    g = McLaughlinGraph()
    C = [[ 0,  72,  87, 131, 136], [ 1,  35,  61, 102, 168], [ 2,  32,  97, 125, 197], [ 3,  22,  96, 103, 202],
         [ 4,  46,  74, 158, 229], [ 5,  83,  93, 242, 261], [ 6,  26,  81, 147, 176], [ 7,  42,  63, 119, 263],
         [ 8,  49,  64, 165, 227], [ 9,  70,  85, 208, 273], [10,  73,  92, 230, 268], [11,  54,  95, 184, 269],
         [12,  55,  62, 185, 205], [13,  51,  65, 162, 254], [14,  78,  88, 231, 274], [15,  40,  59, 117, 252],
         [16,  24,  71, 137, 171], [17,  39,  43, 132, 163], [18,  57,  79, 175, 271], [19,  68,  80, 217, 244],
         [20,  75,  98, 239, 267], [21,  33,  56, 113, 240], [23, 127, 152, 164, 172], [25, 101, 128, 183, 264],
         [27, 129, 154, 160, 201], [28, 126, 144, 161, 228], [29, 100, 133, 204, 266], [30, 108, 146, 200, 219]]
    g.add_vertex(-1)
    g.seidel_switching(sum(C,[]))
    g.relabel()
    g.name('')
    return g

def SRG_280_135_70_60():
    r"""
    Return a strongly regular graph with parameters (280, 135, 70, 60).

    This graph is built from the action of `J_2` on a `3.PGL(2,9)` subgroup it
    contains.

    EXAMPLE::

        sage: from sage.graphs.strongly_regular_db import SRG_280_135_70_60
        sage: g=SRG_280_135_70_60()                  # long time # optional - gap_packages
        sage: g.is_strongly_regular(parameters=True) # long time # optional - gap_packages
        (280, 135, 70, 60)
    """
    from sage.interfaces.gap import gap
    from sage.groups.perm_gps.permgroup import PermutationGroup
    from sage.graphs.graph import Graph

    gap.load_package("AtlasRep")

    # A representation of J2 acting on a 3.PGL(2,9) it contains.
    J2    = PermutationGroup(gap('AtlasGenerators("J2",2).generators'))
    edges = J2.orbit((1,2),"OnSets")
    g     = Graph()
    g.add_edges(edges)
    g.relabel()
    return g

def strongly_regular_from_two_weight_code(L):
    r"""
    Return a strongly regular graph from a two-weight code.

    A code is said to be a *two-weight* code the weight of its nonzero codewords
    (i.e. their number of nonzero coordinates) can only be one of two integer
    values `w_1,w_2`. It is said to be *projective* if the minimum weight of the
    dual code is `\geq 3`. A strongly regular graph can be built from a
    two-weight projective code with weights `w_1,w_2` (assuming `w_1<w_2`) by
    adding an edge between any two codewords whose difference has weight
    `w_1`. For more information, see [vLintSchrijver81]_ or [Delsarte72]_.

    INPUT:

    - ``L`` -- a two-weight linear code.

    EXAMPLE::

        sage: from sage.graphs.strongly_regular_db import strongly_regular_from_two_weight_code
        sage: x=("100022021001111",
        ....:    "010011211122000",
        ....:    "001021112100011",
        ....:    "000110120222220")
        sage: M = Matrix(GF(3),[list(l) for l in x])
        sage: G = strongly_regular_from_two_weight_code(LinearCode(M))
        sage: G.is_strongly_regular(parameters=True)
        (81, 50, 31, 30)

    REFERENCES:

    .. [vLintSchrijver81] J. H. van Lint, and A. Schrijver (1981),
      Construction of strongly regular graphs, two-weight codes and
      partial geometries by finite fields,
      Combinatorica, 1(1), 63-73.

    .. [Delsarte72] Ph. Delsarte,
      Weights of linear codes and strongly regular normed spaces,
      Discrete Mathematics (1972), Volume 3, Issue 1, Pages 47-64,
      http://dx.doi.org/10.1016/0012-365X(72)90024-6.

    """
    V = map(tuple,list(L))
    w1, w2 = sorted(set(sum(map(bool,x)) for x in V).difference([0]))
    G = Graph([V,lambda u,v: sum(uu!=vv for uu,vv in zip(u,v)) == w1])
    G.relabel()
    return G

def SRG_256_187_138_132():
    r"""
    Return a `(256, 187, 138, 132)`-strongly regular graph.

    This graph is built from a projective binary `[68,8]` code with weights `32,
    40`, obtained from Eric Chen's `database of two-weight codes
    <http://moodle.tec.hkr.se/~chen/research/2-weight-codes/search.php>`__.

    .. SEEALSO::

        :func:`strongly_regular_from_two_weight_code` -- build a strongly regular graph from
        a two-weight code.

    EXAMPLE::

        sage: from sage.graphs.strongly_regular_db import SRG_256_187_138_132
        sage: G = SRG_256_187_138_132()
        sage: G.is_strongly_regular(parameters=True)
        (256, 187, 138, 132)
    """
    x=("10000000100111100110000001101000100111000011100101011010111111010110",
       "01000000010011110011000000110100010011100001110010101101011111101011",
       "00100000001001111101100000011010001001110000111001010110101111110101",
       "00010000100011011100110001100101100011111011111001100001101000101100",
       "00001000110110001100011001011010011110111110011001111010001011000000",
       "00000100111100100000001101000101101000011100101001110111111010110110",
       "00000010011110010000000110100010111100001110010100101011111101011011",
       "00000001001111001100000011010001011110000111001010010101111110101101")
    M = Matrix(GF(2),[list(l) for l in x])
    return strongly_regular_from_two_weight_code(LinearCode(M))

def SRG_416_100_36_20():
    r"""
    Return a `(416,100,36,20)`-strongly regular graph.

    This graph is obtained as an orbit on sets of cardinality 2
    (among 2 that exists) of the group `G_2(4)`.
    This graph is isomorphic to the subgraph of the from :meth:`Suzuki Graph
    <sage.graphs.graph_generators.GraphGenerators.SuzukiGraph>` induced on
    the neighbors of a vertex.

    EXAMPLE::

        sage: from sage.graphs.strongly_regular_db import SRG_416_100_36_20
        sage: g = SRG_416_100_36_20()                # optional - gap_packages # long time
        sage: g.is_strongly_regular(parameters=True) # optional - gap_packages # long time
        (416, 100, 36, 20)
    """
    from sage.libs.gap.libgap import libgap
    libgap.LoadPackage("AtlasRep")
    g=libgap.AtlasGroup("G2(4)",libgap.NrMovedPoints,416)
    h = Graph()
    h.add_edges(g.Orbit([1,5],libgap.OnSets))
    h.relabel()
    return h

def SRG_560_208_72_80():
    r"""
    Return a `(560,208,72,80)`-strongly regular graph

    This graph is obtained as the union of 4 orbits of sets of cardinality 2
    (among the 13 that exists) of the group `Sz(8)`.

    EXAMPLE::

        sage: from sage.graphs.strongly_regular_db import SRG_560_208_72_80
        sage: g = SRG_560_208_72_80()                # optional - database_gap # not tested (~2s)
        sage: g.is_strongly_regular(parameters=True) # optional - database_gap # not tested (~2s)
        (560, 208, 72, 80)
    """
    from sage.libs.gap.libgap import libgap
    libgap.LoadPackage("AtlasRep")
    g=libgap.AtlasGroup("Sz8",libgap.NrMovedPoints,560)

    h = Graph()
    h.add_edges(g.Orbit([1,2],libgap.OnSets))
    h.add_edges(g.Orbit([1,4],libgap.OnSets))
    h.add_edges(g.Orbit([1,8],libgap.OnSets))
    h.add_edges(g.Orbit([1,27],libgap.OnSets))
    h.relabel()
    return h

def strongly_regular_from_two_intersection_set(M):
    r"""
    Return a strongly regular graph from a 2-intersection set.

    A set of points in the projective geometry `PG(k,q)` is said to be a
    2-intersection set if it intersects every hyperplane in either `h_1` or
    `h_2` points, where `h_1,h_2\in \\NN`.

    From a 2-intersection set `S` can be defined a strongly-regular graph in the
    following way:

    - Place the points of `S` on a hyperplane `H` in `PG(k+1,q)`

    - Define the graph `G` on all points of `PG(k+1,q)\backslash H`

    - Make two points of `V(G)=PG(k+1,q)\backslash H` adjacent if the line going
      through them intersects `S`

    For more information, see e.g. [CDB13]_ where this explanation has been
    taken from.

    INPUT:

    - `M` -- a `|S| \times k` matrix with entries in `F_q` representing the points of
      the 2-intersection set. We assume that the first non-zero entry of each row is
      equal to `1`, that is, they give points in homogeneous coordinates.

    The implementation does not check that `S` is actually a 2-intersection set.

    EXAMPLE::

        sage: from sage.graphs.strongly_regular_db import strongly_regular_from_two_intersection_set
        sage: S=Matrix([(0,0,1),(0,1,0)] + map(lambda x: (1,x^2,x), GF(4,'b')))
        sage: g=strongly_regular_from_two_intersection_set(S)
        sage: g.is_strongly_regular(parameters=True)
        (64, 18, 2, 6)

    REFERENCES:

    .. [CDB13] I. Cardinali and B. De Bruyn,
      Spin-embeddings, two-intersection sets and two-weight codes,
      Ars Comb. 109 (2013): 309-319.
      https://biblio.ugent.be/publication/4241842/file/4241845.pdf
    """
    from itertools import product, izip
    K = M.base_ring()
    k = M.ncols()
    g = Graph()

    M = [list(p) for p in M]

    # For every point in F_q^{k+1} not on the hyperplane of M
    for u in [tuple(x) for x in product(K,repeat=k)]:
        # For every v point of M
        for v in M:
            # u is adjacent with all vertices on a uv line.
            g.add_edges([[u,tuple([u[i]+qq*v[i] for i in range(k)])] \
                                            for qq in K if not qq==K.zero()])
    g.relabel()
    return g


def SRG_729_336_153_156():
    r"""
    Return a `(729, 336, 153, 156)`-strongly regular graph.

    This graph is built from a 2-intersection code shared by L. Disset in his
    thesis [Disset00]_ and available at
    http://www.mat.uc.cl/~ldissett/newgraphs/.

    EXAMPLE::

        sage: from sage.graphs.strongly_regular_db import SRG_729_336_153_156
        sage: G = SRG_729_336_153_156()               # long time
        sage: G.is_strongly_regular(parameters=True)  # long time
        (729, 336, 153, 156)

    REFERENCES:

    .. [Disset00] L. Dissett,
       Combinatorial and computational aspects of finite geometries,
       2000,
       https://tspace.library.utoronto.ca/bitstream/1807/14575/1/NQ49844.pdf
    """
    L = [
        "101212212122202012010102120101112012121001201012120220122112001121201201201201010020012201001201201201202120121122012021201221021110200212121011211002012220000122201201",
        "011100122001200111220011220020011222001200022000220012220122011220011101122012012001222010122200012011120112220112000120120012002012201122001220012122000201212001211211",
        "000011111000011111112000001112000000111122222000001111112222000001111122222000111222222001111122222000001111112222000001112222000111122222000001111222000011122000011122",
        "000000000111111111111000000000111111111111111222222222222222000000000000000111111111111222222222222000000000000000111111111111222222222222000000000000111111111222222222",
        "000000000000000000000111111111111111111111111111111111111111000000000000000000000000000000000000000111111111111111111111111111111111111111222222222222222222222222222222",
        "000000000000000000000000000000000000000000000000000000000000111111111111111111111111111111111111111111111111111111111111111111111111111111111111111111111111111111111111",
    ]

    L = Matrix(GF(3),map(list,L)).transpose()
    return strongly_regular_from_two_intersection_set(L)

def SRG_729_532_391_380():
    r"""
    Return a `(729, 532, 391, 380)`-strongly regular graph.

    This graph is built from a projective ternary `[98,6]` code with weights
    `63, 72`, obtained from Eric Chen's `database of two-weight codes
    <http://moodle.tec.hkr.se/~chen/research/2-weight-codes/search.php>`__.

    .. SEEALSO::

        :func:`strongly_regular_from_two_weight_code` -- build a strongly regular graph from
        a two-weight code.

    EXAMPLE::

        sage: from sage.graphs.strongly_regular_db import SRG_729_532_391_380
        sage: G = SRG_729_532_391_380()               # long time
        sage: G.is_strongly_regular(parameters=True)  # long time
        (729, 532, 391, 380)
    """
    x=("10000021022112121121110122000110112002010011100120022110120200120111220220122120012012100201110210",
       "01000020121020200200211101202121120002211002210100021021202220112122012212101102010210010221221201",
       "00100021001211011111111202120022221002201111021101021212210122101020121111002000210000101222202000",
       "00010022122200222202201212211112001102200112202202121201211212010210202001222120000002110021000110",
       "00001021201002010011020210221221012112200012020011201200111021021102212120211102012002011201210221",
       "00000120112212122122202110022202210010200022002120112200101002202221111102110100210212001022201202")
    M = Matrix(GF(3),[list(l) for l in x])
    return strongly_regular_from_two_weight_code(LinearCode(M))

def SRG_729_560_433_420():
    r"""
    Return a `(729, 560, 433, 420)`-strongly regular graph.

    This graph is built from a projective ternary `[84,6]` code with weights
    `54, 63`, obtained from Eric Chen's `database of two-weight codes
    <http://moodle.tec.hkr.se/~chen/research/2-weight-codes/search.php>`__.

    .. SEEALSO::

        :func:`strongly_regular_from_two_weight_code` -- build a strongly regular graph from
        a two-weight code.

    EXAMPLE::

        sage: from sage.graphs.strongly_regular_db import SRG_729_560_433_420
        sage: G = SRG_729_560_433_420()               # long time
        sage: G.is_strongly_regular(parameters=True) # long time
        (729, 560, 433, 420)
    """
    x=("100000210221121211211212100002020022102220010202100220112211111022012202220001210020",
       "010000201210202002002200010022222022012112111222010212120102222221210102112001001022",
       "001000210012110111111202101021212221000101021021021211021221000111100202101200010122",
       "000100221222002222022202010121111210202200012001222011212000211200122202100120211002",
       "000010212010020100110002001011101112122110211102212121200111102212021122100010201120",
       "000001201122121221222212000110100102011101201012001102201222221110211011100001200102")
    M = Matrix(GF(3),[list(l) for l in x])
    return strongly_regular_from_two_weight_code(LinearCode(M))

def SRG_729_616_523_506():
    r"""
    Return a `(729, 616, 523, 506)`-strongly regular graph.

    This graph is built from a projective ternary `[56,6]` code with weights
    `36, 45`, obtained from Eric Chen's `database of two-weight codes
    <http://moodle.tec.hkr.se/~chen/research/2-weight-codes/search.php>`__.

    .. SEEALSO::

        :func:`strongly_regular_from_two_weight_code` -- build a strongly regular graph from
        a two-weight code.

    EXAMPLE::

        sage: from sage.graphs.strongly_regular_db import SRG_729_616_523_506
        sage: G = SRG_729_616_523_506()              # not tested (3s)
        sage: G.is_strongly_regular(parameters=True) # not tested (3s)
        (729, 616, 523, 506)
    """
    x=("10000021022112022210202200202122221120200112100200111102",
       "01000020121020221101202120220001110202220110010222122212",
       "00100021001211211020022112222122002210122100101222020020",
       "00010022122200010012221111121001121211212002110020010101",
       "00001021201002220211121011010222000111021002011201112112",
       "00000120112212111201011001002111121101002212001022222010")
    M = Matrix(GF(3),[list(l) for l in x])
    return strongly_regular_from_two_weight_code(LinearCode(M))

def SRG_625_364_213_210():
    r"""
    Return a `(625, 364, 213, 210)`-strongly regular graph.

    This graph is built from a projective 5-ary `[88,5]` code with weights `64,
    72`, obtained from Eric Chen's `database of two-weight codes
    <http://moodle.tec.hkr.se/~chen/research/2-weight-codes/search.php>`__.

    .. SEEALSO::

        :func:`strongly_regular_from_two_weight_code` -- build a strongly regular graph from
        a two-weight code.

    EXAMPLE::

        sage: from sage.graphs.strongly_regular_db import SRG_625_364_213_210
        sage: G = SRG_625_364_213_210()              # long time
        sage: G.is_strongly_regular(parameters=True) # long time
        (625, 364, 213, 210)
    """
    x=("10004323434444234221223441130101034431234004441141003110400203240",
       "01003023101220331314013121123212111200011403221341101031340421204",
       "00104120244011212302124203142422240001230144213220111213034240310",
       "00012321211123213343321143204040211243210011144140014401003023101")
    M = Matrix(GF(5),[list(l) for l in x])
    return strongly_regular_from_two_weight_code(LinearCode(M))

def SRG_625_416_279_272():
    r"""
    Return a `(625, 416, 279, 272)`-strongly regular graph.

    This graph is built from a projective 5-ary `[52,4]` code with weights `40,
    45`, obtained from Eric Chen's `database of two-weight codes
    <http://moodle.tec.hkr.se/~chen/research/2-weight-codes/search.php>`__.

    .. SEEALSO::

        :func:`strongly_regular_from_two_weight_code` -- build a strongly regular graph from
        a two-weight code.

    EXAMPLE::

        sage: from sage.graphs.strongly_regular_db import SRG_625_416_279_272
        sage: G = SRG_625_416_279_272()               # long time
        sage: G.is_strongly_regular(parameters=True) # long time
        (625, 416, 279, 272)
    """
    x=("1000432343444423422122344123113041011022221414310431",
       "0100302310122033131401312133032331123141114414001300",
       "0010412024401121230212420301411224123332332300210011",
       "0001232121112321334332114324420140440343341412401244")
    M = Matrix(GF(5),[list(l) for l in x])
    return strongly_regular_from_two_weight_code(LinearCode(M))

def SRG_243_220_199_200():
    r"""
    Return a `(243, 220, 199, 200)`-strongly regular graph.

    This graph is built from a projective ternary `[55,5]` code with weights
    `36, 45`, obtained from Eric Chen's `database of two-weight codes
    <http://moodle.tec.hkr.se/~chen/research/2-weight-codes/search.php>`__.

    .. SEEALSO::

        :func:`strongly_regular_from_two_weight_code` -- build a strongly regular graph from
        a two-weight code.

    EXAMPLE::

        sage: from sage.graphs.strongly_regular_db import SRG_243_220_199_200
        sage: G = SRG_243_220_199_200()
        sage: G.is_strongly_regular(parameters=True)
        (243, 220, 199, 200)
    """
    x=("1000010122200120121002211022111101011212112022022020002",
       "0100011101120102100102202121022211112000020211221222002",
       "0010021021222220122011212220021121100021220002100102201",
       "0001012221012012100200102211110211121211201002202000222",
       "0000101222101201210020110221111020112121120120220200022")
    M = Matrix(GF(3),[list(l) for l in x])
    return strongly_regular_from_two_weight_code(LinearCode(M))

def SRG_729_476_313_306():
    r"""
    Return a `(729, 476, 313, 306)`-strongly regular graph.

    This graph is built from a projective ternary `[126,6]` code with weights
    `81, 90`, obtained from Eric Chen's `database of two-weight codes
    <http://moodle.tec.hkr.se/~chen/research/2-weight-codes/search.php>`__.

    .. SEEALSO::

        :func:`strongly_regular_from_two_weight_code` -- build a strongly regular graph from
        a two-weight code.

    EXAMPLE::

        sage: from sage.graphs.strongly_regular_db import SRG_729_476_313_306
        sage: G = SRG_729_476_313_306()               # not tested (5s)
        sage: G.is_strongly_regular(parameters=True) # not tested (5s)
        (729, 476, 313, 306)
    """
    x=("100000210221121211211101220021210000100011020200201101121021122102020111100122122221120200110001010222000021110110011211110210",
       "010000201210202002002111012020001001110012222220221211200120201212222102210100001110202220121001110211200120221121012001221201",
       "001000210012110111111112021220210102211012212122200222212000112220212011021102122002210122122101120210120100102212112112202000",
       "000100221222002222022012122120201012021112211112111120010221100121011012202201001121211212002211120210012201120021222121000110",
       "000010212010020100110202102200200102002122111011112210121010202111121212020010222000111021000222122210001011222102100121210221",
       "000001201122121221222021100221200012000220101001022022100122112010102222002122111121101002200020221110000122202000221222201202")
    M = Matrix(GF(3),[list(l) for l in x])
    return strongly_regular_from_two_weight_code(LinearCode(M))

def SRG_729_420_243_240():
    r"""
    Return a `(729, 420, 243, 240)`-strongly regular graph.

    This graph is built from a projective ternary `[154,6]` code with weights
    `99, 108`, obtained from Eric Chen's `database of two-weight codes
    <http://moodle.tec.hkr.se/~chen/research/2-weight-codes/search.php>`__.

    .. SEEALSO::

        :func:`strongly_regular_from_two_weight_code` -- build a strongly regular graph from
        a two-weight code.

    EXAMPLE::

        sage: from sage.graphs.strongly_regular_db import SRG_729_420_243_240
        sage: G = SRG_729_420_243_240()               # not tested (5s)
        sage: G.is_strongly_regular(parameters=True) # not tested (5s)
        (729, 420, 243, 240)
    """
    x=("10000021022112121121110122002121000010001102020020110112102112202221021020201"+
       "20202212102220222022222110122210022201211222111110211101121002011102101111002",
       "01000020121020200200211101202000100111001222222022121120012020122110122122221"+
       "02222102012112111221111021101101021121002001022221202211100102212212010222102",
       "00100021001211011111111202122021010221101221212220022221200011221102002202120"+
       "20121121000101000111020212200020121210011112210001001022001012222020000100212",
       "00010022122200222202201212212020101202111221111211112001022110001001221210110"+
       "12211020202200222000021101010212001022212020002112011200021100210001100121020",
       "00001021201002010011020210220020010200212211101111221012101020222021111111212"+
       "11120012122110211222201220220201222200102101111020112221020112012102211120101",
       "00000120112212122122202110022120001200022010100102202210012211211120100101022"+
       "01011212011101110111112202111200111021221112222211222020120010222012022220012")
    M = Matrix(GF(3),[list(l) for l in x])
    return strongly_regular_from_two_weight_code(LinearCode(M))

def SRG_1024_825_668_650():
    r"""
    Return a `(1024, 825, 668, 650)`-strongly regular graph.

    This graph is built from a projective binary `[198,10]` code with weights
    `96, 112`, obtained from Eric Chen's `database of two-weight codes
    <http://moodle.tec.hkr.se/~chen/research/2-weight-codes/search.php>`__.

    .. SEEALSO::

        :func:`strongly_regular_from_two_weight_code` -- build a strongly regular graph from
        a two-weight code.

    EXAMPLE::

        sage: from sage.graphs.strongly_regular_db import SRG_1024_825_668_650
        sage: G = SRG_1024_825_668_650()               # not tested (13s)
        sage: G.is_strongly_regular(parameters=True)   # not tested (13s)
        (1024, 825, 668, 650)
    """
    x=("1000000000111111101010000100011001111101101010010010011110001101111001101100111000111101010101110011"+
       "11110010100111101001001100111101011110111100101101110100111100011111011011100111110010100110110000",
       "0100000000010110011100100010101010101111011010001001010110011010101011011101000110000001101101010110"+
       "10110111110101000000011011001100010111110001001011011100111100100000110001011001110110011101011000",
       "0010000000011100111110111011000011010100100011110000001100011011101111001010001100110110000001111000"+
       "11000000101011010111110101000111110010011011101110000010110100000011100010011111100100111101010010",
       "0001000000001111100010000000100101010001110111100010010010010111000100101100010001001110111101110100"+
       "10010101101100110011010011101100110100100011011101100000110011110011111000000010110101011111101111",
       "0000100000110010010000010110000111010011010101000010110100101010011011000011001100001110011011110001"+
       "11101000010000111101101100111100001011010010111011100101101001111000100011000010110111111111011100",
       "0000010000110100111001111011010000101110001011100010010010010111100101011001011011100110101110100001"+
       "01101010110010100011000101111100100001110111001001001001001100001101110110000110101010011010101101",
       "0000001000011011110010110100010010001100000011001000011101000110001101001000110110010101011011001111"+
       "01111111010011111010100110011001110001001000001110000110111011010000011101001110111001011011001011",
       "0000000100111001101011110010111100100001010100100110001100100110010101111001100101101001000101011000"+
       "10001001111101011101001001010111010011011101010011010000101010011001010110011110010000011011111001",
       "0000000010101011010101010101011100111101111110100011011001001010111101100111010110100101100110101100"+
       "00000001100011110110010101100001000000010100001101111011111000110001100101101010000001110101011100",
       "0000000001101100111101011000010000000011010100000110101010011010100111100001000011010011011101110111"+
       "01110111011110101100100100110110011100001001000001010011010010010111110011101011101001101101011010")
    M = Matrix(GF(2),[list(l) for l in x])
    return strongly_regular_from_two_weight_code(LinearCode(M))

def SRG_512_73_12_10():
    r"""
    Return a `(512, 73, 12, 10)`-strongly regular graph.

    This graph is built from a projective binary `[219,9]` code with weights
    `96, 112`, obtained from Eric Chen's `database of two-weight codes
    <http://moodle.tec.hkr.se/~chen/research/2-weight-codes/search.php>`__.

    .. SEEALSO::

        :func:`strongly_regular_from_two_weight_code` -- build a strongly regular graph from
        a two-weight code.

    EXAMPLE::

        sage: from sage.graphs.strongly_regular_db import SRG_512_73_12_10
        sage: G = SRG_512_73_12_10()                 # not tested (3s)
        sage: G.is_strongly_regular(parameters=True) # not tested (3s)
        (512, 73, 12, 10)
    """
    x=("10100011001110100010100010010000100100001011110010001010011000000001101011110011001001000010011110111011111"+
       "0001001010110110110111001100111100011011101000000110101110001010100011110011111111110111010100101011000101111111",
       "01100010110101110100001000010110001010010010011000111101111001011101000011101011100111111110001100000111010"+
       "1101001000110001111011001100101011110101011110010001101011110000100000101101100010110100001111001100110011001111",
       "00010010001001011011001110011101111110000000101110101000110110011001110101011011101011011011000010010011111"+
       "1110110100111111000000110011101101000000001010000000011000111111100101100001110011110001110011110110100111100001",
       "00001000100010101110101110011100010101110011010110000001111111100111010000101110001010100100000001011010111"+
       "1001001000000011000011001100100100111010000000001010111001001100100101011110001100110001000000111001100100100111",
       "00000101010100010101101110011101001000101110000000000111101100011000000001110100000001011010101001111110110"+
       "0010110111100111000000110011110110101101110000001111100001010001100101100001110011110001101101000000000000100001",
       "00000000000000000000010000011101011100100010000110110100101011001011001100000001011000101010100111000111101"+
       "0011100011011011011111100010011100010111101001011001001101100010011010001011010110001110100001001111110010100100",
       "00000000000000000000000001011010110110101111010110101001001001000101010000000000001011000011000010100100110"+
       "0000110000111101100010000111111111101101001010110000111111101110101011010010010001011101110011111001100100101110",
       "00000000000000000000000000110111101011110010101110000110010010100010001010000000010100011000101000010011000"+
       "0110000111100110100001001011111111111010110000001010111111110011110110001100100010101011101101110110011000110110",
       "00000000000000000000000000000000000000000000000001111111111111111111111110000001111111111111111111111111111"+
       "1111111100000000000011111111111111000000111111111111111111000000000000111111111111000000000000000000111111000110")
    M = Matrix(GF(2),[list(l) for l in x])
    return strongly_regular_from_two_weight_code(LinearCode(M))

def SRG_512_219_106_84():
    r"""
    Return a `(512, 219, 106, 84)`-strongly regular graph.

    This graph is built from a projective binary `[73,9]` code with weights `32,
    40`, obtained from Eric Chen's `database of two-weight codes
    <http://moodle.tec.hkr.se/~chen/research/2-weight-codes/search.php>`__.

    .. SEEALSO::

        :func:`strongly_regular_from_two_weight_code` -- build a strongly regular graph from
        a two-weight code.

    EXAMPLE::

        sage: from sage.graphs.strongly_regular_db import SRG_512_219_106_84
        sage: G = SRG_512_219_106_84()
        sage: G.is_strongly_regular(parameters=True)
        (512, 219, 106, 84)
    """
    x=("1010010100000010100000101010001100110101101101000010110010100100111011101",
       "0110000110000101101111001101000100111111101011011101110010110001100111100",
       "0001010000000001111111011010100101001111011010101100001010000001110100001",
       "0000100100000001111111100111000011110011110101000001010110000001011010001",
       "0000001010000001111110111100011000111100101110010010101100000001101001001",
       "0000000001000111001010110010011001101001011010110110011001010111100010010",
       "0000000000100100011000100100111100001100101111010001011011111000110011110",
       "0000000000010111001100101011111110101010000000000100111110000001111111100",
       "0000000000001011100001000011011010110001110101101100001100101110101110110")
    M = Matrix(GF(2),[list(l) for l in x])
    return strongly_regular_from_two_weight_code(LinearCode(M))

def SRG_256_153_92_90():
    r"""
    Return a `(256, 153, 92, 90)`-strongly regular graph.

    This graph is built from a projective 4-ary `[34,4]` code with weights `24,
    28`, obtained from Eric Chen's `database of two-weight codes
    <http://moodle.tec.hkr.se/~chen/research/2-weight-codes/search.php>`__.

    .. SEEALSO::

        :func:`strongly_regular_from_two_weight_code` -- build a strongly regular graph from
        a two-weight code.

    EXAMPLE::

        sage: from sage.graphs.strongly_regular_db import SRG_256_153_92_90
        sage: G = SRG_256_153_92_90()
        sage: G.is_strongly_regular(parameters=True)
        (256, 153, 92, 90)
    """
    K = GF(4,conway=True, prefix='x')
    F = K.gens()[0]
    J = F*F
    x = [[1,0,0,0,1,F,F,J,1,0,F,F,0,1,J,F,F,J,J,J,F,F,J,J,J,1,J,F,1,0,1,F,J,1],
         [0,1,0,0,F,F,1,J,1,1,J,1,F,F,0,0,1,0,F,F,0,1,J,F,F,1,0,0,0,1,F,F,J,1],
         [0,0,1,0,1,0,0,F,F,1,J,1,1,J,1,F,F,F,J,1,0,F,F,0,1,J,F,F,1,0,0,0,1,F],
         [0,0,0,1,F,F,J,1,0,F,F,0,1,J,F,F,1,J,J,F,F,J,J,J,1,J,F,1,0,1,F,J,1,J]]
    M = Matrix(K,[map(K,l) for l in x])
    return strongly_regular_from_two_weight_code(LinearCode(M))

def SRG_256_170_114_110():
    r"""
    Return a `(256, 170, 114, 110)`-strongly regular graph.

    This graph is built from a projective binary `[85,8]` code with weights `40,
    48`, obtained from Eric Chen's `database of two-weight codes
    <http://moodle.tec.hkr.se/~chen/research/2-weight-codes/search.php>`__.

    .. SEEALSO::

        :func:`strongly_regular_from_two_weight_code` -- build a strongly regular graph from
        a two-weight code.

    EXAMPLE::

        sage: from sage.graphs.strongly_regular_db import SRG_256_170_114_110
        sage: G = SRG_256_170_114_110()
        sage: G.is_strongly_regular(parameters=True)
        (256, 170, 114, 110)
    """
    x=("1000000010011101010001000011100111000111111010110001101101000110010011001101011100001",
       "0100000011010011111001100010010100100100000111101001011011100101011010101011110010001",
       "0010000011110100101101110010101101010101111001000101000000110100111110011000100101001",
       "0001000011100111000111111010110001101101000110010011001101011100001100000001001110101",
       "0000100011101110110010111110111111110001011001111000001011101000010101001101111011011",
       "0000010011101010001000011100111000111111010110001101101000110010011001101011100001100",
       "0000001001110101000100001110011100011111101011000110110100011001001100110101110000110",
       "0000000100111010100010000111001110001111110101100011011010001100100110011010111000011")
    M = Matrix(GF(2),[list(l) for l in x])
    return strongly_regular_from_two_weight_code(LinearCode(M))

def SRG_120_63_30_36():
    r"""
    Return a `(120,63,30,36)`-strongly regular graph

    It is the distance-2 graph of :meth:`JohnsonGraph(10,3)
    <sage.graphs.graph_generators.GraphGenerators.JohnsonGraph>`.

    EXAMPLES::

        sage: from sage.graphs.strongly_regular_db import SRG_120_63_30_36
        sage: G =  SRG_120_63_30_36()
        sage: G.is_strongly_regular(parameters=True)
        (120, 63, 30, 36)
    """
    from sage.graphs.generators.families import JohnsonGraph
    return JohnsonGraph(10,3).distance_graph([2])

def SRG_126_25_8_4():
    r"""
    Return a `(126,25,8,4)`-strongly regular graph

    It is the distance-(1 or 4) graph of :meth:`JohnsonGraph(9,4)
    <sage.graphs.graph_generators.GraphGenerators.JohnsonGraph>`.

    EXAMPLES::

        sage: from sage.graphs.strongly_regular_db import SRG_126_25_8_4
        sage: G =  SRG_126_25_8_4()
        sage: G.is_strongly_regular(parameters=True)
        (126, 25, 8, 4)
    """
    from sage.graphs.generators.families import JohnsonGraph
    return JohnsonGraph(9,4).distance_graph([1,4])

def SRG_175_72_20_36():
    r"""
    Return a `(175,72,20,36)`-strongly regular graph

    This graph is obtained from the line graph of
    :meth:`~sage.graphs.graph_generators.GraphGenerators.HoffmanSingletonGraph`. Setting
    two vertices to be adjacent if their distance in the line graph is exactly
    two yields the strongly regular graph. For more information, see
    http://www.win.tue.nl/~aeb/graphs/McL.html.

    EXAMPLES::

        sage: from sage.graphs.strongly_regular_db import SRG_175_72_20_36
        sage: G = SRG_175_72_20_36()
        sage: G.is_strongly_regular(parameters=True)
        (175, 72, 20, 36)
    """
    return HoffmanSingletonGraph().line_graph().distance_graph([2])

def SRG_126_50_13_24():
    r"""
    Return a `(126,50,13,24)`-strongly regular graph

    This graph is a subgraph of
    :meth:`~sage.graphs.strongly_regular_db.SRG_175_72_20_36`.
    This construction, due to Goethals, is given in §10B.(vii) of [BvL84]_.

    EXAMPLES::

        sage: from sage.graphs.strongly_regular_db import SRG_126_50_13_24
        sage: G = SRG_126_50_13_24()
        sage: G.is_strongly_regular(parameters=True)
        (126, 50, 13, 24)
    """
    from sage.graphs.generators.smallgraphs import HoffmanSingletonGraph
    from sage.graphs.strongly_regular_db import SRG_175_72_20_36
    hs = HoffmanSingletonGraph()
    s = set(hs.vertices()).difference(hs.neighbors(0)+[0])
    return SRG_175_72_20_36().subgraph(hs.edge_boundary(s,s))

def SRG_81_50_31_30():
    r"""
    Return a `(81, 50, 31, 30)`-strongly regular graph.

    This graph is built from a projective ternary `[15,4]` code with weights `9,
    12`, obtained from Eric Chen's `database of two-weight codes
    <http://moodle.tec.hkr.se/~chen/research/2-weight-codes/search.php>`__.

    .. SEEALSO::

        :func:`strongly_regular_from_two_weight_code` -- build a strongly regular graph from
        a two-weight code.

    EXAMPLE::

        sage: from sage.graphs.strongly_regular_db import SRG_81_50_31_30
        sage: G = SRG_81_50_31_30()
        sage: G.is_strongly_regular(parameters=True)
        (81, 50, 31, 30)
    """
    x=("100022021001111",
       "010011211122000",
       "001021112100011",
       "000110120222220")
    M = Matrix(GF(3),[list(l) for l in x])
    return strongly_regular_from_two_weight_code(LinearCode(M))

cdef bint seems_feasible(int v, int k, int l, int mu):
    r"""
    Tests is the set of parameters seems feasible

    INPUT:

    - ``v,k,l,mu`` (integers)
    """
    cdef int r,s,f,g
    cdef uint_fast32_t tmp[2]

    if (v<0 or k<=0 or l<0 or mu<0 or
        k>=v-1 or l>=k or mu>=k or
        v-2*k+mu-2 < 0 or # lambda of complement graph >=0
        v-2*k+l    < 0 or # μ of complement graph >=0
        mu*(v-k-1) != k*(k-l-1)):
        return False

    # Conference graphs. Only possible if 'v' is a sum of two squares (3.A of
    # [BvL84]
    if (v-1)*(mu-l)-2*k == 0:
        return two_squares_c(v,tmp)

    rr,ss = eigenvalues(v,k,l,mu)
    if rr is None:
        return False
    r,s = rr,ss

    # 1.3.1 of [Distance-regular graphs]
    # "Integrality condition"
    if ((s+1)*(k-s)*k) % (mu*(s-r)):
        return False

    # Theorem 21.3 of [WilsonACourse] or
    # 3.B of [BvL84]
    # (Krein conditions)
    if ((r+1)*(k+r+2*r*s) > (k+r)*(s+1)**2 or
        (s+1)*(k+s+2*r*s) > (k+s)*(r+1)**2):
        return False

    # multiplicity of eigenvalues 'r,s' (f=lambda_r, g=lambda_s)
    #
    # They are integers (checked by the 'integrality condition').
    f = -k*(s+1)*(k-s)/((k+r*s)*(r-s))
    g =  k*(r+1)*(k-r)/((k+r*s)*(r-s))

    # 3.C of [BvL84]
    # (Absolute bound)
    if (2*v > f*(f+3) or
        2*v > g*(g+3)):
        return False

    # 3.D of [BvL84]
    # (Claw bound)
    if (mu != s**2    and
        mu != s*(s+1) and
        2*(r+1) > s*(s+1)*(mu+1)):
        return False

    # 3.E of [BvL84]
    # (the Case μ=1)
    if mu == 1:
        if (   k  % (l+1) or
            (v*k) % ((l+1)*(l+2))):
            return False

    # 3.F of [BvL84]
    # (the Case μ=2)
    if mu == 2 and 2*k < l*(l+3) and k%(l+1):
        return False

    return True

def strongly_regular_graph(int v,int k,int l,int mu=-1,bint existence=False,bint check=True):
    r"""
    Return a `(v,k,\lambda,\mu)`-strongly regular graph.

    This function relies partly on Andries Brouwer's `database of strongly
    regular graphs <http://www.win.tue.nl/~aeb/graphs/srg/srgtab.html>`__. See
    the documentation of :mod:`sage.graphs.strongly_regular_db` for more
    information.

    INPUT:

    - ``v,k,l,mu`` (integers) -- note that ``mu``, if unspecified, is
      automatically determined from ``v,k,l``.

    - ``existence`` (boolean;``False``) -- instead of building the graph,
      return:

        - ``True`` -- meaning that a `(v,k,\lambda,\mu)`-strongly regular graph
          exists.

        - ``Unknown`` -- meaning that Sage does not know if such a strongly
          regular graph exists (see :mod:`sage.misc.unknown`).

        - ``False`` -- meaning that no such strongly regular graph exists.

    - ``check`` -- (boolean) Whether to check that output is correct before
      returning it. As this is expected to be useless (but we are cautious
      guys), you may want to disable it whenever you want speed. Set to
      ``True`` by default.

    EXAMPLES:

    Petersen's graph from its set of parameters::

        sage: graphs.strongly_regular_graph(10,3,0,1,existence=True)
        True
        sage: graphs.strongly_regular_graph(10,3,0,1)
        complement(Johnson graph with parameters 5,2): Graph on 10 vertices

    Now without specifying `\mu`::

        sage: graphs.strongly_regular_graph(10,3,0)
        complement(Johnson graph with parameters 5,2): Graph on 10 vertices

    An obviously infeasible set of parameters::

        sage: graphs.strongly_regular_graph(5,5,5,5,existence=True)
        False
        sage: graphs.strongly_regular_graph(5,5,5,5)
        Traceback (most recent call last):
        ...
        ValueError: There exists no (5, 5, 5, 5)-strongly regular graph

    An set of parameters proved in a paper to be infeasible::

        sage: graphs.strongly_regular_graph(324,57,0,12,existence=True)
        False
        sage: graphs.strongly_regular_graph(324,57,0,12)
        Traceback (most recent call last):
        ...
        EmptySetError: Andries Brouwer's database reports that no (324, 57, 0,
        12)-strongly regular graph exists. Comments: <a
        href="srgtabrefs.html#GavrilyukMakhnev05">Gavrilyuk & Makhnev</a> and <a
        href="srgtabrefs.html#KaskiOstergard07">Kaski & stergrd</a>

    A set of parameters unknown to be realizable in Andries Brouwer's database::

        sage: graphs.strongly_regular_graph(324,95,22,30,existence=True)
        Unknown
        sage: graphs.strongly_regular_graph(324,95,22,30)
        Traceback (most recent call last):
        ...
        RuntimeError: Andries Brouwer's database reports that no
        (324,95,22,30)-strongly regular graph is known to exist.
        Comments:

    A realizable set of parameters that Sage cannot realize (help us!)::

        sage: graphs.strongly_regular_graph(1288, 495, 206, existence=True)
        True
        sage: graphs.strongly_regular_graph(1288, 495, 206)
        Traceback (most recent call last):
        ...
        RuntimeError: Andries Brouwer's database claims that such a (1288,495,206,180)-strongly
        regular graph exists, but Sage does not know how to build it.
        ...

    A large unknown set of parameters (not in Andries Brouwer's database)::

        sage: graphs.strongly_regular_graph(1394,175,0,25,existence=True)
        Unknown
        sage: graphs.strongly_regular_graph(1394,175,0,25)
        Traceback (most recent call last):
        ...
        RuntimeError: Sage cannot figure out if a (1394,175,0,25)-strongly regular graph exists.

    Test the Claw bound (see 3.D of [BvL84]_)::

        sage: graphs.strongly_regular_graph(2058,242,91,20,existence=True)
        False
    """
    load_brouwer_database()
    if mu == -1:
        mu = k*(k-l-1)//(v-k-1)

    params = (v,k,l,mu)
    params_complement = (v,v-k-1,v-2*k+mu-2,v-2*k+l)

    if not seems_feasible(v,k,l,mu):
        if existence:
            return False
        raise ValueError("There exists no "+str(params)+"-strongly regular graph")

    def check_srg(G):
        if check and (v,k,l,mu) != G.is_strongly_regular(parameters=True):
            raise RuntimeError("Sage built an incorrect {}-SRG.".format((v,k,l,mu)))
        return G

    constructions = {
        ( 27,  16, 10,  8): [SchlaefliGraph],
        ( 36,  14,  4,  6): [Graph,('c~rLDEOcKTPO`U`HOIj@MWFLQFAaRIT`HIWqPsQQJ'+
          'DXGLqYM@gRLAWLdkEW@RQYQIErcgesClhKefC_ygSGkZ`OyHETdK[?lWStCapVgKK')],
        ( 50,   7,  0,  1): [HoffmanSingletonGraph],
        ( 56,  10,  0,  2): [SimsGewirtzGraph],
        ( 77,  16,   0,  4): [M22Graph],
        ( 81,  50,  31, 30): [SRG_81_50_31_30],
        (100,  22,   0,  6): [HigmanSimsGraph],
        (100,  44,  18, 20): [SRG_100_44_18_20],
        (100,  45,  20, 20): [SRG_100_45_20_20],
        (105,  32,   4, 12): [SRG_105_32_4_12],
        (120,  63,  30, 36): [SRG_120_63_30_36],
        (120,  77,  52, 44): [SRG_120_77_52_44],
        (126,  25,   8,  4): [SRG_126_25_8_4],
        (126,  50,  13, 24): [SRG_126_50_13_24],
        (144,  39,   6, 12): [SRG_144_39_6_12],
        (162,  56,  10, 24): [LocalMcLaughlinGraph],
        (175,  72,  20, 36): [SRG_175_72_20_36],
        (176,  49,  12, 14): [SRG_176_49_12_14],
        (176, 105,  68, 54): [SRG_176_105_68_54],
        (196,  91,  42, 42): [SRG_196_91_42_42],
        (210,  99,  48, 45): [SRG_210_99_48_45],
        (220,  84,  38, 28): [SRG_220_84_38_28],
        (231,  30,   9,  3): [CameronGraph],
        (243, 110,  37, 60): [SRG_243_110_37_60],
        (243, 220, 199,200): [SRG_243_220_199_200],
        (253, 140,  87, 65): [SRG_253_140_87_65],
        (256, 170, 114,110): [SRG_256_170_114_110],
        (256, 187, 138,132): [SRG_256_187_138_132],
        (256, 153,  92, 90): [SRG_256_153_92_90],
        (275, 112,  30, 56): [McLaughlinGraph],
        (276, 140,  58, 84): [SRG_276_140_58_84],
        (280, 135,  70, 60): [SRG_280_135_70_60],
        (416, 100,  36, 20): [SRG_416_100_36_20],
        (512, 219, 106, 84): [SRG_512_219_106_84],
        (512,  73,  12, 10): [SRG_512_73_12_10],
        (560, 208,  72, 80): [SRG_560_208_72_80],
        (625, 416, 279,272): [SRG_625_416_279_272],
        (625, 364, 213,210): [SRG_625_364_213_210],
        (729, 336, 153,156): [SRG_729_336_153_156],
        (729, 616, 523,506): [SRG_729_616_523_506],
        (729, 420, 243,240): [SRG_729_420_243_240],
        (729, 560, 433,420): [SRG_729_560_433_420],
        (729, 476, 313,306): [SRG_729_476_313_306],
        (729, 532, 391,380): [SRG_729_532_391_380],
        (1024,825, 668,650): [SRG_1024_825_668_650],
        (1782,416, 100, 96): [SuzukiGraph],
    }

    if params in constructions:
        val = constructions[params]
        return True if existence else check_srg(val[0](*val[1:]))
    if params_complement in constructions:
        val = constructions[params_complement]
        return True if existence else check_srg(val[0](*val[1:]).complement())

    test_functions = [is_paley, is_johnson,
                      is_orthogonal_array_block_graph,
                      is_steiner, is_affine_polar,
                      is_orthogonal_polar,
                      is_NOodd, is_NOperp_F5, is_NO_F2, is_NO_F3, is_NU,
                      is_unitary_polar, is_unitary_dual_polar, is_GQqmqp,
                      is_RSHCD,
                      is_twograph_descendant_of_srg,
                      is_taylor_twograph_srg,
<<<<<<< HEAD
                      is_switch_OA_srg]
=======
                      is_polhill]
>>>>>>> acba28ba

    # Going through all test functions, for the set of parameters and its
    # complement.
    for f in test_functions:
        if f(*params):
            if existence:
                return True
            ans = f(*params)
            return check_srg(ans[0](*ans[1:]))
        if f(*params_complement):
            if existence:
                return True
            ans = f(*params_complement)
            return check_srg(ans[0](*ans[1:]).complement())

    # From now on, we have no idea how to build the graph.
    #
    # We try to return the most appropriate error message.

    global _brouwer_database
    brouwer_data = _brouwer_database.get(params,None)

    if brouwer_data is not None:
        if brouwer_data['status'] == 'impossible':
            if existence:
                return False
            raise EmptySetError("Andries Brouwer's database reports that no "+
                                str((v,k,l,mu))+"-strongly regular graph exists. "+
                                "Comments: "+brouwer_data['comments'].encode('ascii','ignore'))

        if brouwer_data['status'] == 'open':
            if existence:
                return Unknown
            raise RuntimeError(("Andries Brouwer's database reports that no "+
                                "({},{},{},{})-strongly regular graph is known "+
                                "to exist.\nComments: ").format(v,k,l,mu)
                               +brouwer_data['comments'].encode('ascii','ignore'))

        if brouwer_data['status'] == 'exists':
            if existence:
                return True
            raise RuntimeError(("Andries Brouwer's database claims that such a "+
                                "({},{},{},{})-strongly regular graph exists, but "+
                                "Sage does not know how to build it. If *you* do, "+
                                "please get in touch with us on sage-devel!\n"+
                                "Comments: ").format(v,k,l,mu)
                               +brouwer_data['comments'].encode('ascii','ignore'))
    if existence:
        return Unknown
    raise RuntimeError(("Sage cannot figure out if a ({},{},{},{})-strongly "+
                        "regular graph exists.").format(v,k,l,mu))

def apparently_feasible_parameters(int n):
    r"""
    Return a list of parameters `(v,k,\lambda,\mu)` which are a-priori feasible.

    Note that some of those that it returns may also be infeasible for more
    involved reasons.

    INPUT:

    - ``n`` (integer) -- return all a-priori feasible tuples `(v,k,\lambda,\mu)`
      for `v<n`

    EXAMPLE:

    All sets of parameters with `v<20` which pass basic arithmetic tests are
    feasible::

        sage: from sage.graphs.strongly_regular_db import apparently_feasible_parameters
        sage: small_feasible = apparently_feasible_parameters(20); small_feasible
        {(5, 2, 0, 1),
         (9, 4, 1, 2),
         (10, 3, 0, 1),
         (10, 6, 3, 4),
         (13, 6, 2, 3),
         (15, 6, 1, 3),
         (15, 8, 4, 4),
         (16, 5, 0, 2),
         (16, 6, 2, 2),
         (16, 9, 4, 6),
         (16, 10, 6, 6),
         (17, 8, 3, 4)}
        sage: all(graphs.strongly_regular_graph(*x,existence=True) for x in small_feasible)
        True

    But that becomes wrong for `v<60` (because of the non-existence of a
    `(49,16,3,6)`-strongly regular graph)::

        sage: small_feasible = apparently_feasible_parameters(60)
        sage: all(graphs.strongly_regular_graph(*x,existence=True) for x in small_feasible)
        False

    """
    cdef int v,k,l,mu
    feasible = set()
    for v in range(n):
        for k in range(1,v-1):
            for l in range(k-1):
                mu = k*(k-l-1)//(v-k-1)
                if seems_feasible(v,k,l,mu):
                    feasible.add((v,k,l,mu))
    return feasible

cdef load_brouwer_database():
    r"""
    Loads Andries Brouwer's database into _brouwer_database.
    """
    global _brouwer_database
    if _brouwer_database is not None:
        return
    import json

    from sage.env import SAGE_SHARE
    with open(SAGE_SHARE+"/graphs/brouwer_srg_database.json",'r') as datafile:
        _brouwer_database = {(v,k,l,mu):{'status':status,'comments':comments}
                             for (v,k,l,mu,status,comments) in json.load(datafile)}

def _check_database():
    r"""
    Checks the coherence of Andries Brouwer's database with Sage.

    The function also outputs some statistics on the database.

    EXAMPLE::

        sage: from sage.graphs.strongly_regular_db import _check_database
        sage: _check_database() # long time
        Sage cannot build a (45   22   10   11  ) that exists. Comment from Brouwer's database: <a href="srgtabrefs.html#Mathon78">Mathon</a>; 2-graph*
        ...
        In Andries Brouwer's database:
        - 448 impossible entries
        - 2950 undecided entries
        - 1140 realizable entries (Sage misses ... of them)

    """
    global _brouwer_database
    load_brouwer_database()

    # Check that all parameters detected as infeasible are actually infeasible
    # in Brouwer's database, for a test that was implemented.
    for params in set(_brouwer_database).difference(apparently_feasible_parameters(1301)):
        if _brouwer_database[params]['status'] != "impossible":
            raise RuntimeError("Brouwer's db does not seem to know that {} in unfeasible".format(params))
        comment = _brouwer_database[params]['comments']
        if ('Krein'    in comment or
            'Absolute' in comment or
            'Conf'     in comment or
            'mu=1'     in comment or
            '&mu;=2'   in comment):
            continue
        raise RuntimeError("We detected that {} was unfeasible, but maybe we should not have".format(params))

    # We empty the global database, to be sure that strongly_regular_graph does
    # not use its data to answer.
    _brouwer_database, saved_database = {}, _brouwer_database

    cdef int missed = 0
    for params,dic in sorted(saved_database.items()):
        sage_answer = strongly_regular_graph(*params,existence=True)
        if dic['status'] == 'open':
            if sage_answer:
                print "Sage can build a {}, Brouwer's database cannot".format(params)
            assert sage_answer is not False
        elif dic['status'] == 'exists':
            if sage_answer is not True:
                print (("Sage cannot build a ({:<4} {:<4} {:<4} {:<4}) that exists. "+
                       "Comment from Brouwer's database: ").format(*params)
                       +dic['comments'].encode('ascii','ignore'))
                missed += 1
            assert sage_answer is not False
        elif dic['status'] == 'impossible':
            assert sage_answer is not True
        else:
            assert False # must not happen

    status = [x['status'] for x in saved_database.values()]
    print "\nIn Andries Brouwer's database:"
    print "- {} impossible entries".format(status.count('impossible'))
    print "- {} undecided entries".format(status.count('open'))
    print "- {} realizable entries (Sage misses {} of them)".format(status.count('exists'),missed)

    # Reassign its value to the global database
    _brouwer_database = saved_database<|MERGE_RESOLUTION|>--- conflicted
+++ resolved
@@ -2746,11 +2746,8 @@
                       is_RSHCD,
                       is_twograph_descendant_of_srg,
                       is_taylor_twograph_srg,
-<<<<<<< HEAD
-                      is_switch_OA_srg]
-=======
+                      is_switch_OA_srg,
                       is_polhill]
->>>>>>> acba28ba
 
     # Going through all test functions, for the set of parameters and its
     # complement.
