# -*- coding: utf-8 -*-
r"""
Number Fields

AUTHORS:

- William Stein (2004, 2005): initial version

- Steven Sivek (2006-05-12): added support for relative extensions

- William Stein (2007-09-04): major rewrite and documentation

- Robert Bradshaw (2008-10): specified embeddings into ambient fields

- Simon King (2010-05): Improve coercion from GAP

- Jeroen Demeyer (2010-07, 2011-04): Upgrade PARI (:trac:`9343`, :trac:`10430`, :trac:`11130`)

- Robert Harron (2012-08): added is_CM(), complex_conjugation(), and
  maximal_totally_real_subfield()

- Christian Stump (2012-11): added conversion to universal cyclotomic field

- Julian Rueth (2014-04-03): absolute number fields are unique parents

- Vincent Delecroix (2015-02): comparisons/floor/ceil using embeddings

- Kiran Kedlaya (2016-05): relative number fields hash based on relative polynomials

- Peter Bruin (2016-06): make number fields fully satisfy unique representation

.. note::

   Unlike in PARI/GP, class group computations *in Sage* do *not* by default
   assume the Generalized Riemann Hypothesis. To do class groups computations
   not provably correctly you must often pass the flag ``proof=False`` to
   functions or call the function ``proof.number_field(False)``. It can easily
   take 1000's of times longer to do computations with ``proof=True`` (the
   default).

This example follows one in the Magma reference manual::

    sage: K.<y> = NumberField(x^4 - 420*x^2 + 40000)
    sage: z = y^5/11; z
    420/11*y^3 - 40000/11*y
    sage: R.<y> = PolynomialRing(K)
    sage: f = y^2 + y + 1
    sage: L.<a> = K.extension(f); L
    Number Field in a with defining polynomial y^2 + y + 1 over its base field
    sage: KL.<b> = NumberField([x^4 - 420*x^2 + 40000, x^2 + x + 1]); KL
    Number Field in b0 with defining polynomial x^4 - 420*x^2 + 40000 over its base field

We do some arithmetic in a tower of relative number fields::

    sage: K.<cuberoot2> = NumberField(x^3 - 2)
    sage: L.<cuberoot3> = K.extension(x^3 - 3)
    sage: S.<sqrt2> = L.extension(x^2 - 2)
    sage: S
    Number Field in sqrt2 with defining polynomial x^2 - 2 over its base field
    sage: sqrt2 * cuberoot3
    cuberoot3*sqrt2
    sage: (sqrt2 + cuberoot3)^5
    (20*cuberoot3^2 + 15*cuberoot3 + 4)*sqrt2 + 3*cuberoot3^2 + 20*cuberoot3 + 60
    sage: cuberoot2 + cuberoot3
    cuberoot3 + cuberoot2
    sage: cuberoot2 + cuberoot3 + sqrt2
    sqrt2 + cuberoot3 + cuberoot2
    sage: (cuberoot2 + cuberoot3 + sqrt2)^2
    (2*cuberoot3 + 2*cuberoot2)*sqrt2 + cuberoot3^2 + 2*cuberoot2*cuberoot3 + cuberoot2^2 + 2
    sage: cuberoot2 + sqrt2
    sqrt2 + cuberoot2
    sage: a = S(cuberoot2); a
    cuberoot2
    sage: a.parent()
    Number Field in sqrt2 with defining polynomial x^2 - 2 over its base field

.. warning::

   Doing arithmetic in towers of relative fields that depends on
   canonical coercions is currently VERY SLOW. It is much better to
   explicitly coerce all elements into a common field, then do
   arithmetic with them there (which is quite fast).
"""
#*****************************************************************************
#       Copyright (C) 2004, 2005, 2006, 2007 William Stein <wstein@gmail.com>
#                     2014 Julian Rueth <julian.rueth@fsfe.org>
#
#  Distributed under the terms of the GNU General Public License (GPL)
#  as published by the Free Software Foundation; either version 2 of
#  the License, or (at your option) any later version.
#                  http://www.gnu.org/licenses/
#*****************************************************************************

from __future__ import absolute_import, print_function
from six.moves import range
from six import integer_types

from sage.structure.parent_gens import localvars
from sage.misc.cachefunc import cached_method

import sage.libs.ntl.all as ntl
import sage.interfaces.gap

import sage.rings.complex_field
from sage.rings.polynomial.polynomial_element import is_Polynomial
import sage.rings.real_mpfr
import sage.rings.real_mpfi
import sage.rings.complex_double
import sage.rings.real_double
import sage.rings.real_lazy

from sage.rings.finite_rings.integer_mod import mod

from sage.misc.fast_methods import WithEqualityById
from sage.misc.functional import is_odd, lift

from sage.misc.misc_c import prod
from sage.categories.homset import End
from sage.rings.all import Infinity

import sage.rings.ring
from sage.misc.latex import latex_variable_name
from sage.misc.misc import union

from .unit_group import UnitGroup
from .class_group import ClassGroup
from .class_group import SClassGroup

from sage.structure.element import is_Element
from sage.structure.sequence import Sequence

from sage.structure.category_object import normalize_names
import sage.structure.parent_gens

from sage.structure.proof.proof import get_flag
from . import maps
from . import structure
from . import number_field_morphisms
from itertools import count
from builtins import zip


def is_NumberFieldHomsetCodomain(codomain):
    """
    Returns whether ``codomain`` is a valid codomain for a number
    field homset. This is used by NumberField._Hom_ to determine
    whether the created homsets should be a
    :class:`sage.rings.number_field.morphism.NumberFieldHomset`.

    EXAMPLES:

    This currently accepts any parent (CC, RR, ...) in :class:`Fields`::

        sage: from sage.rings.number_field.number_field import is_NumberFieldHomsetCodomain
        sage: is_NumberFieldHomsetCodomain(QQ)
        True
        sage: is_NumberFieldHomsetCodomain(NumberField(x^2 + 1, 'x'))
        True
        sage: is_NumberFieldHomsetCodomain(ZZ)
        False
        sage: is_NumberFieldHomsetCodomain(3)
        False
        sage: is_NumberFieldHomsetCodomain(MatrixSpace(QQ, 2))
        False
        sage: is_NumberFieldHomsetCodomain(InfinityRing)
        False

    Question: should, for example, QQ-algebras be accepted as well?

    Caveat: Gap objects are not (yet) in :class:`Fields`, and therefore
    not accepted as number field homset codomains::

        sage: is_NumberFieldHomsetCodomain(gap.Rationals)
        False
    """
    from sage.categories.fields import Fields
    return codomain in Fields()

from sage.rings.number_field.morphism import RelativeNumberFieldHomomorphism_from_abs

def proof_flag(t):
    """
    Used for easily determining the correct proof flag to use.

    Returns t if t is not None, otherwise returns the system-wide
    proof-flag for number fields (default: True).

    EXAMPLES::

        sage: from sage.rings.number_field.number_field import proof_flag
        sage: proof_flag(True)
        True
        sage: proof_flag(False)
        False
        sage: proof_flag(None)
        True
        sage: proof_flag("banana")
        'banana'
    """
    return get_flag(t, "number_field")


import weakref

from sage.misc.latex import latex

import sage.arith.all as arith
import sage.rings.rational_field as rational_field
import sage.rings.integer_ring as integer_ring
import sage.rings.infinity as infinity
from sage.rings.rational import Rational
from sage.rings.integer import Integer
import sage.rings.polynomial.polynomial_element as polynomial_element
import sage.rings.complex_field
import sage.groups.abelian_gps.abelian_group
import sage.rings.complex_interval_field

from sage.structure.parent_gens import ParentWithGens
from sage.structure.factory import UniqueFactory
from . import number_field_element
from . import number_field_element_quadratic
from .number_field_ideal import is_NumberFieldIdeal, NumberFieldFractionalIdeal
from sage.libs.pari.all import pari, pari_gen

from sage.rings.rational_field import QQ
from sage.rings.integer_ring import ZZ
RIF = sage.rings.real_mpfi.RealIntervalField()
CIF = sage.rings.complex_interval_field.ComplexIntervalField()
from sage.rings.real_double import RDF
from sage.rings.complex_double import CDF
from sage.rings.real_lazy import RLF, CLF

def NumberField(polynomial, name=None, check=True, names=None, embedding=None, latex_name=None, assume_disc_small=False, maximize_at_primes=None, structure=None):
    r"""
    Return *the* number field (or tower of number fields) defined by the
    irreducible ``polynomial``.

    INPUT:

        - ``polynomial`` - a polynomial over `\QQ` or a number field, or a list
          of such polynomials.
        - ``name`` - a string or a list of strings, the names of the generators
        - ``check`` - a boolean (default: ``True``); do type checking and
          irreducibility checking.
        - ``embedding`` - ``None``, an element, or a list of elements, the
          images of the generators in an ambient field (default: ``None``)
        - ``latex_name`` - ``None``, a string, or a list of strings (default:
          ``None``), how the generators are printed for latex output
        - ``assume_disc_small`` -- a boolean (default: ``False``); if ``True``,
          assume that no square of a prime greater than PARI's primelimit
          (which should be 500000); only applies for absolute fields at
          present.
        - ``maximize_at_primes`` -- ``None`` or a list of primes (default:
          ``None``); if not ``None``, then the maximal order is computed by
          maximizing only at the primes in this list, which completely avoids
          having to factor the discriminant, but of course can lead to wrong
          results; only applies for absolute fields at present.
        - ``structure`` -- ``None``, a list or an instance of
          :class:`structure.NumberFieldStructure` (default: ``None``),
          internally used to pass in additional structural information, e.g.,
          about the field from which this field is created as a subfield.

    EXAMPLES::

        sage: z = QQ['z'].0
        sage: K = NumberField(z^2 - 2,'s'); K
        Number Field in s with defining polynomial z^2 - 2
        sage: s = K.0; s
        s
        sage: s*s
        2
        sage: s^2
        2

    Constructing a relative number field::

        sage: K.<a> = NumberField(x^2 - 2)
        sage: R.<t> = K[]
        sage: L.<b> = K.extension(t^3+t+a); L
        Number Field in b with defining polynomial t^3 + t + a over its base field
        sage: L.absolute_field('c')
        Number Field in c with defining polynomial x^6 + 2*x^4 + x^2 - 2
        sage: a*b
        a*b
        sage: L(a)
        a
        sage: L.lift_to_base(b^3 + b)
        -a

    Constructing another number field::

        sage: k.<i> = NumberField(x^2 + 1)
        sage: R.<z> = k[]
        sage: m.<j> = NumberField(z^3 + i*z + 3)
        sage: m
        Number Field in j with defining polynomial z^3 + i*z + 3 over its base field

    Number fields are globally unique::

        sage: K.<a> = NumberField(x^3 - 5)
        sage: a^3
        5
        sage: L.<a> = NumberField(x^3 - 5)
        sage: K is L
        True

    Equality of number fields depends on the variable name of the
    defining polynomial::

        sage: x = polygen(QQ, 'x'); y = polygen(QQ, 'y')
        sage: k.<a> = NumberField(x^2 + 3)
        sage: m.<a> = NumberField(y^2 + 3)
        sage: k
        Number Field in a with defining polynomial x^2 + 3
        sage: m
        Number Field in a with defining polynomial y^2 + 3
        sage: k == m
        False

    In case of conflict of the generator name with the name given by the preparser, the name given by the preparser takes precedence::

        sage: K.<b> = NumberField(x^2 + 5, 'a'); K
        Number Field in b with defining polynomial x^2 + 5

    One can also define number fields with specified embeddings, may be used
    for arithmetic and deduce relations with other number fields which would
    not be valid for an abstract number field. ::

        sage: K.<a> = NumberField(x^3-2, embedding=1.2)
        sage: RR.coerce_map_from(K)
        Composite map:
          From: Number Field in a with defining polynomial x^3 - 2
          To:   Real Field with 53 bits of precision
          Defn:   Generic morphism:
                  From: Number Field in a with defining polynomial x^3 - 2
                  To:   Real Lazy Field
                  Defn: a -> 1.259921049894873?
                then
                  Conversion via _mpfr_ method map:
                  From: Real Lazy Field
                  To:   Real Field with 53 bits of precision
        sage: RR(a)
        1.25992104989487
        sage: 1.1 + a
        2.35992104989487
        sage: b = 1/(a+1); b
        1/3*a^2 - 1/3*a + 1/3
        sage: RR(b)
        0.442493334024442
        sage: L.<b> = NumberField(x^6-2, embedding=1.1)
        sage: L(a)
        b^2
        sage: a + b
        b^2 + b

    Note that the image only needs to be specified to enough precision
    to distinguish roots, and is exactly computed to any needed
    precision::

        sage: RealField(200)(a)
        1.2599210498948731647672106072782283505702514647015079800820

    One can embed into any other field::

        sage: K.<a> = NumberField(x^3-2, embedding=CC.gen()-0.6)
        sage: CC(a)
        -0.629960524947436 + 1.09112363597172*I
        sage: L = Qp(5)
        sage: f = polygen(L)^3 - 2
        sage: K.<a> = NumberField(x^3-2, embedding=f.roots()[0][0])
        sage: a + L(1)
        4 + 2*5^2 + 2*5^3 + 3*5^4 + 5^5 + 4*5^6 + 2*5^8 + 3*5^9 + 4*5^12 + 4*5^14 + 4*5^15 + 3*5^16 + 5^17 + 5^18 + 2*5^19 + O(5^20)
        sage: L.<b> = NumberField(x^6-x^2+1/10, embedding=1)
        sage: K.<a> = NumberField(x^3-x+1/10, embedding=b^2)
        sage: a+b
        b^2 + b
        sage: CC(a) == CC(b)^2
        True
        sage: K.coerce_embedding()
        Generic morphism:
          From: Number Field in a with defining polynomial x^3 - x + 1/10
          To:   Number Field in b with defining polynomial x^6 - x^2 + 1/10
          Defn: a -> b^2

    The ``QuadraticField`` and ``CyclotomicField`` constructors
    create an embedding by default unless otherwise specified::

        sage: K.<zeta> = CyclotomicField(15)
        sage: CC(zeta)
        0.913545457642601 + 0.406736643075800*I
        sage: L.<sqrtn3> = QuadraticField(-3)
        sage: K(sqrtn3)
        2*zeta^5 + 1
        sage: sqrtn3 + zeta
        2*zeta^5 + zeta + 1

    Comparison depends on the (real) embedding specified (or the one selected by default).
    Note that the codomain of the embedding must be `QQbar` or `AA` for this to work
    (see :trac:`20184`)::

        sage: N.<g> = NumberField(x^3+2,embedding=1)
        sage: 1 < g
        False
        sage: g > 1
        False
        sage: RR(g)
        -1.25992104989487

    If no embedding is specified or is complex, the comparison is not returning something
    meaningful.::

        sage: N.<g> = NumberField(x^3+2)
        sage: 1 < g
        False
        sage: g > 1
        True

    Since SageMath 6.9, number fields may be defined by polynomials
    that are not necessarily integral or monic.  The only notable
    practical point is that in the PARI interface, a monic integral
    polynomial defining the same number field is computed and used::

        sage: K.<a> = NumberField(2*x^3 + x + 1)
        sage: K.pari_polynomial()
        x^3 - x^2 - 2

    Elements and ideals may be converted to and from PARI as follows::

        sage: pari(a)
        Mod(-1/2*y^2 + 1/2*y, y^3 - y^2 - 2)
        sage: K(pari(a))
        a
        sage: I = K.ideal(a); I
        Fractional ideal (a)
        sage: I.pari_hnf()
        [1, 0, 0; 0, 1, 0; 0, 0, 1/2]
        sage: K.ideal(I.pari_hnf())
        Fractional ideal (a)

    Here is an example where the field has non-trivial class group::

        sage: L.<b> = NumberField(3*x^2 - 1/5)
        sage: L.pari_polynomial()
        x^2 - 15
        sage: J = L.primes_above(2)[0]; J
        Fractional ideal (2, 15*b + 1)
        sage: J.pari_hnf()
        [2, 1; 0, 1]
        sage: L.ideal(J.pari_hnf())
        Fractional ideal (2, 15*b + 1)

    An example involving a variable name that defines a function in
    PARI::

        sage: theta = polygen(QQ, 'theta')
        sage: M.<z> = NumberField([theta^3 + 4, theta^2 + 3]); M
        Number Field in z0 with defining polynomial theta^3 + 4 over its base field

    TESTS::

        sage: x = QQ['x'].gen()
        sage: y = ZZ['y'].gen()
        sage: K = NumberField(x^3 + x + 3, 'a'); K
        Number Field in a with defining polynomial x^3 + x + 3
        sage: K.defining_polynomial().parent()
        Univariate Polynomial Ring in x over Rational Field

    ::

        sage: L = NumberField(y^3 + y + 3, 'a'); L
        Number Field in a with defining polynomial y^3 + y + 3
        sage: L.defining_polynomial().parent()
        Univariate Polynomial Ring in y over Rational Field

    ::

        sage: W1 = NumberField(x^2+1,'a')
        sage: K.<x> = CyclotomicField(5)[]
        sage: W.<a> = NumberField(x^2 + 1); W
        Number Field in a with defining polynomial x^2 + 1 over its base field

    The following has been fixed in :trac:`8800`::

        sage: P.<x> = QQ[]
        sage: K.<a> = NumberField(x^3-5,embedding=0)
        sage: L.<b> = K.extension(x^2+a)
        sage: F, R = L.construction()
        sage: F(R) == L    # indirect doctest
        True

    Check that :trac:`11670` has been fixed::

        sage: K.<a> = NumberField(x^2 - x - 1)
        sage: loads(dumps(K)) is K
        True
        sage: K.<a> = NumberField(x^3 - x - 1)
        sage: loads(dumps(K)) is K
        True
        sage: K.<a> = CyclotomicField(7)
        sage: loads(dumps(K)) is K
        True

    Another problem that was found while working on :trac:`11670`,
    ``maximize_at_primes`` and ``assume_disc_small`` were lost when pickling::

        sage: K.<a> = NumberField(x^3-2, assume_disc_small=True, maximize_at_primes=[2], latex_name='\\alpha', embedding=2^(1/3))
        sage: L = loads(dumps(K))
        sage: L._assume_disc_small
        True
        sage: L._maximize_at_primes
        (2,)

    It is an error not to specify the generator::

        sage: K = NumberField(x^2-2)
        Traceback (most recent call last):
        ...
        TypeError: You must specify the name of the generator.

    """
    if names is not None:
        name = names
    if isinstance(polynomial, (list,tuple)):
        return NumberFieldTower(polynomial, names=name, check=check, embeddings=embedding, latex_names=latex_name, assume_disc_small=assume_disc_small, maximize_at_primes=maximize_at_primes, structures=structure)

    return NumberField_version2(polynomial=polynomial, name=name, check=check, embedding=embedding, latex_name=latex_name, assume_disc_small=assume_disc_small, maximize_at_primes=maximize_at_primes, structure=structure)

class NumberFieldFactory(UniqueFactory):
    r"""
    Factory for number fields.

    This should usually not be called directly, use :meth:`NumberField`
    instead.

    INPUT:

        - ``polynomial`` - a polynomial over `\QQ` or a number field.
        - ``name`` - a string (default: ``'a'``), the name of the generator
        - ``check`` - a boolean (default: ``True``); do type checking and
          irreducibility checking.
        - ``embedding`` - ``None`` or an element, the images of the generator
          in an ambient field (default: ``None``)
        - ``latex_name`` - ``None`` or a string (default: ``None``), how the
          generator is printed for latex output
        - ``assume_disc_small`` -- a boolean (default: ``False``); if ``True``,
          assume that no square of a prime greater than PARI's primelimit
          (which should be 500000); only applies for absolute fields at
          present.
        - ``maximize_at_primes`` -- ``None`` or a list of primes (default:
          ``None``); if not ``None``, then the maximal order is computed by
          maximizing only at the primes in this list, which completely avoids
          having to factor the discriminant, but of course can lead to wrong
          results; only applies for absolute fields at present.
        - ``structure`` -- ``None`` or an instance of
          :class:`structure.NumberFieldStructure` (default: ``None``),
          internally used to pass in additional structural information, e.g.,
          about the field from which this field is created as a subfield.

    TESTS::

        sage: from sage.rings.number_field.number_field import NumberFieldFactory
        sage: nff = NumberFieldFactory("number_field_factory")
        sage: R.<x> = QQ[]
        sage: nff(x^2 + 1, name='a', check=False, embedding=None, latex_name=None, assume_disc_small=False, maximize_at_primes=None, structure=None)
        Number Field in a with defining polynomial x^2 + 1

    Pickling preserves the ``structure()`` of a number field::

        sage: K.<a> = QuadraticField(2)
        sage: L.<b> = K.change_names()
        sage: M = loads(dumps(L))
        sage: M.structure()
        (Isomorphism given by variable name change map:
          From: Number Field in b with defining polynomial x^2 - 2
          To:   Number Field in a with defining polynomial x^2 - 2,
         Isomorphism given by variable name change map:
          From: Number Field in a with defining polynomial x^2 - 2
          To:   Number Field in b with defining polynomial x^2 - 2)

    """
    def create_key_and_extra_args(self, polynomial, name, check, embedding, latex_name, assume_disc_small, maximize_at_primes, structure):
        r"""
        Create a unique key for the number field specified by the parameters.

        TESTS::

            sage: from sage.rings.number_field.number_field import NumberFieldFactory
            sage: nff = NumberFieldFactory("number_field_factory")
            sage: R.<x> = QQ[]
            sage: nff.create_key_and_extra_args(x^2+1, name='a', check=False, embedding=None, latex_name=None, assume_disc_small=False, maximize_at_primes=None, structure=None)
            ((Rational Field, x^2 + 1, ('a',), None, 'a', None, False, None),
             {'check': False})

        """
        if name is None:
            raise TypeError("You must specify the name of the generator.")
        name = normalize_names(1, name)

        if not is_Polynomial(polynomial):
            try:
                polynomial = polynomial.polynomial(QQ)
            except (AttributeError, TypeError):
                raise TypeError("polynomial (=%s) must be a polynomial." % polynomial)

        # convert polynomial to a polynomial over a field
        polynomial = polynomial.change_ring(polynomial.base_ring().fraction_field())

        # normalize embedding
        if isinstance(embedding, (list,tuple)):
            if len(embedding) != 1:
                raise TypeError("embedding must be a list of length 1")
            embedding = embedding[0]
        if embedding is not None:
            x = number_field_morphisms.root_from_approx(polynomial, embedding)
            embedding = (x.parent(), x)

        # normalize latex_name
        if isinstance(latex_name, (list, tuple)):
            if len(latex_name) != 1:
                raise TypeError("latex_name must be a list of length 1")
            latex_name = latex_name[0]

        if latex_name is None:
            latex_name = latex_variable_name(name[0])

        if maximize_at_primes is not None:
            maximize_at_primes = tuple(maximize_at_primes)

        # normalize structure
        if isinstance(structure, (list, tuple)):
            if len(structure) != 1:
                raise TypeError("structure must be a list of length 1")
            structure = structure[0]

        return (polynomial.base_ring(), polynomial, name, embedding, latex_name, maximize_at_primes, assume_disc_small, structure), {"check":check}

    def create_object(self, version, key, check):
        r"""
        Create the unique number field defined by ``key``.

        TESTS::

            sage: from sage.rings.number_field.number_field import NumberFieldFactory
            sage: nff = NumberFieldFactory("number_field_factory")
            sage: R.<x> = QQ[]
            sage: nff.create_object(None, (QQ, x^2 + 1, ('a',), None, None, None, False, None), check=False)
            Number Field in a with defining polynomial x^2 + 1

        """
        base, polynomial, name, embedding, latex_name, maximize_at_primes, assume_disc_small, structure = key

        if isinstance(base, NumberField_generic):
            from sage.rings.number_field.number_field_rel import NumberField_relative
            # Relative number fields do not support embeddings.
            return NumberField_relative(base, polynomial, name[0], latex_name,
                                        check=check, embedding=None,
                                        structure=structure)
        if polynomial.degree() == 2:
            return NumberField_quadratic(polynomial, name, latex_name, check, embedding, assume_disc_small=assume_disc_small, maximize_at_primes=maximize_at_primes, structure=structure)
        else:
            return NumberField_absolute(polynomial, name, latex_name, check, embedding, assume_disc_small=assume_disc_small, maximize_at_primes=maximize_at_primes, structure=structure)

NumberField_version2 = NumberFieldFactory("sage.rings.number_field.number_field.NumberField_version2")

def NumberFieldTower(polynomials, names, check=True, embeddings=None, latex_names=None, assume_disc_small=False, maximize_at_primes=None, structures=None):
    """
    Create the tower of number fields defined by the polynomials in the list
    ``polynomials``.

    INPUT:

    - ``polynomials`` - a list of polynomials. Each entry must be polynomial
      which is irreducible over the number field generated by the roots of the
      following entries.
    - ``names`` - a list of strings or a string, the names of the generators of
      the relative number fields. If a single string, then names are generated
      from that string.
    - ``check`` - a boolean (default: ``True``), whether to check that the
      polynomials are irreducible
    - ``embeddings`` - a list of elements or ``None`` (default: ``None``),
      embeddings of the relative number fields in an ambient field.
    - ``latex_names`` - a list of strings or ``None`` (default: ``None``), names
      used to print the generators for latex output.
    - ``assume_disc_small`` -- a boolean (default: ``False``); if ``True``,
      assume that no square of a prime greater than PARI's primelimit
      (which should be 500000); only applies for absolute fields at
      present.
    - ``maximize_at_primes`` -- ``None`` or a list of primes (default:
      ``None``); if not ``None``, then the maximal order is computed by
      maximizing only at the primes in this list, which completely avoids
      having to factor the discriminant, but of course can lead to wrong
      results; only applies for absolute fields at present.
    - ``structures`` -- ``None`` or a list (default: ``None``), internally used
      to provide additional information about the number field such as the
      field from which it was created.

    OUTPUT:

    Returns the relative number field generated by a root of the first entry of
    ``polynomials`` over the relative number field generated by root of the
    second entry of ``polynomials`` ... over the number field over which the
    last entry of ``polynomials`` is defined.

    EXAMPLES::

        sage: k.<a,b,c> = NumberField([x^2 + 1, x^2 + 3, x^2 + 5]); k # indirect doctest
        Number Field in a with defining polynomial x^2 + 1 over its base field
        sage: a^2
        -1
        sage: b^2
        -3
        sage: c^2
        -5
        sage: (a+b+c)^2
        (2*b + 2*c)*a + 2*c*b - 9

    The Galois group is a product of 3 groups of order 2::

        sage: k.galois_group(type="pari")
        Galois group PARI group [8, 1, 3, "E(8)=2[x]2[x]2"] of degree 8 of the Number Field in a with defining polynomial x^2 + 1 over its base field

    Repeatedly calling base_field allows us to descend the internally
    constructed tower of fields::

        sage: k.base_field()
        Number Field in b with defining polynomial x^2 + 3 over its base field
        sage: k.base_field().base_field()
        Number Field in c with defining polynomial x^2 + 5
        sage: k.base_field().base_field().base_field()
        Rational Field

    In the following example the second polynomial is reducible over
    the first, so we get an error::

        sage: v = NumberField([x^3 - 2, x^3 - 2], names='a')
        Traceback (most recent call last):
        ...
        ValueError: defining polynomial (x^3 - 2) must be irreducible

    We mix polynomial parent rings::

        sage: k.<y> = QQ[]
        sage: m = NumberField([y^3 - 3, x^2 + x + 1, y^3 + 2], 'beta')
        sage: m
        Number Field in beta0 with defining polynomial y^3 - 3 over its base field
        sage: m.base_field ()
        Number Field in beta1 with defining polynomial x^2 + x + 1 over its base field

    A tower of quadratic fields::

        sage: K.<a> = NumberField([x^2 + 3, x^2 + 2, x^2 + 1])
        sage: K
        Number Field in a0 with defining polynomial x^2 + 3 over its base field
        sage: K.base_field()
        Number Field in a1 with defining polynomial x^2 + 2 over its base field
        sage: K.base_field().base_field()
        Number Field in a2 with defining polynomial x^2 + 1

    A bigger tower of quadratic fields::

        sage: K.<a2,a3,a5,a7> = NumberField([x^2 + p for p in [2,3,5,7]]); K
        Number Field in a2 with defining polynomial x^2 + 2 over its base field
        sage: a2^2
        -2
        sage: a3^2
        -3
        sage: (a2+a3+a5+a7)^3
        ((6*a5 + 6*a7)*a3 + 6*a7*a5 - 47)*a2 + (6*a7*a5 - 45)*a3 - 41*a5 - 37*a7

    The function can also be called by name::

        sage: NumberFieldTower([x^2 + 1, x^2 + 2], ['a','b'])
        Number Field in a with defining polynomial x^2 + 1 over its base field
    """
    try:
        names = normalize_names(len(polynomials), names)
    except IndexError:
        names = normalize_names(1, names)
        if len(polynomials) > 1:
            names = ['%s%s'%(names[0], i) for i in range(len(polynomials))]

    if embeddings is None:
        embeddings = [None] * len(polynomials)
    if latex_names is None:
        latex_names = [None] * len(polynomials)
    if structures is None:
        structures = [None] * len(polynomials)

    if not isinstance(polynomials, (list, tuple)):
        raise TypeError("polynomials must be a list or tuple")

    if len(polynomials) == 0:
        return QQ
    if len(polynomials) == 1:
        return NumberField(polynomials[0], names=names, check=check, embedding=embeddings[0], latex_name=latex_names[0], assume_disc_small=assume_disc_small, maximize_at_primes=maximize_at_primes, structure=structures[0])

    # create the relative number field defined by f over the tower defined by polynomials[1:]
    f = polynomials[0]
    name = names[0]
    w = NumberFieldTower(polynomials[1:], names=names[1:], check=check, embeddings=embeddings[1:], latex_names=latex_names[1:], assume_disc_small=assume_disc_small, maximize_at_primes=maximize_at_primes, structures=structures[1:])
    var = f.variable_name() if is_Polynomial(f) else 'x'

    R = w[var]  # polynomial ring
    return w.extension(R(f), name, check=check, embedding=embeddings[0], structure=structures[0]) # currently, extension does not accept assume_disc_small, or maximize_at_primes

def QuadraticField(D, name='a', check=True, embedding=True, latex_name='sqrt', **args):
    r"""
    Return a quadratic field obtained by adjoining a square root of
    `D` to the rational numbers, where `D` is not a
    perfect square.

    INPUT:

    -  ``D`` - a rational number

    -  ``name`` - variable name (default: 'a')

    -  ``check`` - bool (default: True)

    -  ``embedding`` - bool or square root of D in an
       ambient field (default: True)

    - ``latex_name`` - latex variable name (default: \sqrt{D})


    OUTPUT: A number field defined by a quadratic polynomial. Unless
    otherwise specified, it has an embedding into `\RR` or
    `\CC` by sending the generator to the positive
    or upper-half-plane root.

    EXAMPLES::

        sage: QuadraticField(3, 'a')
        Number Field in a with defining polynomial x^2 - 3
        sage: K.<theta> = QuadraticField(3); K
        Number Field in theta with defining polynomial x^2 - 3
        sage: RR(theta)
        1.73205080756888
        sage: QuadraticField(9, 'a')
        Traceback (most recent call last):
        ...
        ValueError: D must not be a perfect square.
        sage: QuadraticField(9, 'a', check=False)
        Number Field in a with defining polynomial x^2 - 9

    Quadratic number fields derive from general number fields.

    ::

        sage: from sage.rings.number_field.number_field import is_NumberField
        sage: type(K)
        <class 'sage.rings.number_field.number_field.NumberField_quadratic_with_category'>
        sage: is_NumberField(K)
        True

    Quadratic number fields are cached::

        sage: QuadraticField(-11, 'a') is QuadraticField(-11, 'a')
        True

    By default, quadratic fields come with a nice latex representation::

        sage: K.<a> = QuadraticField(-7)
        sage: latex(K)
        \Bold{Q}(\sqrt{-7})
        sage: latex(a)
        \sqrt{-7}
        sage: latex(1/(1+a))
        -\frac{1}{8} \sqrt{-7} + \frac{1}{8}
        sage: K.latex_variable_name()
        '\\sqrt{-7}'

    We can provide our own name as well::

        sage: K.<a> = QuadraticField(next_prime(10^10), latex_name=r'\sqrt{D}')
        sage: 1+a
        a + 1
        sage: latex(1+a)
        \sqrt{D} + 1
        sage: latex(QuadraticField(-1, 'a', latex_name=None).gen())
        a

    The name of the generator does not interfere with Sage preparser, see :trac:`1135`::

        sage: K1 = QuadraticField(5, 'x')
        sage: K2.<x> = QuadraticField(5)
        sage: K3.<x> = QuadraticField(5, 'x')
        sage: K1 is K2
        True
        sage: K1 is K3
        True
        sage: K1
        Number Field in x with defining polynomial x^2 - 5


    Note that, in presence of two different names for the generator,
    the name given by the preparser takes precedence::

        sage: K4.<y> = QuadraticField(5, 'x'); K4
        Number Field in y with defining polynomial x^2 - 5
        sage: K1 == K4
        False

    TESTS::

        sage: QuadraticField(-11, 'a') is QuadraticField(-11, 'a', latex_name='Z')
        False
        sage: QuadraticField(-11, 'a') is QuadraticField(-11, 'a', latex_name=None)
        False
    """
    D = QQ(D)
    if check:
        if D.is_square():
            raise ValueError("D must not be a perfect square.")
    R = QQ['x']
    f = R([-D, 0, 1])
    if embedding is True:
        if D > 0:
            embedding = RLF(D).sqrt()
        else:
            embedding = CLF(D).sqrt()
    if latex_name == 'sqrt':
        latex_name = r'\sqrt{%s}' % D
    return NumberField(f, name, check=False, embedding=embedding, latex_name=latex_name, **args)

def is_AbsoluteNumberField(x):
    """
    Return True if x is an absolute number field.

    EXAMPLES::

        sage: from sage.rings.number_field.number_field import is_AbsoluteNumberField
        sage: is_AbsoluteNumberField(NumberField(x^2+1,'a'))
        True
        sage: is_AbsoluteNumberField(NumberField([x^3 + 17, x^2+1],'a'))
        False

    The rationals are a number field, but they're not of the absolute
    number field class.

    ::

        sage: is_AbsoluteNumberField(QQ)
        False
    """
    return isinstance(x, NumberField_absolute)

def is_QuadraticField(x):
    r"""
    Return True if x is of the quadratic *number* field type.

    EXAMPLES::

        sage: from sage.rings.number_field.number_field import is_QuadraticField
        sage: is_QuadraticField(QuadraticField(5,'a'))
        True
        sage: is_QuadraticField(NumberField(x^2 - 5, 'b'))
        True
        sage: is_QuadraticField(NumberField(x^3 - 5, 'b'))
        False

    A quadratic field specially refers to a number field, not a finite
    field::

        sage: is_QuadraticField(GF(9,'a'))
        False
    """
    return isinstance(x, NumberField_quadratic)

class CyclotomicFieldFactory(UniqueFactory):
    r"""
    Return the `n`-th cyclotomic field, where n is a positive integer,
    or the universal cyclotomic field if ``n==0``.

    For the documentation of the universal cyclotomic field, see
    :class:`~sage.rings.universal_cyclotomic_field.UniversalCyclotomicField`.

    INPUT:

    -  ``n`` - a nonnegative integer, default:``0``

    -  ``names`` - name of generator (optional - defaults to zetan)

    - ``bracket`` - Defines the brackets in the case of ``n==0``, and
      is ignored otherwise. Can be any even length string, with ``"()"`` being the default.

    -  ``embedding`` - bool or n-th root of unity in an
       ambient field (default True)

    EXAMPLES:

    If called without a parameter, we get the :class:`universal cyclotomic
    field<sage.rings.universal_cyclotomic_field.UniversalCyclotomicField>`::

        sage: CyclotomicField()
        Universal Cyclotomic Field

    We create the `7`\th cyclotomic field
    `\QQ(\zeta_7)` with the default generator name.

    ::

        sage: k = CyclotomicField(7); k
        Cyclotomic Field of order 7 and degree 6
        sage: k.gen()
        zeta7

    The default embedding sends the generator to the complex primitive
    `n^{th}` root of unity of least argument.

    ::

        sage: CC(k.gen())
        0.623489801858734 + 0.781831482468030*I

    Cyclotomic fields are of a special type.

    ::

        sage: type(k)
        <class 'sage.rings.number_field.number_field.NumberField_cyclotomic_with_category'>

    We can specify a different generator name as follows.

    ::

        sage: k.<z7> = CyclotomicField(7); k
        Cyclotomic Field of order 7 and degree 6
        sage: k.gen()
        z7

    The `n` must be an integer.

    ::

        sage: CyclotomicField(3/2)
        Traceback (most recent call last):
        ...
        TypeError: no conversion of this rational to integer

    The degree must be nonnegative.

    ::

        sage: CyclotomicField(-1)
        Traceback (most recent call last):
        ...
        ValueError: n (=-1) must be a positive integer

    The special case `n=1` does *not* return the rational
    numbers::

        sage: CyclotomicField(1)
        Cyclotomic Field of order 1 and degree 1

    Due to their default embedding into `\CC`,
    cyclotomic number fields are all compatible.

    ::

        sage: cf30 = CyclotomicField(30)
        sage: cf5 = CyclotomicField(5)
        sage: cf3 = CyclotomicField(3)
        sage: cf30.gen() + cf5.gen() + cf3.gen()
        zeta30^6 + zeta30^5 + zeta30 - 1
        sage: cf6 = CyclotomicField(6) ; z6 = cf6.0
        sage: cf3 = CyclotomicField(3) ; z3 = cf3.0
        sage: cf3(z6)
        zeta3 + 1
        sage: cf6(z3)
        zeta6 - 1
        sage: cf9 = CyclotomicField(9) ; z9 = cf9.0
        sage: cf18 = CyclotomicField(18) ; z18 = cf18.0
        sage: cf18(z9)
        zeta18^2
        sage: cf9(z18)
        -zeta9^5
        sage: cf18(z3)
        zeta18^3 - 1
        sage: cf18(z6)
        zeta18^3
        sage: cf18(z6)**2
        zeta18^3 - 1
        sage: cf9(z3)
        zeta9^3
    """
    def create_key(self, n=0, names=None, embedding=True):
        r"""
        Create the unique key for the cyclotomic field specified by the
        parameters.

        TESTS::

            sage: CyclotomicField.create_key()
            (0, None, True)
        """
        n = ZZ(n)
        if n < 0:
            raise ValueError("n (=%s) must be a positive integer" % n)
        if n > 0:
            bracket = None
            if embedding is True:
                embedding = (CLF, (2 * CLF.pi() * CLF.gen() / n).exp())
            elif embedding is not None:
                x = number_field_morphisms.root_from_approx(QQ['x'].cyclotomic_polynomial(n), embedding)
                embedding = (x.parent(), x)
            if names is None:
                names = "zeta%s"%n
            names = normalize_names(1, names)

        return n, names, embedding

    def create_object(self, version, key, **extra_args):
        r"""
        Create the unique cyclotomic field defined by ``key``.

        TESTS::

            sage: CyclotomicField.create_object(None, (0, None, True))
            Universal Cyclotomic Field
        """
        n, names, embedding = key
        if n == 0:
            from sage.rings.universal_cyclotomic_field import UniversalCyclotomicField
            return UniversalCyclotomicField()
        else:
            return NumberField_cyclotomic(n, names, embedding=embedding)

CyclotomicField = CyclotomicFieldFactory("sage.rings.number_field.number_field.CyclotomicField")

def is_CyclotomicField(x):
    """
    Return True if x is a cyclotomic field, i.e., of the special
    cyclotomic field class. This function does not return True for a
    number field that just happens to be isomorphic to a cyclotomic
    field.

    EXAMPLES::

        sage: from sage.rings.number_field.number_field import is_CyclotomicField
        sage: is_CyclotomicField(NumberField(x^2 + 1,'zeta4'))
        False
        sage: is_CyclotomicField(CyclotomicField(4))
        True
        sage: is_CyclotomicField(CyclotomicField(1))
        True
        sage: is_CyclotomicField(QQ)
        False
        sage: is_CyclotomicField(7)
        False
    """
    return isinstance(x, NumberField_cyclotomic)

from . import number_field_base

is_NumberField = number_field_base.is_NumberField

class NumberField_generic(WithEqualityById, number_field_base.NumberField):
    """
    Generic class for number fields defined by an irreducible
    polynomial over `\\QQ`.

    EXAMPLES::

        sage: K.<a> = NumberField(x^3 - 2); K
        Number Field in a with defining polynomial x^3 - 2
        sage: TestSuite(K).run()

    TESTS::

        sage: k.<a> = NumberField(x^3 + 2); m.<b> = NumberField(x^3 + 2)
        sage: k == QQ
        False
        sage: k.<a> = NumberField(x^3 + 2); m.<a> = NumberField(x^3 + 2)
        sage: k is m
        True
        sage: loads(dumps(k)) is k
        True

        sage: x = QQ['x'].gen()
        sage: y = ZZ['y'].gen()
        sage: K = NumberField(x^3 + x + 3, 'a'); K
        Number Field in a with defining polynomial x^3 + x + 3
        sage: K.defining_polynomial().parent()
        Univariate Polynomial Ring in x over Rational Field

        sage: L = NumberField(y^3 + y + 3, 'a'); L
        Number Field in a with defining polynomial y^3 + y + 3
        sage: L.defining_polynomial().parent()
        Univariate Polynomial Ring in y over Rational Field
        sage: L == K
        False

        sage: NumberField(ZZ['x'].0^4 + 23, 'a') == NumberField(ZZ['y'].0^4 + 23, 'a')
        False
        sage: NumberField(ZZ['x'].0^4 + 23, 'a') == NumberField(QQ['y'].0^4 + 23, 'a')
        False
        sage: NumberField(QQ['x'].0^4 + 23, 'a') == NumberField(QQ['y'].0^4 + 23, 'a')
        False

        sage: x = var('x'); y = ZZ['y'].gen()
        sage: NumberField(x^3 + x + 5, 'a') == NumberField(y^3 + y + 5, 'a')
        False
        sage: NumberField(x^3 + x + 5, 'a') == NumberField(y^4 + y + 5, 'a')
        False
        sage: NumberField(x^3 + x + 5, 'a') == NumberField(x^3 + x + 5, 'b')
        False
        sage: QuadraticField(2, 'a', embedding=2) == QuadraticField(2, 'a', embedding=-2)
        False

        sage: K.<a> = QuadraticField(2)
        sage: R.<x> = K[]
        sage: L.<b> = K.extension(x^2+1)
        sage: M.<b> = L.absolute_field()
        sage: M == L
        False
        sage: M['x'] == L['x']
        False

        sage: R.<x> = QQ[]
        sage: R.<y> = QQ[]
        sage: K.<a> = NumberField(x^2+1)
        sage: L.<a> = NumberField(y^2+1)
        sage: K == L
        False
        sage: hash(K) == hash(L)
        False

    Two relative number fields which are isomorphic as absolute
    fields, but which are not presented the same way, are not
    considered equal (see :trac:`18942`)::

        sage: F.<omega> = NumberField(x^2 + x + 1)
        sage: y = polygen(F)
        sage: K = F.extension(y^3 + 3*omega + 2, 'alpha')
        sage: L = F.extension(y^3 - 3*omega - 1, 'alpha')
        sage: K == L
        False
        sage: K.is_isomorphic(L)
        True
        sage: hash(K) == hash(L)
        False

    This example illustrates the issue resolved in :trac:`18942`::

        sage: F.<omega> = NumberField(x^2+x+1)
        sage: xx = polygen(F)
        sage: ps = [p for p, _ in F(7).factor()]
        sage: for mu in ps:
        ....:     K = F.extension(xx^3 - mu, 'alpha')
        ....:     print(K.defining_polynomial().roots(K))
        [(alpha, 1), ((-omega - 1)*alpha, 1), (omega*alpha, 1)]
        [(alpha, 1), (omega*alpha, 1), ((-omega - 1)*alpha, 1)]
        sage: for mu in ps:
        ....:     K = F.extension(xx^3 - mu, 'alpha')
        ....:     print(K.defining_polynomial().roots(K))
        [(alpha, 1), ((-omega - 1)*alpha, 1), (omega*alpha, 1)]
        [(alpha, 1), (omega*alpha, 1), ((-omega - 1)*alpha, 1)]

    This example was suggested on sage-nt; see :trac:`18942`::

        sage: G = DirichletGroup(80)
        sage: for chi in G:
        ....:     D = ModularSymbols(chi, 2, -1).cuspidal_subspace().new_subspace().decomposition()
        ....:     for f in D:
        ....:         elt = f.q_eigenform(10, 'alpha')[3]
        ....:         assert elt.is_integral()

    """
    def __init__(self, polynomial, name, latex_name,
                 check=True, embedding=None, category=None,
                 assume_disc_small=False, maximize_at_primes=None, structure=None):
        """
        Create a number field.

        EXAMPLES::

            sage: NumberField(x^97 - 19, 'a')
            Number Field in a with defining polynomial x^97 - 19

        The defining polynomial must be irreducible::

            sage: K.<a> = NumberField(x^2 - 1)
            Traceback (most recent call last):
            ...
            ValueError: defining polynomial (x^2 - 1) must be irreducible

        If you use check=False, you avoid checking irreducibility of the
        defining polynomial, which can save time.

        ::

            sage: K.<a> = NumberField(x^2 - 1, check=False)

        It can also be dangerous::

            sage: (a-1)*(a+1)
            0

        The constructed object is in the category of number fields::

            sage: NumberField(x^2 + 3, 'a').category()
            Category of number fields
            sage: category(NumberField(x^2 + 3, 'a'))
            Category of number fields

        The special types of number fields, e.g., quadratic fields, do
        not have (yet?) their own category::

            sage: QuadraticField(2,'d').category()
            Category of number fields

        TESTS::

            sage: NumberField(ZZ['x'].0^4 + 23, 'a')
            Number Field in a with defining polynomial x^4 + 23
            sage: NumberField(QQ['x'].0^4 + 23, 'a')
            Number Field in a with defining polynomial x^4 + 23
            sage: NumberField(GF(7)['x'].0^4 + 23, 'a')
            Traceback (most recent call last):
            ...
            TypeError: polynomial must be defined over rational field
        """
        self._assume_disc_small = assume_disc_small
        self._maximize_at_primes = maximize_at_primes
        self._structure = structure
        from sage.categories.number_fields import NumberFields
        default_category = NumberFields()
        if category is None:
            category = default_category
        else:
            assert category.is_subcategory(default_category), "%s is not a subcategory of %s"%(category, default_category)

        ParentWithGens.__init__(self, QQ, name, category=category)
        if not isinstance(polynomial, polynomial_element.Polynomial):
            raise TypeError("polynomial (=%s) must be a polynomial"%repr(polynomial))

        if check:
            if not polynomial.parent().base_ring() == QQ:
                raise TypeError("polynomial must be defined over rational field")
            if not polynomial.is_irreducible():
                raise ValueError("defining polynomial (%s) must be irreducible"%polynomial)

        self._assign_names(name)
        self.__latex_variable_name = latex_name
        self.__polynomial = polynomial
        self._pari_bnf_certified = False
        self._integral_basis_dict = {}
        if embedding is not None:
            # Since Trac #20827, an embedding is specified as a pair
            # (parent, x) with x the image of the distinguished
            # generator (previously, it was just given as x).  This
            # allows the UniqueFactory to distinguish embeddings into
            # different fields with images of the generator that
            # compare equal.
            # We allow both formats to support old pickles.
            if isinstance(embedding, tuple):
                parent, x = embedding
            else:
                parent, x = embedding.parent(), embedding
            embedding = number_field_morphisms.NumberFieldEmbedding(self, parent, x)
        self._populate_coercion_lists_(embedding=embedding)

    def _convert_map_from_(self, other):
        r"""
        Additional conversion maps from ``other`` may be defined by
        :meth:`structure`.

        .. SEEALSO::

            :meth:`structure.NumberFieldStructure.create_structure`

        TESTS::

            sage: K.<i> = QuadraticField(-1)
            sage: L.<j> = K.change_names()
            sage: L(i)
            j
            sage: K(j)
            i

        This also works for relative number fields and their absolute fields::

            sage: K.<a> = QuadraticField(2)
            sage: L.<i> = K.extension(x^2 + 1)
            sage: M.<b> = L.absolute_field()
            sage: M(i)
            1/6*b^3 + 1/6*b
            sage: L(b)
            i - a

        """
        from sage.categories.map import is_Map
        if self._structure is not None:
            structure = self.structure()
            if len(structure) >= 2:
                to_self = structure[1]
                if is_Map(to_self) and to_self.domain() is other:
                    return to_self
        if isinstance(other, NumberField_generic) and other._structure is not None:
            structure = other.structure()
            if len(structure) >= 1:
                from_other = structure[0]
                if is_Map(from_other) and from_other.codomain() is self:
                    return from_other

    @cached_method
    def _magma_polynomial_(self, magma):
        """
        Return Magma version of the defining polynomial of this number field.

        EXAMPLES::

            sage: R.<x> = QQ[]                                                   # optional - magma
            sage: K.<a> = NumberField(x^3+2)                                     # optional - magma
            sage: K._magma_polynomial_(magma)                                    # optional - magma
            x^3 + 2
            sage: magma2=Magma()                                                 # optional - magma
            sage: K._magma_polynomial_(magma2)                                   # optional - magma
            x^3 + 2
            sage: K._magma_polynomial_(magma) is K._magma_polynomial_(magma)     # optional - magma
            True
            sage: K._magma_polynomial_(magma) is K._magma_polynomial_(magma2)    # optional - magma
            False
        """
        # NB f must not be garbage-collected, otherwise the
        # return value of this function is invalid
        return magma(self.defining_polynomial())

    def _magma_init_(self, magma):
        """
        Return a Magma version of this number field.

        EXAMPLES::

            sage: R.<t> = QQ[]
            sage: K.<a> = NumberField(t^2 + 1)
            sage: K._magma_init_(magma)                            # optional - magma
            'SageCreateWithNames(NumberField(_sage_[...]),["a"])'
            sage: L = magma(K)    # optional - magma
            sage: L               # optional - magma
            Number Field with defining polynomial t^2 + 1 over the Rational Field
            sage: L.sage()        # optional - magma
            Number Field in a with defining polynomial t^2 + 1
            sage: L.sage() is K   # optional - magma
            True
            sage: L.1             # optional - magma
            a
            sage: L.1^2           # optional - magma
            -1
            sage: m = magma(a+1/2); m    # optional - magma
            1/2*(2*a + 1)
            sage: m.sage()        # optional - magma
            a + 1/2

        A relative number field::

            sage: S.<u> = K[]
            sage: M.<b> = NumberField(u^3+u+a)
            sage: L = magma(M)    # optional - magma
            sage: L               # optional - magma
            Number Field with defining polynomial u^3 + u + a over its ground field
            sage: L.sage() is M   # optional - magma
            True
        """
        # Get magma version of defining polynomial of this number field
        f = self._magma_polynomial_(magma)
        s = 'NumberField(%s)'%f.name()
        return magma._with_names(s, self.variable_names())

    def construction(self):
        r"""
        Construction of self

        EXAMPLES::

            sage: K.<a>=NumberField(x^3+x^2+1,embedding=CC.gen())
            sage: F,R = K.construction()
            sage: F
            AlgebraicExtensionFunctor
            sage: R
            Rational Field

        The construction functor respects distinguished embeddings::

            sage: F(R) is K
            True
            sage: F.embeddings
            [0.2327856159383841? + 0.7925519925154479?*I]

        TESTS::

            sage: K.<a> = NumberField(x^3+x+1)
            sage: R.<t> = ZZ[]
            sage: a+t     # indirect doctest
            t + a
            sage: (a+t).parent()
            Univariate Polynomial Ring in t over Number Field in a with defining polynomial x^3 + x + 1

        The construction works for non-absolute number fields as well::

            sage: K.<a,b,c>=NumberField([x^3+x^2+1,x^2+1,x^7+x+1])
            sage: F,R = K.construction()
            sage: F(R) == K
            True

        ::

            sage: P.<x> = QQ[]
            sage: K.<a> = NumberField(x^3-5,embedding=0)
            sage: L.<b> = K.extension(x^2+a)
            sage: a*b
            a*b

        """
        from sage.categories.pushout import AlgebraicExtensionFunctor
        from sage.all import QQ
        names = self.variable_names()
        polys = []
        embeddings = []
        structures = []
        K = self
        while K is not QQ:
            polys.append(K.relative_polynomial())
            embeddings.append(None if K.coerce_embedding() is None else K.coerce_embedding()(K.gen()))
            structures.append(K._structure)
            K = K.base_field()
        return (AlgebraicExtensionFunctor(polys, names, embeddings, structures), QQ)

    def _element_constructor_(self, x, check=True):
        r"""
        Convert ``x`` into an element of this number field.

        INPUT:

        - ``x`` -- Sage (or Python) object

        OUTPUT:

        A :class:`~number_field_element.NumberFieldElement`
        constructed from ``x``.

        TESTS::

            sage: K.<a> = NumberField(x^3 + 17)
            sage: K(a) is a # indirect doctest
            True
            sage: K('a^2 + 2/3*a + 5')
            a^2 + 2/3*a + 5
            sage: K('1').parent()
            Number Field in a with defining polynomial x^3 + 17
            sage: K(3/5).parent()
            Number Field in a with defining polynomial x^3 + 17
            sage: K.<a> = NumberField(polygen(QQ)^2 - 5)
            sage: F.<b> = K.extension(polygen(K))
            sage: F([a])
            a

        We can create number field elements from PARI::

            sage: K.<a> = NumberField(x^3 - 17)
            sage: K(pari(42))
            42
            sage: K(pari("5/3"))
            5/3
            sage: K(pari("[3/2, -5, 0]~"))    # Uses Z-basis
            -5/3*a^2 + 5/3*a - 1/6

        From a PARI polynomial or ``POLMOD``, note that the variable
        name does not matter::

            sage: K(pari("-5/3*q^2 + 5/3*q - 1/6"))
            -5/3*a^2 + 5/3*a - 1/6
            sage: K(pari("Mod(-5/3*q^2 + 5/3*q - 1/6, q^3 - 17)"))
            -5/3*a^2 + 5/3*a - 1/6
            sage: K(pari("x^5/17"))
            a^2

        An error is raised when a PARI element with an incorrect
        modulus is given:

            sage: K(pari("Mod(-5/3*q^2 + 5/3*q - 1/6, q^3 - 999)"))
            Traceback (most recent call last):
            ...
            TypeError: cannot convert PARI element Mod(-5/3*q^2 + 5/3*q - 1/6, q^3 - 999) into Number Field in a with defining polynomial x^3 - 17

        Test round-trip conversion to PARI and back::

            sage: x = polygen(QQ)
            sage: K.<a> = NumberField(x^3 - 1/2*x + 1/3)
            sage: b = K.random_element()
            sage: K(pari(b)) == b
            True

            sage: F.<c> = NumberField(2*x^3 + x + 1)
            sage: d = F.random_element()
            sage: F(F.pari_nf().nfalgtobasis(d)) == d
            True

        If the PARI polynomial is different from the Sage polynomial,
        a warning is printed unless ``check=False`` is specified::

            sage: b = pari(a); b
            Mod(-1/12*y^2 - 1/12*y + 1/6, y^3 - 3*y - 22)
            sage: K(b.lift())
            doctest:...: UserWarning: interpreting PARI polynomial -1/12*y^2 - 1/12*y + 1/6 relative to the defining polynomial x^3 - 3*x - 22 of the PARI number field
            a
            sage: K(b.lift(), check=False)
            a

        Using a GAP element may be tricky, as it may contain
        an exclamation mark::

            sage: L.<tau> = NumberField(x^3-2)
            sage: gap(tau^3)
            2
            sage: gap(tau)^3
            !2
            sage: L(gap(tau)^3)     # indirect doctest
            2

        Check that :trac:`22202` is fixed::

            sage: y = QQ['y'].gen()
            sage: R = QQ.extension(y^2-2,'a')['x']
            sage: R("a*x").factor()
            (a) * x
        """
        if isinstance(x, number_field_element.NumberFieldElement):
            K = x.parent()
            if K is self:
                return x
            elif isinstance(x, (number_field_element.OrderElement_absolute,
                                number_field_element.OrderElement_relative,
                                number_field_element_quadratic.OrderElement_quadratic)):
                L = K.number_field()
                if L is self:
                    return self._element_class(self, x)
                x = L(x)
            return self._coerce_from_other_number_field(x)
        elif isinstance(x, pari_gen):
            if x.type() == "t_POLMOD":
                modulus = x.mod()
                if check and modulus != self.pari_polynomial(modulus.variable()):
                    raise TypeError("cannot convert PARI element %s into %s" % (x, self))
                x = x.lift()
                check = False
            elif x.type() == "t_COL":
                x = self.pari_nf().nfbasistoalg_lift(x)
                check = False
            if x.type() in ["t_INT", "t_FRAC"]:
                pass
            elif x.type() == "t_POL":
                var = self.absolute_polynomial().variable_name()
                if check and self.pari_polynomial(var) != self.absolute_polynomial().monic():
                    from warnings import warn
                    warn("interpreting PARI polynomial %s relative to the defining polynomial %s of the PARI number field"
                         % (x, self.pari_polynomial()))
                # We consider x as a polynomial in the standard
                # generator of the PARI number field, and convert it
                # to a polynomial in the Sage generator.
                if x.poldegree() > 0:
                    beta = self._pari_absolute_structure()[2]
                    x = x(beta).lift()
            else:
                raise TypeError("%s has unsupported PARI type %s" % (x, x.type()))
            x = self.absolute_polynomial().parent()(x)
            return self._element_class(self, x)
        elif sage.interfaces.gap.is_GapElement(x):
            s = x._sage_repr()
            if self.variable_name() in s:
                return self._convert_from_str(s)
            return self._convert_from_str(s.replace('!', ''))
        elif isinstance(x,str):
            return self._convert_from_str(x)
        elif isinstance(x, (tuple, list)) or \
                (isinstance(x, sage.modules.free_module_element.FreeModuleElement) and
                 self.base_ring().has_coerce_map_from(x.parent().base_ring())):
            if len(x) != self.relative_degree():
                raise ValueError("Length must be equal to the degree of this number field")
            result = x[0]
            for i in range(1, self.relative_degree()):
                result += x[i]*self.gen(0)**i
            return result
        return self._convert_non_number_field_element(x)

    def _convert_non_number_field_element(self, x):
        """
        Convert a non-number field element ``x`` into this number field.

        INPUT:

        - ``x`` -- a non number field element, e.g., a list, integer,
          rational, or polynomial

        EXAMPLES::

            sage: K.<a> = NumberField(x^3 + 2/3)
            sage: K._convert_non_number_field_element(-7/8)
            -7/8
            sage: K._convert_non_number_field_element([1,2,3])
            3*a^2 + 2*a + 1

        The list is just turned into a polynomial in the generator::

            sage: K._convert_non_number_field_element([0,0,0,1,1])
            -2/3*a - 2/3

        Any polynomial whose coefficients can be converted to rationals
        will convert to the number field, e.g., this one in
        characteristic 7::

            sage: f = GF(7)['y']([1,2,3]); f
            3*y^2 + 2*y + 1
            sage: K._convert_non_number_field_element(f)
            3*a^2 + 2*a + 1

        But not this one over a field of order 27::

            sage: F27.<g> = GF(27)
            sage: f = F27['z']([g^2, 2*g, 1]); f
            z^2 + 2*g*z + g^2
            sage: K._convert_non_number_field_element(f)
            Traceback (most recent call last):
            ...
            TypeError: unable to convert g^2 to a rational

        One can also convert an element of the polynomial quotient ring
        that is isomorphic to the number field::

            sage: K.<a> = NumberField(x^3 + 17)
            sage: b = K.polynomial_quotient_ring().random_element()
            sage: K(b)
            -1/2*a^2 - 4

        We can convert symbolic expressions::

            sage: I = sqrt(-1); parent(I)
            Symbolic Ring
            sage: GaussianIntegers()(2 + I)
            I + 2
            sage: K1 = QuadraticField(3)
            sage: K2 = QuadraticField(5)
            sage: (K,) = K1.composite_fields(K2, preserve_embedding=True)
            sage: K(sqrt(3) + sqrt(5))
            -1/2*a0^3 + 8*a0
            sage: K(sqrt(-3)*I)
            1/4*a0^3 - 7/2*a0
        """
        if isinstance(x, integer_types + (Rational, Integer, pari_gen, list)):
            return self._element_class(self, x)

        if isinstance(x, sage.rings.polynomial.polynomial_quotient_ring_element.PolynomialQuotientRingElement)\
               and (x in self.polynomial_quotient_ring()):
            y = self.polynomial_ring().gen()
            return x.lift().subs({y:self.gen()})

        if isinstance(x, (sage.rings.qqbar.AlgebraicNumber, sage.rings.qqbar.AlgebraicReal)):
            return self._convert_from_qqbar(x)

        if isinstance(x, polynomial_element.Polynomial):
            return self._element_class(self, x)

        # Try converting via QQ.
        try:
            y = QQ(x)
        except (TypeError, ValueError):
            pass
        else:
            return self._element_class(self, y)

        # Final attempt: convert via QQbar. This deals in particular
        # with symbolic expressions like sqrt(-5).
        try:
            y = sage.rings.qqbar.QQbar(x)
        except (TypeError, ValueError):
            pass
        else:
            return self._convert_from_qqbar(y)

        raise TypeError("unable to convert %r to %s" % (x, self))

    def _convert_from_qqbar(self, x):
        """
        Convert an element of ``QQbar`` or ``AA`` to this number field,
        if possible.

        This requires that the given number field is equipped with an
        embedding.

        INPUT:

        - ``x`` -- an algebraic number

        EXAMPLES::

            sage: K.<a> = QuadraticField(3)
            sage: K._convert_from_qqbar(7 + 2*AA(3).sqrt())
            2*a + 7
            sage: GaussianIntegers()(QQbar(I))
            I
            sage: CyclotomicField(15)(QQbar.zeta(5))
            zeta15^3
            sage: CyclotomicField(12)(QQbar.zeta(5))
            Traceback (most recent call last):
            ...
            TypeError: unable to convert 0.3090169943749474? + 0.9510565162951536?*I to Cyclotomic Field of order 12 and degree 4
        """
        # We use the diagram
        #
        # self
        #  ↑  ↘
        #  F → QQbar
        #
        # Where F is the smallest number field containing x.
        #
        # y is the pre-image such that x = F(y)
        F, y, F_to_QQbar = x.as_number_field_element(minimal=True)

        # Try all embeddings from F into self
        from sage.rings.qqbar import QQbar
        for F_to_self in F.embeddings(self):
            z = F_to_self(y)
            # Check whether the diagram commutes
            if QQbar(z) == x:
                return z

        raise TypeError("unable to convert %r to %s" % (x, self))

    def _convert_from_str(self, x):
        """
        Coerce a string representation of an element of this
        number field into this number field.

        INPUT:
            x -- string

        EXAMPLES::

            sage: k.<theta25> = NumberField(x^3+(2/3)*x+1)
            sage: k._convert_from_str('theta25^3 + (1/3)*theta25')
            -1/3*theta25 - 1

        This function is called by the coerce method when it gets a string
        as input:
            sage: k('theta25^3 + (1/3)*theta25')
            -1/3*theta25 - 1
        """
        w = sage.misc.all.sage_eval(x,locals=self.gens_dict())
        if not (is_Element(w) and w.parent() is self):
            return self(w)
        else:
            return w

    def _Hom_(self, codomain, cat=None):
        """
        Return homset of homomorphisms from self to the number field codomain.

        EXAMPLES:

        This method is implicitly called by :meth:`Hom` and
        :meth:`sage.categories.homset.Hom`::

            sage: K.<i> = NumberField(x^2 + 1); K
            Number Field in i with defining polynomial x^2 + 1
            sage: K.Hom(K) # indirect doctest
            Automorphism group of Number Field in i with defining polynomial x^2 + 1
            sage: Hom(K, QuadraticField(-1, 'b'))
            Set of field embeddings from Number Field in i with defining polynomial x^2 + 1 to Number Field in b with defining polynomial x^2 + 1

        CHECKME: handling of the case where codomain is not a number field?

           sage: Hom(K, VectorSpace(QQ,3))
           Set of Morphisms from Number Field in i with defining polynomial x^2 + 1 to Vector space of dimension 3 over Rational Field in Category of commutative additive groups

        TESTS:

        Verify that :trac:`22001` has been resolved::

            sage: R.<x> = QQ[]
            sage: K.<a> = QQ.extension(x^2 + 1)
            sage: K.hom([a]).category_for()
            Category of number fields

        """
        if is_NumberFieldHomsetCodomain(codomain):
            from . import morphism
            return morphism.NumberFieldHomset(self, codomain, category=cat)
        else:
            raise TypeError

    @cached_method
    def structure(self):
        """
        Return fixed isomorphism or embedding structure on self.

        This is used to record various isomorphisms or embeddings that
        arise naturally in other constructions.

        EXAMPLES::

            sage: K.<z> = NumberField(x^2 + 3)
            sage: L.<a> = K.absolute_field(); L
            Number Field in a with defining polynomial x^2 + 3
            sage: L.structure()
            (Isomorphism given by variable name change map:
              From: Number Field in a with defining polynomial x^2 + 3
              To:   Number Field in z with defining polynomial x^2 + 3,
             Isomorphism given by variable name change map:
              From: Number Field in z with defining polynomial x^2 + 3
              To:   Number Field in a with defining polynomial x^2 + 3)

            sage: K.<a> = QuadraticField(-3)
            sage: R.<y> = K[]
            sage: D.<x0> = K.extension(y)
            sage: D_abs.<y0> = D.absolute_field()
            sage: D_abs.structure()[0](y0)
            -a
        """
        if self._structure is None:
            f = self.hom(self)
            return f,f
        else:
            return self._structure.create_structure(self)

    def completion(self, p, prec, extras={}):
        """
        Returns the completion of self at `p` to the specified
        precision. Only implemented at archimedean places, and then only if
        an embedding has been fixed.

        EXAMPLES::

            sage: K.<a> = QuadraticField(2)
            sage: K.completion(infinity, 100)
            Real Field with 100 bits of precision
            sage: K.<zeta> = CyclotomicField(12)
            sage: K.completion(infinity, 53, extras={'type': 'RDF'})
            Complex Double Field
            sage: zeta + 1.5                            # implicit test
            2.36602540378444 + 0.500000000000000*I
        """
        if p == infinity.infinity:
            gen_image = self.gen_embedding()
            if gen_image is not None:
                if gen_image in RDF:
                    return QQ.completion(p, prec, extras)
                elif gen_image in CDF:
                    return QQ.completion(p, prec, extras).algebraic_closure()
            raise ValueError("No embedding into the complex numbers has been specified.")
        else:
            raise NotImplementedError

    def primitive_element(self):
        r"""
        Return a primitive element for this field, i.e., an element that
        generates it over `\QQ`.

        EXAMPLES::

            sage: K.<a> = NumberField(x^3 + 2)
            sage: K.primitive_element()
            a
            sage: K.<a,b,c> = NumberField([x^2-2,x^2-3,x^2-5])
            sage: K.primitive_element()
            a - b + c
            sage: alpha = K.primitive_element(); alpha
            a - b + c
            sage: alpha.minpoly()
            x^2 + (2*b - 2*c)*x - 2*c*b + 6
            sage: alpha.absolute_minpoly()
            x^8 - 40*x^6 + 352*x^4 - 960*x^2 + 576
        """
        try:
            return self.__primitive_element
        except AttributeError:
            pass
        K = self.absolute_field('a')
        from_K, to_K = K.structure()
        self.__primitive_element = from_K(K.gen())
        return self.__primitive_element

    def random_element(self, num_bound=None, den_bound=None,
                       integral_coefficients=False, distribution=None):
        r"""
        Return a random element of this number field.

        INPUT:

        - ``num_bound`` - Bound on numerator of the coefficients of
                          the resulting element

        - ``den_bound`` - Bound on denominators of the coefficients
                          of the resulting element

        - ``integral_coefficients`` (default: False) - If True, then
                          the resulting element will have integral
                          coefficients. This option overrides any
                          value of `den_bound`.

        - ``distribution`` - Distribution to use for the coefficients
                          of the resulting element

        OUTPUT:

        - Element of this number field

        EXAMPLES::

            sage: K.<j> = NumberField(x^8+1)
            sage: K.random_element()
            1/2*j^7 - j^6 - 12*j^5 + 1/2*j^4 - 1/95*j^3 - 1/2*j^2 - 4

            sage: K.<a,b,c> = NumberField([x^2-2,x^2-3,x^2-5])
            sage: K.random_element()
            ((6136*c - 7489/3)*b + 5825/3*c - 71422/3)*a + (-4849/3*c + 58918/3)*b - 45718/3*c + 75409/12

            sage: K.<a> = NumberField(x^5-2)
            sage: K.random_element(integral_coefficients=True)
            a^3 + a^2 - 3*a - 1

        TESTS::

            sage: K.<a> = NumberField(x^5-2)
            sage: K.random_element(-1)
            Traceback (most recent call last):
            ...
            TypeError: x must be < y
            sage: K.random_element(5,0)
            Traceback (most recent call last):
            ...
            TypeError: x must be < y
            sage: QQ[I].random_element(0)
            Traceback (most recent call last):
            ...
            TypeError: x must be > 0
        """
        if integral_coefficients:
            den_bound = 1

        return self._zero_element._random_element(num_bound=num_bound,
                                                  den_bound=den_bound,
                                                  distribution=distribution)

    def subfield(self, alpha, name=None, names=None):
        r"""
        Return a number field `K` isomorphic to `\QQ(\alpha)`
        (if this is an absolute number field) or `L(\alpha)` (if this
        is a relative extension `M/L`) and a map from K to self that
        sends the generator of K to alpha.

        INPUT:

        -  ``alpha`` - an element of self, or something that
           coerces to an element of self.

        OUTPUT:

        - ``K`` - a number field
        - ``from_K`` - a homomorphism from K to self that
          sends the generator of K to alpha.

        EXAMPLES::

            sage: K.<a> = NumberField(x^4 - 3); K
            Number Field in a with defining polynomial x^4 - 3
            sage: H.<b>, from_H = K.subfield(a^2)
            sage: H
            Number Field in b with defining polynomial x^2 - 3
            sage: from_H(b)
            a^2
            sage: from_H
            Ring morphism:
              From: Number Field in b with defining polynomial x^2 - 3
              To:   Number Field in a with defining polynomial x^4 - 3
              Defn: b |--> a^2

        A relative example. Note that the result returned is the subfield generated
        by `\alpha` over ``self.base_field()``, not over `\QQ` (see :trac:`5392`)::

            sage: L.<a> = NumberField(x^2 - 3)
            sage: M.<b> = L.extension(x^4 + 1)
            sage: K, phi = M.subfield(b^2)
            sage: K.base_field() is L
            True

        Subfields inherit embeddings::

            sage: K.<z> = CyclotomicField(5)
            sage: L, K_from_L = K.subfield(z-z^2-z^3+z^4)
            sage: L
            Number Field in z0 with defining polynomial x^2 - 5
            sage: CLF_from_K = K.coerce_embedding(); CLF_from_K
            Generic morphism:
              From: Cyclotomic Field of order 5 and degree 4
              To:   Complex Lazy Field
              Defn: z -> 0.309016994374948? + 0.951056516295154?*I
            sage: CLF_from_L = L.coerce_embedding(); CLF_from_L
            Generic morphism:
              From: Number Field in z0 with defining polynomial x^2 - 5
              To:   Complex Lazy Field
              Defn: z0 -> 2.236067977499790?

        Check transitivity::

            sage: CLF_from_L(L.gen())
            2.236067977499790?
            sage: CLF_from_K(K_from_L(L.gen()))
            2.23606797749979? + 0.?e-14*I

        If `self` has no specified embedding, then `K` comes with an
        embedding in `self`::

            sage: K.<a> = NumberField(x^6 - 6*x^4 + 8*x^2 - 1)
            sage: L.<b>, from_L = K.subfield(a^2)
            sage: L
            Number Field in b with defining polynomial x^3 - 6*x^2 + 8*x - 1
            sage: L.gen_embedding()
            a^2

        You can also view a number field as having a different generator by
        just choosing the input to generate the whole field; for that it is
        better to use ``self.change_generator``, which gives
        isomorphisms in both directions.
        """
        if not names is None:
            name = names
        if name is None:
            name = self.variable_name() + '0'
        beta = self(alpha)
        f = beta.minpoly()
        # If self has a specified embedding, K should inherit it
        if self.coerce_embedding() is not None:
            emb = self.coerce_embedding()(beta)
        else:
            # Otherwise K should at least come with an embedding in self
            emb = beta
        K = NumberField(f, names=name, embedding=emb)
        from_K = K.hom([beta])
        return K, from_K

    def change_generator(self, alpha, name=None, names=None):
        r"""
        Given the number field self, construct another isomorphic number
        field `K` generated by the element alpha of self, along
        with isomorphisms from `K` to self and from self to
        `K`.

        EXAMPLES::

            sage: L.<i> = NumberField(x^2 + 1); L
            Number Field in i with defining polynomial x^2 + 1
            sage: K, from_K, to_K = L.change_generator(i/2 + 3)
            sage: K
            Number Field in i0 with defining polynomial x^2 - 6*x + 37/4
            sage: from_K
            Ring morphism:
              From: Number Field in i0 with defining polynomial x^2 - 6*x + 37/4
              To:   Number Field in i with defining polynomial x^2 + 1
              Defn: i0 |--> 1/2*i + 3
            sage: to_K
            Ring morphism:
              From: Number Field in i with defining polynomial x^2 + 1
              To:   Number Field in i0 with defining polynomial x^2 - 6*x + 37/4
              Defn: i |--> 2*i0 - 6

        We can also do

        ::

            sage: K.<c>, from_K, to_K = L.change_generator(i/2 + 3); K
            Number Field in c with defining polynomial x^2 - 6*x + 37/4


        We compute the image of the generator `\sqrt{-1}` of `L`.

        ::

            sage: to_K(i)
            2*c - 6

        Note that the image is indeed a square root of -1.

        ::

            sage: to_K(i)^2
            -1
            sage: from_K(to_K(i))
            i
            sage: to_K(from_K(c))
            c
        """
        if not names is None:
            name = names
        alpha = self(alpha)
        K, from_K = self.subfield(alpha, name=name)
        if K.degree() != self.degree():
            raise ValueError("alpha must generate a field of degree %s, but alpha generates a subfield of degree %s"%(self.degree(), K.degree()))
        # Now compute to_K, which is an isomorphism
        # from self to K such that from_K(to_K(x)) == x for all x,
        # and to_K(from_K(y)) == y.
        # To do this, we must compute the image of self.gen()
        # under to_K.   This means writing self.gen() as a
        # polynomial in alpha, which is possible by the degree
        # check above.  This latter we do by linear algebra.
        phi = alpha.coordinates_in_terms_of_powers()
        c = phi(self.gen())
        to_K = self.hom([K(c)])
        return K, from_K, to_K

    def is_absolute(self):
        """
        Returns True if self is an absolute field.

        This function will be implemented in the derived classes.

        EXAMPLES::

            sage: K = CyclotomicField(5)
            sage: K.is_absolute()
            True
        """
        raise NotImplementedError

    def is_relative(self):
        """
        EXAMPLES::

            sage: K.<a> = NumberField(x^10 - 2)
            sage: K.is_absolute()
            True
            sage: K.is_relative()
            False
        """
        return not self.is_absolute()

    @cached_method
    def absolute_field(self, names):
        """
        Returns self as an absolute extension over QQ.

        OUTPUT:


        -  ``K`` - this number field (since it is already
           absolute)


        Also, ``K.structure()`` returns from_K and to_K,
        where from_K is an isomorphism from K to self and to_K is an
        isomorphism from self to K.

        EXAMPLES::

            sage: K = CyclotomicField(5)
            sage: K.absolute_field('a')
            Number Field in a with defining polynomial x^4 + x^3 + x^2 + x + 1
        """
        return NumberField(self.defining_polynomial(), names, check=False, structure=structure.NameChange(self))

    def is_isomorphic(self, other, isomorphism_maps = False):
        """
        Return True if self is isomorphic as a number field to other.

        EXAMPLES::

            sage: k.<a> = NumberField(x^2 + 1)
            sage: m.<b> = NumberField(x^2 + 4)
            sage: k.is_isomorphic(m)
            True
            sage: m.<b> = NumberField(x^2 + 5)
            sage: k.is_isomorphic (m)
            False

        ::

            sage: k = NumberField(x^3 + 2, 'a')
            sage: k.is_isomorphic(NumberField((x+1/3)^3 + 2, 'b'))
            True
            sage: k.is_isomorphic(NumberField(x^3 + 4, 'b'))
            True
            sage: k.is_isomorphic(NumberField(x^3 + 5, 'b'))
            False

            sage: k = NumberField(x^2 - x - 1, 'b')
            sage: l = NumberField(x^2 - 7, 'a')
            sage: k.is_isomorphic(l, True)
            (False, [])

            sage: k = NumberField(x^2 - x - 1, 'b')
            sage: ky.<y> = k[];
            sage: l = NumberField(y, 'a')
            sage: k.is_isomorphic(l, True)
            (True, [-x, x + 1])

        """
        if not isinstance(other, NumberField_generic):
            raise ValueError("other must be a generic number field.")
        t = self.pari_polynomial().nfisisom(other.pari_polynomial())
        if t == 0:
            t = []
            res = False
        else:
            res = True

        if isomorphism_maps:
            return res, t
        else:
            return res

    def is_totally_real(self):
        """
        Return True if self is totally real, and False otherwise.

        Totally real means that every isomorphic embedding of self into the
        complex numbers has image contained in the real numbers.

        EXAMPLES::

            sage: NumberField(x^2+2, 'alpha').is_totally_real()
            False
            sage: NumberField(x^2-2, 'alpha').is_totally_real()
            True
            sage: NumberField(x^4-2, 'alpha').is_totally_real()
            False
        """
        return self.signature()[1] == 0

    def is_totally_imaginary(self):
        """
        Return True if self is totally imaginary, and False otherwise.

        Totally imaginary means that no isomorphic embedding of self into
        the complex numbers has image contained in the real numbers.

        EXAMPLES::

            sage: NumberField(x^2+2, 'alpha').is_totally_imaginary()
            True
            sage: NumberField(x^2-2, 'alpha').is_totally_imaginary()
            False
            sage: NumberField(x^4-2, 'alpha').is_totally_imaginary()
            False
        """
        return self.signature()[0] == 0

    def is_CM(self):
        r"""
        Return True if self is a CM field (i.e. a totally imaginary
        quadratic extension of a totally real field).

        EXAMPLES::

            sage: Q.<a> = NumberField(x - 1)
            sage: Q.is_CM()
            False
            sage: K.<i> = NumberField(x^2 + 1)
            sage: K.is_CM()
            True
            sage: L.<zeta20> = CyclotomicField(20)
            sage: L.is_CM()
            True
            sage: K.<omega> = QuadraticField(-3)
            sage: K.is_CM()
            True
            sage: L.<sqrt5> = QuadraticField(5)
            sage: L.is_CM()
            False
            sage: F.<a> = NumberField(x^3 - 2)
            sage: F.is_CM()
            False
            sage: F.<a> = NumberField(x^4-x^3-3*x^2+x+1)
            sage: F.is_CM()
            False

        The following are non-CM totally imaginary fields.

        ::

            sage: F.<a> = NumberField(x^4 + x^3 - x^2 - x + 1)
            sage: F.is_totally_imaginary()
            True
            sage: F.is_CM()
            False
            sage: F2.<a> = NumberField(x^12 - 5*x^11 + 8*x^10 - 5*x^9 - \
                                       x^8 + 9*x^7 + 7*x^6 - 3*x^5 + 5*x^4 + \
                                       7*x^3 - 4*x^2 - 7*x + 7)
            sage: F2.is_totally_imaginary()
            True
            sage: F2.is_CM()
            False

        The following is a non-cyclotomic CM field.

        ::

            sage: M.<a> = NumberField(x^4 - x^3 - x^2 - 2*x + 4)
            sage: M.is_CM()
            True

        Now, we construct a totally imaginary quadratic extension of a
        totally real field (which is not cyclotomic).

        ::

            sage: E_0.<a> = NumberField(x^7 - 4*x^6 - 4*x^5 + 10*x^4 + 4*x^3 - \
                                        6*x^2 - x + 1)
            sage: E_0.is_totally_real()
            True
            sage: E.<b> = E_0.extension(x^2 + 1)
            sage: E.is_CM()
            True

        Finally, a CM field that is given as an extension that is not CM.

        ::

            sage: E_0.<a> = NumberField(x^2 - 4*x + 16)
            sage: y = polygen(E_0)
            sage: E.<z> = E_0.extension(y^2 - E_0.gen() / 2)
            sage: E.is_CM()
            True
            sage: E.is_CM_extension()
            False

        """

        #Return cached answer if available
        try:
            return self.__is_CM
        except(AttributeError):
            pass

        #Then, deal with simple cases
        if is_odd(self.absolute_degree()):
            self.__is_CM = False
            return False
        if isinstance(
           self, sage.rings.number_field.number_field.NumberField_quadratic):
            self.__is_CM = (self.discriminant() < 0)
            return self.__is_CM
        if isinstance(
           self, sage.rings.number_field.number_field.NumberField_cyclotomic):
            self.__is_CM = True
            return True
        if not self.is_totally_imaginary():
            self.__is_CM = False
            return False
        if self.is_absolute():
            K = self
        else:
            F = self.base_field()
            if F.absolute_degree() == self.absolute_degree() / 2:
                if F.is_totally_real():
                    self.__is_CM = True
                    self.__max_tot_real_sub = [F, self.coerce_map_from(F)]
                    return True
            K = self.absolute_field('z')

        #Check for index 2 subextensions that are totally real
        possibilities = K.subfields(K.absolute_degree()/2)
        for F, phi, _ in possibilities:
            if F.is_totally_real():
                self.__is_CM = True
                if self.is_relative():
                    phi = phi.post_compose(K.structure()[0])
                self.__max_tot_real_sub = [F, phi]
                return True
        self.__is_CM = False
        return False

    def complex_conjugation(self):
        """
        Return the complex conjugation of self.

        This is only well-defined for fields contained in CM fields
        (i.e. for totally real fields and CM fields). Recall that a CM
        field is a totally imaginary quadratic extension of a totally
        real field. For other fields, a ValueError is raised.

        EXAMPLES::

            sage: QuadraticField(-1, 'I').complex_conjugation()
            Ring endomorphism of Number Field in I with defining polynomial x^2 + 1
              Defn: I |--> -I
            sage: CyclotomicField(8).complex_conjugation()
            Ring endomorphism of Cyclotomic Field of order 8 and degree 4
              Defn: zeta8 |--> -zeta8^3
            sage: QuadraticField(5, 'a').complex_conjugation()
            Identity endomorphism of Number Field in a with defining polynomial x^2 - 5
            sage: F = NumberField(x^4 + x^3 - 3*x^2 - x + 1, 'a')
            sage: F.is_totally_real()
            True
            sage: F.complex_conjugation()
            Identity endomorphism of Number Field in a with defining polynomial x^4 + x^3 - 3*x^2 - x + 1
            sage: F.<b> = NumberField(x^2 - 2)
            sage: F.extension(x^2 + 1, 'a').complex_conjugation()
            Relative number field endomorphism of Number Field in a with defining polynomial x^2 + 1 over its base field
              Defn: a |--> -a
                    b |--> b
            sage: F2.<b> = NumberField(x^2 + 2)
            sage: K2.<a> = F2.extension(x^2 + 1)
            sage: cc = K2.complex_conjugation()
            sage: cc(a)
            -a
            sage: cc(b)
            -b

        """

        #Return cached answer if available
        try:
            return self.__complex_conjugation
        except(AttributeError):
            pass

        #Then, deal with simple cases
        if isinstance(
           self, sage.rings.number_field.number_field.NumberField_quadratic):
            disc = self.discriminant()
            if disc > 0:
                self.__complex_conjugation = self.coerce_map_from(self)
                return self.__complex_conjugation
            else:
                a = self.gen()
                r = a.trace()
                iy = a - r / 2
                self.__complex_conjugation = self.hom([a - 2 * iy], check=False)
            return self.__complex_conjugation
        if isinstance(
           self, sage.rings.number_field.number_field.NumberField_cyclotomic):
            zeta = self.gen()
            self.__complex_conjugation = self.hom([zeta ** (-1)], check=False)
            return self.__complex_conjugation
        if self.is_totally_real():
            self.__complex_conjugation = self.coerce_map_from(self)
            return self.__complex_conjugation

        if not self.is_CM():
            raise ValueError('Complex conjugation is only well-defined for fields contained in CM fields.')

        #In the remaining case, self.is_CM() should have cached __max_tot_real_sub
        try:
            F, phi = self.__max_tot_real_sub
        except(AttributeError):
            F, phi = self.maximal_totally_real_subfield()
        if self.is_absolute():
            K_rel = self.relativize(phi, self.variable_name() * 2)
            to_abs, from_abs = K_rel.structure()
            self.__complex_conjugation = K_rel.automorphisms()[1].pre_compose( \
               from_abs).post_compose(to_abs)
            self.__complex_conjugation = self.hom([self.__complex_conjugation(self.gen())], check=False)
            return self.__complex_conjugation
        else:
            if self.is_CM_extension():
                return self.automorphisms()[1]
            K_abs = self.absolute_field(self.variable_name() * 2)
            to_self, from_self = K_abs.structure()
            K_rel = K_abs.relativize(phi.post_compose(from_self), self.variable_name() * 3)
            to_abs, from_abs = K_rel.structure()
            self.__complex_conjugation = K_rel.automorphisms()[1].pre_compose(from_abs).post_compose(to_abs)
            self.__complex_conjugation = K_abs.hom([self.__complex_conjugation(K_abs.gen())], check=False)
            self.__complex_conjugation = self.__complex_conjugation.pre_compose(from_self).post_compose(to_self)
            return self.__complex_conjugation

    def maximal_totally_real_subfield(self):
        """
        Return the maximal totally real subfield of self together with an embedding of it into self.

        EXAMPLES::

            sage: F.<a> = QuadraticField(11)
            sage: F.maximal_totally_real_subfield()
            [Number Field in a with defining polynomial x^2 - 11, Identity endomorphism of Number Field in a with defining polynomial x^2 - 11]
            sage: F.<a> = QuadraticField(-15)
            sage: F.maximal_totally_real_subfield()
            [Rational Field, Natural morphism:
              From: Rational Field
              To:   Number Field in a with defining polynomial x^2 + 15]
            sage: F.<a> = CyclotomicField(29)
            sage: F.maximal_totally_real_subfield()
            (Number Field in a0 with defining polynomial x^14 + x^13 - 13*x^12 - 12*x^11 + 66*x^10 + 55*x^9 - 165*x^8 - 120*x^7 + 210*x^6 + 126*x^5 - 126*x^4 - 56*x^3 + 28*x^2 + 7*x - 1, Ring morphism:
              From: Number Field in a0 with defining polynomial x^14 + x^13 - 13*x^12 - 12*x^11 + 66*x^10 + 55*x^9 - 165*x^8 - 120*x^7 + 210*x^6 + 126*x^5 - 126*x^4 - 56*x^3 + 28*x^2 + 7*x - 1
              To:   Cyclotomic Field of order 29 and degree 28
              Defn: a0 |--> -a^27 - a^26 - a^25 - a^24 - a^23 - a^22 - a^21 - a^20 - a^19 - a^18 - a^17 - a^16 - a^15 - a^14 - a^13 - a^12 - a^11 - a^10 - a^9 - a^8 - a^7 - a^6 - a^5 - a^4 - a^3 - a^2 - 1)
            sage: F.<a> = NumberField(x^3 - 2)
            sage: F.maximal_totally_real_subfield()
            [Rational Field, Coercion map:
               From: Rational Field
               To:   Number Field in a with defining polynomial x^3 - 2]
            sage: F.<a> = NumberField(x^4 - x^3 - x^2 + x + 1)
            sage: F.maximal_totally_real_subfield()
            [Rational Field, Coercion map:
               From: Rational Field
               To:   Number Field in a with defining polynomial x^4 - x^3 - x^2 + x + 1]
            sage: F.<a> = NumberField(x^4 - x^3 + 2*x^2 + x + 1)
            sage: F.maximal_totally_real_subfield()
            [Number Field in a1 with defining polynomial x^2 - x - 1, Ring morphism:
              From: Number Field in a1 with defining polynomial x^2 - x - 1
              To:   Number Field in a with defining polynomial x^4 - x^3 + 2*x^2 + x + 1
              Defn: a1 |--> -1/2*a^3 - 1/2]
            sage: F.<a> = NumberField(x^4-4*x^2-x+1)
            sage: F.maximal_totally_real_subfield()
            [Number Field in a with defining polynomial x^4 - 4*x^2 - x + 1, Identity endomorphism of Number Field in a with defining polynomial x^4 - 4*x^2 - x + 1]

        An example of a relative extension where the base field is not the maximal totally real subfield.

        ::

            sage: E_0.<a> = NumberField(x^2 - 4*x + 16)
            sage: y = polygen(E_0)
            sage: E.<z> = E_0.extension(y^2 - E_0.gen() / 2)
            sage: E.maximal_totally_real_subfield()
            [Number Field in z1 with defining polynomial x^2 - 2*x - 5, Composite map:
               From: Number Field in z1 with defining polynomial x^2 - 2*x - 5
               To:   Number Field in z with defining polynomial x^2 - 1/2*a over its base field
               Defn:   Ring morphism:
                       From: Number Field in z1 with defining polynomial x^2 - 2*x - 5
                       To:   Number Field in z with defining polynomial x^4 - 2*x^3 + x^2 + 6*x + 3
                       Defn: z1 |--> -1/3*z^3 + 1/3*z^2 + z - 1
                     then
                       Isomorphism map:
                       From: Number Field in z with defining polynomial x^4 - 2*x^3 + x^2 + 6*x + 3
                       To:   Number Field in z with defining polynomial x^2 - 1/2*a over its base field]

        """

        try:
            return self.__max_tot_real_sub
        except(AttributeError):
            pass

        if isinstance(
           self, sage.rings.number_field.number_field.NumberField_quadratic):
            if self.discriminant() > 0:
                self.__max_tot_real_sub = [self, self.coerce_map_from(self)]
                return self.__max_tot_real_sub
            else:
                self.__max_tot_real_sub = [QQ, self.coerce_map_from(QQ)]
            return self.__max_tot_real_sub
        if isinstance(
           self, sage.rings.number_field.number_field.NumberField_cyclotomic):
            zeta = self.gen()
            self.__max_tot_real_sub = self.subfield(zeta + zeta ** (-1))
            return self.__max_tot_real_sub
        if self.is_totally_real():
            self.__max_tot_real_sub = [self, self.coerce_map_from(self)]
            return self.__max_tot_real_sub
        if self.is_absolute():
            K = self
        else:
            if self.is_CM_extension():
                self.__max_tot_real_sub = [self.base_field(), self.coerce_map_from(self.base_field())]
                return self.__max_tot_real_sub
            K = self.absolute_field('z')

        d = K.absolute_degree()
        divs = d.divisors()[1:-1]
        divs.reverse()
        for i in divs:
            possibilities = K.subfields(i)
            for F, phi, _ in possibilities:
                if F.is_totally_real():
                    if self.is_relative():
                        phi = phi.post_compose(K.structure()[0])
                    self.__max_tot_real_sub = [F, phi]
                    return self.__max_tot_real_sub
        self.__max_tot_real_sub = [QQ, self.coerce_map_from(QQ)]
        return self.__max_tot_real_sub

    def complex_embeddings(self, prec=53):
        r"""
        Return all homomorphisms of this number field into the approximate
        complex field with precision prec.

        This always embeds into an MPFR based complex field.  If you
        want embeddings into the 53-bit double precision, which is
        faster, use ``self.embeddings(CDF)``.

        EXAMPLES::

            sage: k.<a> = NumberField(x^5 + x + 17)
            sage: v = k.complex_embeddings()
            sage: ls = [phi(k.0^2) for phi in v] ; ls # random order
            [2.97572074038...,
             -2.40889943716 + 1.90254105304*I,
             -2.40889943716 - 1.90254105304*I,
             0.921039066973 + 3.07553311885*I,
             0.921039066973 - 3.07553311885*I]
            sage: K.<a> = NumberField(x^3 + 2)
            sage: ls = K.complex_embeddings() ; ls # random order
            [
            Ring morphism:
              From: Number Field in a with defining polynomial x^3 + 2
              To:   Complex Double Field
              Defn: a |--> -1.25992104989...,
            Ring morphism:
              From: Number Field in a with defining polynomial x^3 + 2
              To:   Complex Double Field
              Defn: a |--> 0.629960524947 - 1.09112363597*I,
            Ring morphism:
              From: Number Field in a with defining polynomial x^3 + 2
              To:   Complex Double Field
              Defn: a |--> 0.629960524947 + 1.09112363597*I
            ]
        """
        CC = sage.rings.complex_field.ComplexField(prec)
        return self.embeddings(CC)

    def real_embeddings(self, prec=53):
        r"""
        Return all homomorphisms of this number field into the approximate
        real field with precision prec.

        If prec is 53 (the default), then the real double field is
        used; otherwise the arbitrary precision (but slow) real field
        is used.  If you want embeddings into the 53-bit double
        precision, which is faster, use ``self.embeddings(RDF)``.

        .. NOTE::

            This function uses finite precision real numbers.
            In functions that should output proven results, one
            could use ``self.embeddings(AA)`` instead.

        EXAMPLES::

            sage: K.<a> = NumberField(x^3 + 2)
            sage: K.real_embeddings()
            [
            Ring morphism:
              From: Number Field in a with defining polynomial x^3 + 2
              To:   Real Field with 53 bits of precision
              Defn: a |--> -1.25992104989487
            ]
            sage: K.real_embeddings(16)
            [
            Ring morphism:
              From: Number Field in a with defining polynomial x^3 + 2
              To:   Real Field with 16 bits of precision
              Defn: a |--> -1.260
            ]
            sage: K.real_embeddings(100)
            [
            Ring morphism:
              From: Number Field in a with defining polynomial x^3 + 2
              To:   Real Field with 100 bits of precision
              Defn: a |--> -1.2599210498948731647672106073
            ]

        As this is a numerical function, the number of embeddings
        may be incorrect if the precision is too low::

            sage: K = NumberField(x^2+2*10^1000*x + 10^2000+1, 'a')
            sage: len(K.real_embeddings())
            2
            sage: len(K.real_embeddings(100))
            2
            sage: len(K.real_embeddings(10000))
            0
            sage: len(K.embeddings(AA))
            0

        """
        K = sage.rings.real_mpfr.RealField(prec)
        return self.embeddings(K)

    def specified_complex_embedding(self):
        r"""
        Returns the embedding of this field into the complex numbers which has
        been specified.

        Fields created with the ``QuadraticField`` or
        ``CyclotomicField`` constructors come with an implicit
        embedding. To get one of these fields without the embedding, use
        the generic ``NumberField`` constructor.

        EXAMPLES::

            sage: QuadraticField(-1, 'I').specified_complex_embedding()
            Generic morphism:
              From: Number Field in I with defining polynomial x^2 + 1
              To:   Complex Lazy Field
              Defn: I -> 1*I

        ::

            sage: QuadraticField(3, 'a').specified_complex_embedding()
            Generic morphism:
              From: Number Field in a with defining polynomial x^2 - 3
              To:   Real Lazy Field
              Defn: a -> 1.732050807568878?

        ::

            sage: CyclotomicField(13).specified_complex_embedding()
            Generic morphism:
              From: Cyclotomic Field of order 13 and degree 12
              To:   Complex Lazy Field
              Defn: zeta13 -> 0.885456025653210? + 0.464723172043769?*I

        Most fields don't implicitly have embeddings unless explicitly
        specified::

            sage: NumberField(x^2-2, 'a').specified_complex_embedding() is None
            True
            sage: NumberField(x^3-x+5, 'a').specified_complex_embedding() is None
            True
            sage: NumberField(x^3-x+5, 'a', embedding=2).specified_complex_embedding()
            Generic morphism:
              From: Number Field in a with defining polynomial x^3 - x + 5
              To:   Real Lazy Field
              Defn: a -> -1.904160859134921?
            sage: NumberField(x^3-x+5, 'a', embedding=CDF.0).specified_complex_embedding()
            Generic morphism:
              From: Number Field in a with defining polynomial x^3 - x + 5
              To:   Complex Lazy Field
              Defn: a -> 0.952080429567461? + 1.311248044077123?*I

        This function only returns complex embeddings::

            sage: K.<a> = NumberField(x^2-2, embedding=Qp(7)(2).sqrt())
            sage: K.specified_complex_embedding() is None
            True
            sage: K.gen_embedding()
            3 + 7 + 2*7^2 + 6*7^3 + 7^4 + 2*7^5 + 7^6 + 2*7^7 + 4*7^8 + 6*7^9 + 6*7^10 + 2*7^11 + 7^12 + 7^13 + 2*7^15 + 7^16 + 7^17 + 4*7^18 + 6*7^19 + O(7^20)
            sage: K.coerce_embedding()
            Generic morphism:
              From: Number Field in a with defining polynomial x^2 - 2
              To:   7-adic Field with capped relative precision 20
              Defn: a -> 3 + 7 + 2*7^2 + 6*7^3 + 7^4 + 2*7^5 + 7^6 + 2*7^7 + 4*7^8 + 6*7^9 + 6*7^10 + 2*7^11 + 7^12 + 7^13 + 2*7^15 + 7^16 + 7^17 + 4*7^18 + 6*7^19 + O(7^20)
        """
        embedding = self.coerce_embedding()
        if embedding is not None:
            from sage.rings.real_mpfr import mpfr_prec_min
            from sage.rings.complex_field import ComplexField
            if ComplexField(mpfr_prec_min()).has_coerce_map_from(embedding.codomain()):
                 return embedding

    def gen_embedding(self):
        """
        If an embedding has been specified, return the image of the
        generator under that embedding. Otherwise return None.

        EXAMPLES::

            sage: QuadraticField(-7, 'a').gen_embedding()
            2.645751311064591?*I
            sage: NumberField(x^2+7, 'a').gen_embedding() # None
        """
        embedding = self.coerce_embedding()
        if embedding is None:
            return None
        else:
            return embedding(self.gen())

    def algebraic_closure(self):
        """
        Return the algebraic closure of self (which is QQbar).

        EXAMPLES::

            sage: K.<i> = QuadraticField(-1)
            sage: K.algebraic_closure()
            Algebraic Field
            sage: K.<a> = NumberField(x^3-2)
            sage: K.algebraic_closure()
            Algebraic Field
            sage: K = CyclotomicField(23)
            sage: K.algebraic_closure()
            Algebraic Field
        """
        return sage.rings.all.QQbar

    def latex_variable_name(self, name=None):
        """
        Return the latex representation of the variable name for this
        number field.

        EXAMPLES::

            sage: NumberField(x^2 + 3, 'a').latex_variable_name()
            'a'
            sage: NumberField(x^3 + 3, 'theta3').latex_variable_name()
            '\\theta_{3}'
            sage: CyclotomicField(5).latex_variable_name()
            '\\zeta_{5}'
        """
        if name is None:
            return self.__latex_variable_name
        else:
            self.__latex_variable_name = name

    def _repr_(self):
        """
        Return string representation of this number field.

        EXAMPLES::

            sage: k.<a> = NumberField(x^13 - (2/3)*x + 3)
            sage: k._repr_()
            'Number Field in a with defining polynomial x^13 - 2/3*x + 3'
        """
        return "Number Field in %s with defining polynomial %s"%(
                   self.variable_name(), self.polynomial())

    def _latex_(self):
        r"""
        Return latex representation of this number field. This is viewed as
        a polynomial quotient ring over a field.

        EXAMPLES::

            sage: k.<a> = NumberField(x^13 - (2/3)*x + 3)
            sage: k._latex_()
            '\\Bold{Q}[a]/(a^{13} - \\frac{2}{3} a + 3)'
            sage: latex(k)
            \Bold{Q}[a]/(a^{13} - \frac{2}{3} a + 3)

        Numbered variables are often correctly typeset::

            sage: k.<theta25> = NumberField(x^25+x+1)
            sage: print(k._latex_())
            \Bold{Q}[\theta_{25}]/(\theta_{25}^{25} + \theta_{25} + 1)
        """
        return "%s[%s]/(%s)"%(latex(QQ), self.latex_variable_name(),
                              self.polynomial()._latex_(self.latex_variable_name()))

    def _ideal_class_(self, n=0):
        """
        Return the Python class used in defining the zero ideal of the ring
        of integers of this number field.

        This function is required by the general ring/ideal machinery. The
        value defined here is the default value for all number fields.

        EXAMPLES::

            sage: NumberField(x^2 + 2, 'c')._ideal_class_()
            <class 'sage.rings.number_field.number_field_ideal.NumberFieldIdeal'>
        """
        return sage.rings.number_field.number_field_ideal.NumberFieldIdeal

    def _fractional_ideal_class_(self):
        """
        Return the Python class used in defining fractional ideals of the
        ring of integers of this number field.

        This function is required by the general ring/ideal machinery. The
        value defined here is the default value for all number fields
        *except* relative number fields; this function is overridden by
        one of the same name on class NumberField_relative.

        EXAMPLES::

            sage: NumberField(x^2 + 2, 'c')._fractional_ideal_class_()
            <class 'sage.rings.number_field.number_field_ideal.NumberFieldFractionalIdeal'>
        """
        return sage.rings.number_field.number_field_ideal.NumberFieldFractionalIdeal

    def ideal(self, *gens, **kwds):
        """
        K.ideal() returns a fractional ideal of the field, except for the
        zero ideal which is not a fractional ideal.

        EXAMPLES::

            sage: K.<i>=NumberField(x^2+1)
            sage: K.ideal(2)
            Fractional ideal (2)
            sage: K.ideal(2+i)
            Fractional ideal (i + 2)
            sage: K.ideal(0)
            Ideal (0) of Number Field in i with defining polynomial x^2 + 1
        """
        try:
            return self.fractional_ideal(*gens, **kwds)
        except ValueError:
            return sage.rings.ring.Ring.ideal(self, gens, **kwds)

    def fractional_ideal(self, *gens, **kwds):
        r"""
        Return the ideal in `\mathcal{O}_K` generated by gens.
        This overrides the ``sage.rings.ring.Field`` method to
        use the ``sage.rings.ring.Ring`` one instead, since
        we're not really concerned with ideals in a field but in its ring
        of integers.

        INPUT:


        -  ``gens`` - a list of generators, or a number field
           ideal.


        EXAMPLES::

            sage: K.<a> = NumberField(x^3-2)
            sage: K.fractional_ideal([1/a])
            Fractional ideal (1/2*a^2)

        One can also input a number field ideal itself,
        or, more usefully, for a tower of number fields an ideal
        in one of the fields lower down the tower.

        ::

            sage: K.fractional_ideal(K.ideal(a))
            Fractional ideal (a)
            sage: L.<b> = K.extension(x^2 - 3, x^2 + 1)
            sage: M.<c> = L.extension(x^2 + 1)
            sage: L.ideal(K.ideal(2, a))
            Fractional ideal (a)
            sage: M.ideal(K.ideal(2, a)) == M.ideal(a*(b - c)/2)
            True

        The zero ideal is not a fractional ideal!

        ::

            sage: K.fractional_ideal(0)
            Traceback (most recent call last):
            ...
            ValueError: gens must have a nonzero element (zero ideal is not a fractional ideal)
        """
        if len(gens) == 1 and isinstance(gens[0], (list, tuple)):
            gens = gens[0]
        if len(gens) == 1 and isinstance(gens[0], NumberFieldFractionalIdeal):
            I = gens[0]
            if I.number_field() is self:
                return I
            else:
                gens = I.gens()
        return self._fractional_ideal_class_()(self, gens, **kwds)

    def ideals_of_bdd_norm(self, bound):
        """
        All integral ideals of bounded norm.

        INPUT:


        -  ``bound`` - a positive integer


        OUTPUT: A dict of all integral ideals I such that Norm(I) <= bound,
        keyed by norm.

        EXAMPLES::

            sage: K.<a> = NumberField(x^2 + 23)
            sage: d = K.ideals_of_bdd_norm(10)
            sage: for n in d:
            ....:     print(n)
            ....:     for I in d[n]:
            ....:         print(I)
            1
            Fractional ideal (1)
            2
            Fractional ideal (2, 1/2*a - 1/2)
            Fractional ideal (2, 1/2*a + 1/2)
            3
            Fractional ideal (3, 1/2*a - 1/2)
            Fractional ideal (3, 1/2*a + 1/2)
            4
            Fractional ideal (4, 1/2*a + 3/2)
            Fractional ideal (2)
            Fractional ideal (4, 1/2*a + 5/2)
            5
            6
            Fractional ideal (1/2*a - 1/2)
            Fractional ideal (6, 1/2*a + 5/2)
            Fractional ideal (6, 1/2*a + 7/2)
            Fractional ideal (1/2*a + 1/2)
            7
            8
            Fractional ideal (1/2*a + 3/2)
            Fractional ideal (4, a - 1)
            Fractional ideal (4, a + 1)
            Fractional ideal (1/2*a - 3/2)
            9
            Fractional ideal (9, 1/2*a + 11/2)
            Fractional ideal (3)
            Fractional ideal (9, 1/2*a + 7/2)
            10
        """
        hnf_ideals = self.pari_nf().ideallist(bound)
        d = {}
        for i in range(bound):
            d[i+1] = [self.ideal(hnf) for hnf in hnf_ideals[i]]
        return d

    def primes_above(self, x, degree=None):
        r"""
        Return prime ideals of self lying over x.

        INPUT:


        -  ``x``: usually an element or ideal of self. It
           should be such that self.ideal(x) is sensible. This excludes x=0.

        -  ``degree`` (default: None): None or an integer.
           If None, find all primes above x of any degree. If an integer, find
           all primes above x such that the resulting residue field has
           exactly this degree.


        OUTPUT: A list of prime ideals of self lying over x. If degree
        is specified and no such ideal exists, returns the empty list.
        The output is sorted by residue degree first, then by
        underlying prime (or equivalently, by norm).

        EXAMPLES::

            sage: x = ZZ['x'].gen()
            sage: F.<t> = NumberField(x^3 - 2)

        ::

            sage: P2s = F.primes_above(2)
            sage: P2s # random
            [Fractional ideal (-t)]
            sage: all(2 in P2 for P2 in P2s)
            True
            sage: all(P2.is_prime() for P2 in P2s)
            True
            sage: [ P2.norm() for P2 in P2s ]
            [2]

        ::

            sage: P3s = F.primes_above(3)
            sage: P3s # random
            [Fractional ideal (t + 1)]
            sage: all(3 in P3 for P3 in P3s)
            True
            sage: all(P3.is_prime() for P3 in P3s)
            True
            sage: [ P3.norm() for P3 in P3s ]
            [3]

        The ideal (3) is totally ramified in F, so there is no degree 2
        prime above 3::

            sage: F.primes_above(3, degree=2)
            []
            sage: [ id.residue_class_degree() for id, _ in F.ideal(3).factor() ]
            [1]

        Asking for a specific degree works::

            sage: P5_1s = F.primes_above(5, degree=1)
            sage: P5_1s # random
            [Fractional ideal (-t^2 - 1)]
            sage: P5_1 = P5_1s[0]; P5_1.residue_class_degree()
            1

        ::

            sage: P5_2s = F.primes_above(5, degree=2)
            sage: P5_2s # random
            [Fractional ideal (t^2 - 2*t - 1)]
            sage: P5_2 = P5_2s[0]; P5_2.residue_class_degree()
            2

        Works in relative extensions too::

            sage: PQ.<X> = QQ[]
            sage: F.<a, b> = NumberField([X^2 - 2, X^2 - 3])
            sage: PF.<Y> = F[]
            sage: K.<c> = F.extension(Y^2 - (1 + a)*(a + b)*a*b)
            sage: I = F.ideal(a + 2*b)
            sage: P, Q = K.primes_above(I)
            sage: K.ideal(I) == P^4*Q
            True
            sage: K.primes_above(I, degree=1) == [P]
            True
            sage: K.primes_above(I, degree=4) == [Q]
            True

        It doesn't make sense to factor the ideal (0), so this raises an error::

            sage: F.prime_above(0)
            Traceback (most recent call last):
            ...
            AttributeError: 'NumberFieldIdeal' object has no attribute 'prime_factors'
        """
        if degree is not None:
            degree = ZZ(degree)
        facs = sorted([ (id.residue_class_degree(), id.absolute_norm(), id) for id in self.prime_factors(x) ])
        if degree is None:
            return [ id for d, n, id in facs ]
        else:
            return [ id for d, n, id in facs if d == degree ]

    def prime_above(self, x, degree=None):
        r"""
        Return a prime ideal of self lying over x.

        INPUT:


        -  ``x``: usually an element or ideal of self. It
           should be such that self.ideal(x) is sensible. This excludes x=0.

        -  ``degree`` (default: None): None or an integer.
           If one, find a prime above x of any degree. If an integer, find a
           prime above x such that the resulting residue field has exactly
           this degree.


        OUTPUT: A prime ideal of self lying over x. If degree is specified
        and no such ideal exists, raises a ValueError.

        EXAMPLES::

            sage: x = ZZ['x'].gen()
            sage: F.<t> = NumberField(x^3 - 2)

        ::

            sage: P2 = F.prime_above(2)
            sage: P2 # random
            Fractional ideal (-t)
            sage: 2 in P2
            True
            sage: P2.is_prime()
            True
            sage: P2.norm()
            2

        ::

            sage: P3 = F.prime_above(3)
            sage: P3 # random
            Fractional ideal (t + 1)
            sage: 3 in P3
            True
            sage: P3.is_prime()
            True
            sage: P3.norm()
            3

        The ideal (3) is totally ramified in F, so there is no degree 2
        prime above 3::

            sage: F.prime_above(3, degree=2)
            Traceback (most recent call last):
            ...
            ValueError: No prime of degree 2 above Fractional ideal (3)
            sage: [ id.residue_class_degree() for id, _ in F.ideal(3).factor() ]
            [1]

        Asking for a specific degree works::

            sage: P5_1 = F.prime_above(5, degree=1)
            sage: P5_1 # random
            Fractional ideal (-t^2 - 1)
            sage: P5_1.residue_class_degree()
            1

        ::

            sage: P5_2 = F.prime_above(5, degree=2)
            sage: P5_2 # random
            Fractional ideal (t^2 - 2*t - 1)
            sage: P5_2.residue_class_degree()
            2

        Relative number fields are ok::

            sage: G = F.extension(x^2 - 11, 'b')
            sage: G.prime_above(7)
            Fractional ideal (b + 2)

        It doesn't make sense to factor the ideal (0)::

            sage: F.prime_above(0)
            Traceback (most recent call last):
            ...
            AttributeError: 'NumberFieldIdeal' object has no attribute 'prime_factors'

        """
        ids = self.primes_above(x, degree)
        if not ids:
            raise ValueError("No prime of degree %s above %s" % (degree, self.ideal(x)))
        return ids[0]

    def primes_of_bounded_norm(self, B):
        r"""
        Returns a sorted list of all prime ideals with norm at most `B`.

        INPUT:

        - ``B`` -- a positive integer; upper bound on the norms of the
          primes generated.

        OUTPUT:

        A list of all prime ideals of this number field of norm at
        most `B`, sorted by norm.  Primes of the same norm are sorted
        using the comparison function for ideals, which is based on
        the Hermite Normal Form.

        .. note::

            See also :meth:`primes_of_bounded_norm_iter` for an
            iterator version of this, but note that the iterator sorts
            the primes in order of underlying rational prime, not by
            norm.

        EXAMPLES::

            sage: K.<i> = QuadraticField(-1)
            sage: K.primes_of_bounded_norm(10)
            [Fractional ideal (i + 1), Fractional ideal (-i - 2), Fractional ideal (2*i + 1), Fractional ideal (3)]
            sage: K.primes_of_bounded_norm(1)
            []
            sage: K.<a> = NumberField(x^3-2)
            sage: P = K.primes_of_bounded_norm(30)
            sage: P
            [Fractional ideal (a),
             Fractional ideal (a + 1),
             Fractional ideal (-a^2 - 1),
             Fractional ideal (a^2 + a - 1),
             Fractional ideal (2*a + 1),
             Fractional ideal (-2*a^2 - a - 1),
             Fractional ideal (a^2 - 2*a - 1),
             Fractional ideal (a + 3)]
            sage: [p.norm() for p in P]
            [2, 3, 5, 11, 17, 23, 25, 29]
        """
        if B<2:
            return []

        if self is QQ:
            return arith.primes(B+1)
        else:
            P = [pp for p in arith.primes(B+1) for pp in self.primes_above(p)]
            P = [p for p in P if p.norm() <= B]
            P.sort(key=lambda P: (P.norm(),P))
            return P

    def primes_of_bounded_norm_iter(self, B):
        r"""
        Iterator yielding all prime ideals with norm at most `B`.

        INPUT:

        - ``B`` -- a positive integer; upper bound on the norms of the
          primes generated.

        OUTPUT:

        An iterator over all prime ideals of this number field of norm
        at most `B`.

        .. note::

            The output is not sorted by norm, but by size of the
            underlying rational prime.

        EXAMPLES::

            sage: K.<i> = QuadraticField(-1)
            sage: it = K.primes_of_bounded_norm_iter(10)
            sage: list(it)
            [Fractional ideal (i + 1),
             Fractional ideal (3),
             Fractional ideal (-i - 2),
             Fractional ideal (2*i + 1)]
            sage: list(K.primes_of_bounded_norm_iter(1))
            []
        """
        try:
            B = ZZ(B.ceil())
        except (TypeError, AttributeError):
            raise TypeError("%s is not valid bound on prime ideals" % B)

        if B<2:
            raise StopIteration

        if self is QQ:
            for p in arith.primes(B+1):
                yield p
        else:
            for p in arith.primes(B+1):
                for pp in self.primes_above(p):
                    if pp.norm() <= B:
                        yield pp


    def primes_of_degree_one_iter(self, num_integer_primes=10000, max_iterations=100):
        r"""
        Return an iterator yielding prime ideals of absolute degree one and
        small norm.

        .. warning::

           It is possible that there are no primes of `K` of
           absolute degree one of small prime norm, and it possible
           that this algorithm will not find any primes of small norm.

           See module :mod:`sage.rings.number_field.small_primes_of_degree_one`
           for details.

        INPUT:


        -  ``num_integer_primes (default: 10000)`` - an
           integer. We try to find primes of absolute norm no greater than the
           num_integer_primes-th prime number. For example, if
           num_integer_primes is 2, the largest norm found will be 3, since
           the second prime is 3.

        -  ``max_iterations (default: 100)`` - an integer. We
           test max_iterations integers to find small primes before raising
           StopIteration.


        EXAMPLES::

            sage: K.<z> = CyclotomicField(10)
            sage: it = K.primes_of_degree_one_iter()
            sage: Ps = [ next(it) for i in range(3) ]
            sage: Ps # random
            [Fractional ideal (z^3 + z + 1), Fractional ideal (3*z^3 - z^2 + z - 1), Fractional ideal (2*z^3 - 3*z^2 + z - 2)]
            sage: [ P.norm() for P in Ps ] # random
            [11, 31, 41]
            sage: [ P.residue_class_degree() for P in Ps ]
            [1, 1, 1]
        """
        from sage.rings.number_field.small_primes_of_degree_one import Small_primes_of_degree_one_iter
        return Small_primes_of_degree_one_iter(self, num_integer_primes, max_iterations)

    def primes_of_degree_one_list(self, n, num_integer_primes=10000, max_iterations=100):
        r"""
        Return a list of n prime ideals of absolute degree one and small
        norm.

        .. warning::

           It is possible that there are no primes of `K` of
           absolute degree one of small prime norm, and it possible
           that this algorithm will not find any primes of small norm.

           See module :mod:`sage.rings.number_field.small_primes_of_degree_one`
           for details.

        INPUT:


        -  ``num_integer_primes (default: 10000)`` - an
           integer. We try to find primes of absolute norm no greater than the
           num_integer_primes-th prime number. For example, if
           num_integer_primes is 2, the largest norm found will be 3, since
           the second prime is 3.

        -  ``max_iterations (default: 100)`` - an integer. We
           test max_iterations integers to find small primes before raising
           StopIteration.


        EXAMPLES::

            sage: K.<z> = CyclotomicField(10)
            sage: Ps = K.primes_of_degree_one_list(3)
            sage: Ps  # random output
            [Fractional ideal (-z^3 - z^2 + 1), Fractional ideal (2*z^3 - 2*z^2 + 2*z - 3), Fractional ideal (2*z^3 - 3*z^2 + z - 2)]
            sage: [ P.norm() for P in Ps ]
            [11, 31, 41]
            sage: [ P.residue_class_degree() for P in Ps ]
            [1, 1, 1]
        """
        it = self.primes_of_degree_one_iter()
        return [ next(it) for i in range(n) ]

    def _is_valid_homomorphism_(self, codomain, im_gens):
        """
        Return whether or not there is a homomorphism defined by the given
        images of generators.

        To do this we just check that the elements of the image of the
        given generator (im_gens always has length 1) satisfies the
        relation of the defining poly of this field.

        EXAMPLES::

            sage: k.<a> = NumberField(x^2 - 3)
            sage: k._is_valid_homomorphism_(QQ, [0])
            False
            sage: k._is_valid_homomorphism_(k, [])
            False
            sage: k._is_valid_homomorphism_(k, [a])
            True
            sage: k._is_valid_homomorphism_(k, [-a])
            True
            sage: k._is_valid_homomorphism_(k, [a+1])
            False
        """
        try:
            if len(im_gens) != 1:
                return False
            # We need that elements of the base ring of the polynomial
            # ring map canonically into codomain.
            codomain._coerce_(QQ.one())
            f = self.defining_polynomial()
            return codomain(f(im_gens[0])) == 0
        except (TypeError, ValueError):
            return False

    @cached_method
    def _pari_absolute_structure(self):
        r"""
        Return data relating the Sage and PARI absolute polynomials.

        OUTPUT:

        Let `L` be this number field, and let `f` be the defining
        polynomial of `K` over `\QQ`.  This method returns a triple
        ``(g, alpha, beta)``, where

        - ``g`` is the defining relative polynomial of the PARI ``nf``
          structure (see :meth:`pari_nf`);

        - ``alpha`` is the image of `x \bmod f` under some isomorphism
          `\phi\colon K[x]/(f) \to K[x]/(g)`

        - ``beta`` is the image of `x \bmod g` under the inverse
          isomorphism `\phi^{-1}\colon K[x]/(g) \to K[x]/(f)`

        EXAMPLES::

        If `f` is monic and integral, the result satisfies ``g = f``
        and ``alpha = beta = x``::

            sage: K.<a> = NumberField(x^2 - 2)
            sage: K._pari_absolute_structure()
            (y^2 - 2, Mod(y, y^2 - 2), Mod(y, y^2 - 2))

        An example where `f` neither monic nor integral::

            sage: K.<a> = NumberField(2*x^2 + 1/3)
            sage: K._pari_absolute_structure()
            (y^2 + 6, Mod(1/6*y, y^2 + 6), Mod(6*y, y^2 + 1/6))
        """
        f = self.absolute_polynomial()._pari_with_name('y')
        if f.pollead() == f.content().denominator() == 1:
            g = f
            alpha = beta = g.variable().Mod(g)
        else:
            g, alpha = f.polredbest(flag=1)
            beta = alpha.modreverse()
        return g, alpha, beta

    def pari_polynomial(self, name='x'):
        """
        Return the PARI polynomial corresponding to this number field.

        INPUT:

        - ``name`` -- variable name (default: ``'x'``)

        OUTPUT:

        A monic polynomial with integral coefficients (PARI ``t_POL``)
        defining the PARI number field corresponding to ``self``.

        .. WARNING::

            This is *not* the same as simply converting the defining
            polynomial to PARI.

        EXAMPLES::

            sage: y = polygen(QQ)
            sage: k.<a> = NumberField(y^2 - 3/2*y + 5/3)
            sage: k.pari_polynomial()
            x^2 - x + 40
            sage: k.polynomial().__pari__()
            x^2 - 3/2*x + 5/3
            sage: k.pari_polynomial('a')
            a^2 - a + 40

        Some examples with relative number fields::

            sage: k.<a, c> = NumberField([x^2 + 3, x^2 + 1])
            sage: k.pari_polynomial()
            x^4 + 8*x^2 + 4
            sage: k.pari_polynomial('a')
            a^4 + 8*a^2 + 4
            sage: k.absolute_polynomial()
            x^4 + 8*x^2 + 4
            sage: k.relative_polynomial()
            x^2 + 3

            sage: k.<a, c> = NumberField([x^2 + 1/3, x^2 + 1/4])
            sage: k.pari_polynomial()
            x^4 - x^2 + 1
            sage: k.absolute_polynomial()
            x^4 - x^2 + 1

        This fails with arguments which are not a valid PARI variable name::

            sage: k = QuadraticField(-1)
            sage: k.pari_polynomial('I')
            Traceback (most recent call last):
            ...
            PariError: I already exists with incompatible valence
            sage: k.pari_polynomial('i')
            i^2 + 1
            sage: k.pari_polynomial('theta')
            Traceback (most recent call last):
            ...
            PariError: theta already exists with incompatible valence
        """
        return self._pari_absolute_structure()[0].change_variable_name(name)

    def pari_nf(self, important=True):
        """
        Return the PARI number field corresponding to this field.

        INPUT:

        - ``important`` -- boolean (default: ``True``).  If ``False``,
          raise a ``RuntimeError`` if we need to do a difficult
          discriminant factorization.  This is useful when an integral
          basis is not strictly required, such as for factoring
          polynomials over this number field.

        OUTPUT:

        The PARI number field obtained by calling the PARI function
        :pari:`nfinit` with ``self.pari_polynomial('y')`` as argument.

        .. NOTE::

            This method has the same effect as ``pari(self)``.

        EXAMPLES::

            sage: k.<a> = NumberField(x^4 - 3*x + 7); k
            Number Field in a with defining polynomial x^4 - 3*x + 7
            sage: k.pari_nf()[:4]
            [y^4 - 3*y + 7, [0, 2], 85621, 1]
            sage: pari(k)[:4]
            [y^4 - 3*y + 7, [0, 2], 85621, 1]

        ::

            sage: k.<a> = NumberField(x^4 - 3/2*x + 5/3); k
            Number Field in a with defining polynomial x^4 - 3/2*x + 5/3
            sage: k.pari_nf()
            [y^4 - 324*y + 2160, [0, 2], 48918708, 216, ..., [1, y, 1/36*y^3 + 1/6*y^2 - 7, 1/6*y^2], [1, 0, 0, 252; 0, 1, 0, 0; 0, 0, 0, 36; 0, 0, 6, -36], [1, 0, 0, 0, 0, 0, -18, 42, 0, -18, -46, -60, 0, 42, -60, -60; 0, 1, 0, 0, 1, 0, 2, 0, 0, 2, -11, -1, 0, 0, -1, 9; 0, 0, 1, 0, 0, 0, 6, 6, 1, 6, -5, 0, 0, 6, 0, 0; 0, 0, 0, 1, 0, 6, -6, -6, 0, -6, -1, 2, 1, -6, 2, 0]]
            sage: pari(k)
            [y^4 - 324*y + 2160, [0, 2], 48918708, 216, ...]
            sage: gp(k)
            [y^4 - 324*y + 2160, [0, 2], 48918708, 216, ...]

        With ``important=False``, we simply bail out if we cannot
        easily factor the discriminant::

            sage: p = next_prime(10^40); q = next_prime(10^41)
            sage: K.<a> = NumberField(x^2 - p*q)
            sage: K.pari_nf(important=False)
            Traceback (most recent call last):
            ...
            RuntimeError: Unable to factor discriminant with trial division

        Next, we illustrate the ``maximize_at_primes`` and ``assume_disc_small``
        parameters of the ``NumberField`` constructor. The following would take
        a very long time without the ``maximize_at_primes`` option::

            sage: K.<a> = NumberField(x^2 - p*q, maximize_at_primes=[p])
            sage: K.pari_nf()
            [y^2 - 100000000000000000000...]

        Since the discriminant is square-free, this also works::

            sage: K.<a> = NumberField(x^2 - p*q, assume_disc_small=True)
            sage: K.pari_nf()
            [y^2 - 100000000000000000000...]
        """
        try:
            return self._pari_nf
        except AttributeError:
            f = self.pari_polynomial("y")
            if f.poldegree() > 1:
                f = pari([f, self._pari_integral_basis(important=important)])
            self._pari_nf = f.nfinit()
            return self._pari_nf

    def pari_zk(self):
        """
        Integral basis of the PARI number field corresponding to this field.

        This is the same as pari_nf().getattr('zk'), but much faster.

        EXAMPLES::

            sage: k.<a> = NumberField(x^3 - 17)
            sage: k.pari_zk()
            [1, 1/3*y^2 - 1/3*y + 1/3, y]
            sage: k.pari_nf().getattr('zk')
            [1, 1/3*y^2 - 1/3*y + 1/3, y]
        """
        return self.pari_nf().nf_get_zk()

    def __pari__(self):
        """
        Return the PARI number field corresponding to this field.

        EXAMPLES::

            sage: k = NumberField(x^2 + x + 1, 'a')
            sage: k.__pari__()
            [y^2 + y + 1, [0, 1], -3, 1, ... [1, y], [1, 0; 0, 1], [1, 0, 0, -1; 0, 1, 1, -1]]
            sage: pari(k)
            [y^2 + y + 1, [0, 1], -3, 1, ...[1, y], [1, 0; 0, 1], [1, 0, 0, -1; 0, 1, 1, -1]]
        """
        return self.pari_nf()

    def _pari_init_(self):
        """
        Return the PARI number field corresponding to this field.

        EXAMPLES::

            sage: k = NumberField(x^2 + x + 1, 'a')
            sage: k._pari_init_()
            '[y^2 + y + 1, [0, 1], -3, 1, ... [1, y], [1, 0; 0, 1], [1, 0, 0, -1; 0, 1, 1, -1]]'
            sage: gp(k)
            [y^2 + y + 1, [0, 1], -3, 1, ...[1, y], [1, 0; 0, 1], [1, 0, 0, -1; 0, 1, 1, -1]]
        """
        return str(self.pari_nf())

    def pari_bnf(self, proof=None, units=True):
        """
        PARI big number field corresponding to this field.

        INPUT:

        - ``proof`` -- If False, assume GRH.  If True, run PARI's
          :pari:`bnfcertify` to make sure that the results are correct.

        - ``units`` -- (default: True) If True, insist on having
          fundamental units.  If False, the units may or may not be
          computed.

        OUTPUT:

        The PARI ``bnf`` structure of this number field.

        .. warning::

           Even with ``proof=True``, I wouldn't trust this to mean
           that everything computed involving this number field is
           actually correct.

        EXAMPLES::

            sage: k.<a> = NumberField(x^2 + 1); k
            Number Field in a with defining polynomial x^2 + 1
            sage: len(k.pari_bnf())
            10
            sage: k.pari_bnf()[:4]
            [[;], matrix(0,3), [;], ...]
            sage: len(k.pari_nf())
            9
            sage: k.<a> = NumberField(x^7 + 7); k
            Number Field in a with defining polynomial x^7 + 7
            sage: dummy = k.pari_bnf(proof=True)
        """
        proof = get_flag(proof, "number_field")
        # First compute bnf
        try:
            bnf = self._pari_bnf
        except AttributeError:
            f = self.pari_polynomial("y")
            if units:
                self._pari_bnf = f.bnfinit(1)
            else:
                self._pari_bnf = f.bnfinit()
            bnf = self._pari_bnf
        # Certify if needed
        if proof and not getattr(self, "_pari_bnf_certified", False):
            if bnf.bnfcertify() != 1:
                raise ValueError("The result is not correct according to bnfcertify")
            self._pari_bnf_certified = True
        return bnf

    def pari_rnfnorm_data(self, L, proof=True):
        """
        Return the PARI :pari:`rnfisnorminit` data corresponding to the
        extension L/self.

        EXAMPLES::

            sage: x = polygen(QQ)
            sage: K = NumberField(x^2 - 2, 'alpha')
            sage: L = K.extension(x^2 + 5, 'gamma')
            sage: ls = K.pari_rnfnorm_data(L) ; len(ls)
            8

            sage: K.<a> = NumberField(x^2 + x + 1)
            sage: P.<X> = K[]
            sage: L.<b> = NumberField(X^3 + a)
            sage: ls = K.pari_rnfnorm_data(L); len(ls)
            8
        """
        if L.base_field() != self:
            raise ValueError("L must be an extension of self")

        Kbnf = self.pari_bnf(proof=proof)
        return Kbnf.rnfisnorminit(L.pari_relative_polynomial())

    def _gap_init_(self):
        """
        Create a gap object representing self and return its name

        EXAMPLES::

            sage: z = QQ['z'].0
            sage: K.<zeta> = NumberField(z^2 - 2)
            sage: K._gap_init_() # the following variable name $sage1 represents the F.base_ring() in gap and is somehow random
            'CallFuncList(function() local z,E; z:=Indeterminate($sage1,"z"); E:=AlgebraicExtension($sage1,z^2 - 2,"zeta"); return E; end,[])'
            sage: k = gap(K)
            sage: k
            <algebraic extension over the Rationals of degree 2>
            sage: k.GeneratorsOfDivisionRing()
            [ zeta ]

        The following tests that it is possible to use a defining
        polynomial in the variable ``E``, even though by default
        ``E`` is used as a local variable in the above GAP
        ``CallFuncList``::

            sage: P.<E> = QQ[]
            sage: L.<tau> = NumberField(E^3 - 2)
            sage: l = gap(L); l
            <algebraic extension over the Rationals of degree 3>
            sage: l.GeneratorsOfField()
            [ tau ]
            sage: gap(tau)^3
            !2

        """
        if not self.is_absolute():
            raise NotImplementedError("Currently, only simple algebraic extensions are implemented in gap")
        G = sage.interfaces.gap.gap
        q = self.polynomial()
        if q.variable_name()!='E':
            return 'CallFuncList(function() local %s,E; %s:=Indeterminate(%s,"%s"); E:=AlgebraicExtension(%s,%s,"%s"); return E; end,[])'%(q.variable_name(),q.variable_name(),G(self.base_ring()).name(),q.variable_name(),G(self.base_ring()).name(),repr(self.polynomial()),str(self.gen()))
        else:
            return 'CallFuncList(function() local %s,F; %s:=Indeterminate(%s,"%s"); F:=AlgebraicExtension(%s,%s,"%s"); return F; end,[])'%(q.variable_name(),q.variable_name(),G(self.base_ring()).name(),q.variable_name(),G(self.base_ring()).name(),repr(self.polynomial()),str(self.gen()))

    def characteristic(self):
        """
        Return the characteristic of this number field, which is of course
        0.

        EXAMPLES::

            sage: k.<a> = NumberField(x^99 + 2); k
            Number Field in a with defining polynomial x^99 + 2
            sage: k.characteristic()
            0
        """
        return ZZ.zero()

    def class_group(self, proof=None, names='c'):
        r"""
        Return the class group of the ring of integers of this number
        field.

        INPUT:


        -  ``proof`` - if True then compute the class group
           provably correctly. Default is True. Call number_field_proof to
           change this default globally.

        -  ``names`` - names of the generators of this class
           group.


        OUTPUT: The class group of this number field.

        EXAMPLES::

            sage: K.<a> = NumberField(x^2 + 23)
            sage: G = K.class_group(); G
            Class group of order 3 with structure C3 of Number Field in a with defining polynomial x^2 + 23
            sage: G.0
            Fractional ideal class (2, 1/2*a - 1/2)
            sage: G.gens()
            (Fractional ideal class (2, 1/2*a - 1/2),)

        ::

            sage: G.number_field()
            Number Field in a with defining polynomial x^2 + 23
            sage: G is K.class_group()
            True
            sage: G is K.class_group(proof=False)
            False
            sage: G.gens()
            (Fractional ideal class (2, 1/2*a - 1/2),)

        There can be multiple generators::

            sage: k.<a> = NumberField(x^2 + 20072)
            sage: G = k.class_group(); G
            Class group of order 76 with structure C38 x C2 of Number Field in a with defining polynomial x^2 + 20072
            sage: G.0 # random
            Fractional ideal class (41, a + 10)
            sage: G.0^38
            Trivial principal fractional ideal class
            sage: G.1 # random
            Fractional ideal class (2, -1/2*a)
            sage: G.1^2
            Trivial principal fractional ideal class

        Class groups of Hecke polynomials tend to be very small::

            sage: f = ModularForms(97, 2).T(2).charpoly()
            sage: f.factor()
            (x - 3) * (x^3 + 4*x^2 + 3*x - 1) * (x^4 - 3*x^3 - x^2 + 6*x - 1)
            sage: [NumberField(g,'a').class_group().order() for g,_ in f.factor()]
            [1, 1, 1]
        """
        proof = proof_flag(proof)
        try:
            return self.__class_group[proof, names]
        except KeyError:
            pass
        except AttributeError:
            self.__class_group = {}
        k = self.pari_bnf(proof)
        cycle_structure = tuple( ZZ(c) for c in k.bnf_get_cyc() )

        # Gens is a list of ideals (the generators)
        gens = tuple( self.ideal(hnf) for hnf in k.bnf_get_gen() )

        G = ClassGroup(cycle_structure, names, self, gens, proof=proof)
        self.__class_group[proof, names] = G
        return G

    def class_number(self, proof=None):
        """
        Return the class number of this number field, as an integer.

        INPUT:


        -  ``proof`` - bool (default: True unless you called
           number_field_proof)


        EXAMPLES::

            sage: NumberField(x^2 + 23, 'a').class_number()
            3
            sage: NumberField(x^2 + 163, 'a').class_number()
            1
            sage: NumberField(x^3 + x^2 + 997*x + 1, 'a').class_number(proof=False)
            1539
        """
        proof = proof_flag(proof)
        return self.class_group(proof).order()

    def S_class_group(self, S, proof=None, names='c'):
        """
        Returns the S-class group of this number field over its base field.

        INPUT:

        - ``S`` - a set of primes of the base field

        - ``proof`` - if False, assume the GRH in computing the class group.
          Default is True. Call ``number_field_proof`` to change this
          default globally.

        - ``names`` - names of the generators of this class group.

        OUTPUT:

        The S-class group of this number field.

        EXAMPLES:

        A well known example::

            sage: K.<a> = QuadraticField(-5)
            sage: K.S_class_group([])
            S-class group of order 2 with structure C2 of Number Field in a with defining polynomial x^2 + 5

        When we include the prime `(2, a+1)`, the S-class group becomes
        trivial::

            sage: K.S_class_group([K.ideal(2,a+1)])
            S-class group of order 1 of Number Field in a with defining polynomial x^2 + 5

        TESTS::

            sage: K.<a> = QuadraticField(-14)
            sage: I = K.ideal(2,a)
            sage: S = (I,)
            sage: CS = K.S_class_group(S);CS
            S-class group of order 2 with structure C2 of Number Field in a with defining polynomial x^2 + 14
            sage: T = tuple([])
            sage: CT = K.S_class_group(T);CT
            S-class group of order 4 with structure C4 of Number Field in a with defining polynomial x^2 + 14
            sage: K.class_group()
            Class group of order 4 with structure C4 of Number Field in a with defining polynomial x^2 + 14
        """
        proof = proof_flag(proof)
        if all(P.is_principal() for P in S):
            C = self.class_group(proof=proof)
            Slist = list(zip([g.ideal() for g in C.gens()], C.invariants()))
        else:
            Slist = self._S_class_group_and_units(tuple(S), proof=proof)[1]
        return SClassGroup(tuple(s[1] for s in Slist), names, self,
                           tuple(s[0] for s in Slist), tuple(S))

    def S_units(self, S, proof=True):
        """
        Returns a list of generators of the S-units.

        INPUT:

        - ``S`` -- a set of primes of the base field

        - ``proof`` -- if ``False``, assume the GRH in computing the class group

        OUTPUT:

        A list of generators of the unit group.

       .. note::

            For more functionality see the S_unit_group() function.

        EXAMPLES::

            sage: K.<a> = QuadraticField(-3)
            sage: K.unit_group()
            Unit group with structure C6 of Number Field in a with defining polynomial x^2 + 3
            sage: K.S_units([])  # random
            [1/2*a + 1/2]
            sage: K.S_units([])[0].multiplicative_order()
            6

        An example in a relative extension (see :trac:`8722`)::

            sage: L.<a,b> = NumberField([x^2 + 1, x^2 - 5])
            sage: p = L.ideal((-1/2*b - 1/2)*a + 1/2*b - 1/2)
            sage: W = L.S_units([p]); [x.norm() for x in W]
            [9, 1, 1]

        Our generators should have the correct parent (:trac:`9367`)::

            sage: _.<x> = QQ[]
            sage: L.<alpha> = NumberField(x^3 + x + 1)
            sage: p = L.S_units([ L.ideal(7) ])
            sage: p[0].parent()
            Number Field in alpha with defining polynomial x^3 + x + 1

        TEST:

        This checks that the multiple entries issue at :trac:`9341` is fixed::

            sage: _.<t> = QQ[]
            sage: K.<T> = NumberField(t-1)
            sage: I = K.ideal(2)
            sage: K.S_units([I])
            [2, -1]
            sage: J = K.ideal(-2)
            sage: K.S_units([I, J, I])
            [2, -1]

        """
        return self._S_class_group_and_units(tuple(S), proof=proof)[0]

    @cached_method
    def _S_class_group_and_units(self, S, proof=True):
        """
        Compute S class group and units.

        INPUT:

        - ``S`` - a tuple of prime ideals of self

        - ``proof`` - if False, assume the GRH in computing the class group

        OUTPUT:

        - ``units, clgp_gens``, where:

        - ``units`` - A list of generators of the unit group.

        - ``clgp_gens`` - A list of generators of the `S`-class group.
          Each generator is represented as a pair ``(gen, order)``,
          where ``gen`` is a fractional ideal of self and ``order`` is
          its order in the `S`-class group.

        EXAMPLES::

            sage: K.<a> = NumberField(x^2+5)
            sage: K._S_class_group_and_units(())
            ([-1], [(Fractional ideal (2, a + 1), 2)])

            sage: K.<a> = NumberField(polygen(QQ))
            sage: K._S_class_group_and_units( (K.ideal(5),) )
            ([5, -1], [])

        TESTS::

            sage: K.<a> = NumberField(x^3 - 381 * x + 127)
            sage: K._S_class_group_and_units(tuple(K.primes_above(13)))
            ([2/13*a^2 + 1/13*a - 677/13,
              1/13*a^2 + 7/13*a - 332/13,
              -1/13*a^2 + 6/13*a + 345/13,
              -1,
              2/13*a^2 + 1/13*a - 755/13,
              1/13*a^2 - 19/13*a - 7/13],
             [(Fractional ideal (11, a - 2), 2), (Fractional ideal (19, a + 7), 2)])

        Number fields defined by non-monic and non-integral
        polynomials are supported (:trac:`252`)::

            sage: K.<a> = NumberField(2*x^2 - 1/3)
            sage: K._S_class_group_and_units(tuple(K.primes_above(2) + K.primes_above(3)))
            ([-6*a + 2, 6*a + 3, -1, 12*a + 5], [])
        """
        K_pari = self.pari_bnf(proof=proof)
        from sage.misc.all import uniq
        S_pari = [p.pari_prime() for p in uniq(S)]
        result = K_pari.bnfsunit(S_pari)
        units = [self(x, check=False) for x in result[0]] + self.unit_group().gens_values()
        orders = result[4][1].sage()
        gens = [self.ideal(_) for _ in result[4][2]]
        return units, [(gens[k], orders[k]) for k in range(len(orders)) if orders[k] > 1]

    @cached_method
    def _S_class_group_quotient_matrix(self, S):
        r"""
        Return the matrix of the quotient map from the class group to the
        S-class group. The result is cached.

        EXAMPLES::

            sage: K.<a> = QuadraticField(-21)
            sage: K._S_class_group_quotient_matrix((K.ideal([2, a+1]),))
            [1]
            [0]
            sage: K._S_class_group_quotient_matrix((K.ideal([5, a+2]),))
            [0]
            [1]
            sage: K._S_class_group_quotient_matrix(())
            [1 0]
            [0 1]
            sage: K.<a> = QuadraticField(-105)
            sage: K._S_class_group_quotient_matrix((K.ideal(11, a + 4),))
            [0 0]
            [1 0]
            [0 1]
        """
        from sage.matrix.constructor import matrix
        S_clgp_gens = self._S_class_group_and_units(S)[1]
        a = len(S_clgp_gens)
        c = self.class_group().ngens()
        M = [u[0].ideal_class_log() for u in S_clgp_gens]
        M += [x.ideal_class_log() for x in S]
        M = matrix(ZZ, M)
        A, Q = M.hermite_form(transformation=True)
        assert A[:c] == 1 and A[c:] == 0
        return Q[:c, :a]

    def selmer_group(self, S, m, proof=True, orders=False):
        r"""
        Compute the group `K(S,m)`.

        INPUT:

        - ``S`` -- a set of primes of ``self``

        - ``m`` -- a positive integer

        - ``proof`` -- if False, assume the GRH in computing the class group

        - ``orders`` (default False) -- if True, output two lists, the
          generators and their orders

        OUTPUT:

        A list of generators of `K(S,m)`, and (optionally) their
        orders as elements of `K^\times/(K^\times)^m`.  This is the
        subgroup of `K^\times/(K^\times)^m` consisting of elements `a`
        such that the valuation of `a` is divisible by `m` at all
        primes not in `S`.  It fits in an exact sequence between the
        units modulo `m`-th powers and the `m`-torsion in the
        `S`-class group:

        .. MATH::

            1                                    \longrightarrow
            O_{K,S}^\times / (O_{K,S}^\times)^m  \longrightarrow
            K(S,m)                               \longrightarrow
            \operatorname{Cl}_{K,S}[m]           \longrightarrow
            0.

        The group `K(S,m)` contains the subgroup of those `a` such
        that `K(\sqrt[m]{a})/K` is unramified at all primes of `K`
        outside of `S`, but may contain it properly when not all
        primes dividing `m` are in `S`.

        EXAMPLES::

            sage: K.<a> = QuadraticField(-5)
            sage: K.selmer_group((), 2)
            [-1, 2]

        The previous example shows that the group generated by the
        output may be strictly larger than the 'true' Selmer group of
        elements giving extensions unramified outside `S`, since that
        has order just 2, generated by `-1`::

            sage: K.class_number()
            2
            sage: K.hilbert_class_field('b')
            Number Field in b with defining polynomial x^2 + 1 over its base field

        When `m` is prime all the orders are equal to `m`, but in general they are only divisors of `m`::

            sage: K.<a> = QuadraticField(-5)
            sage: P2 = K.ideal(2, -a+1)
            sage: P3 = K.ideal(3, a+1)
            sage: K.selmer_group((), 2, orders=True)
            ([-1, 2], [2, 2])
            sage: K.selmer_group((), 4, orders=True)
            ([-1, 4], [2, 2])
            sage: K.selmer_group([P2], 2)
            [2, -1]
            sage: K.selmer_group((P2,P3), 4)
            [2, -a - 1, -1]
            sage: K.selmer_group((P2,P3), 4, orders=True)
            ([2, -a - 1, -1], [4, 4, 2])
            sage: K.selmer_group([P2], 3)
            [2]
            sage: K.selmer_group([P2, P3], 3)
            [2, -a - 1]
            sage: K.selmer_group([P2, P3, K.ideal(a)], 3)  # random signs
            [2, a + 1, a]

        Example over `\QQ` (as a number field)::

            sage: K.<a> = NumberField(polygen(QQ))
            sage: K.selmer_group([],5)
            []
            sage: K.selmer_group([K.prime_above(p) for p in [2,3,5]],2)
            [2, 3, 5, -1]
            sage: K.selmer_group([K.prime_above(p) for p in [2,3,5]],6, orders=True)
            ([2, 3, 5, -1], [6, 6, 6, 2])

        TESTS::

            sage: K.<a> = QuadraticField(-5)
            sage: P2 = K.ideal(2, -a+1)
            sage: P3 = K.ideal(3, a+1)
            sage: P5 = K.ideal(a)
            sage: S = K.selmer_group([P2, P3, P5], 3)
            sage: S in ([2, a + 1, a], [2, a + 1, -a], [2, -a - 1, a], [2, -a - 1, -a]) or S
            True

        Verify that :trac:`14489` is fixed::

            sage: K.<a> = NumberField(x^3 - 381 * x + 127)
            sage: K.selmer_group(K.primes_above(13), 2)
            [2/13*a^2 + 1/13*a - 677/13,
             1/13*a^2 + 7/13*a - 332/13,
             -1/13*a^2 + 6/13*a + 345/13,
             -1,
             2/13*a^2 + 1/13*a - 755/13,
             1/13*a^2 - 19/13*a - 7/13,
             2/13*a^2 + 53/13*a - 92/13,
             2/13*a^2 + 40/13*a - 27/13]

        Verify that :trac:`16708` is fixed::

            sage: K.<a> = QuadraticField(-5)
            sage: p = K.primes_above(2)[0]
            sage: S = K.selmer_group((), 4)
            sage: all(4.divides(x.valuation(p)) for x in S)
            True
        """
        units, clgp_gens = self._S_class_group_and_units(tuple(S), proof=proof)
        gens = []
        ords = []
        for unit in units:
            order = unit.multiplicative_order()
            if order == Infinity:
                gens.append(unit)
                ords.append(m)
            else:
                m1 = order.gcd(m)
                if m1!= 1:
                    gens.append(unit)
                    ords.append(m1)
        card_S = len(S)
        if card_S != 0:
            from sage.matrix.constructor import Matrix
            H = self.class_group()
            gen_ords = [g.order() for g in H.gens()]
            pari_ords = pari(gen_ords).Col()
            Sords = [H(s).order() for s in S]
            MS = Matrix(ZZ, [H(s).exponents() for s in S]).transpose()
            pari_MS = pari(MS)
        for gen, order in clgp_gens:
            d = order.gcd(m)
            if d != 1:
                # The ideal I = gen^(order/d) has order d in Cl_S[m].
                # After multiplying by primes in S, the ideal
                # I^m = gen^(order*m/d) becomes principal.  We take
                # a generator of this ideal to get the corresponding
                # generator of the m-Selmer group.
                J = gen ** (order * m // d)
                if card_S != 0 and not J.is_principal():
                    B = H(J).exponents()
                    pari_B = (-pari(B)).Col()
                    exps = pari_MS.matsolvemod(pari_ords, pari_B).Vec().sage()
                    Spart = prod([S[i] ** (exps[i] % Sords[i]) for i in range(card_S)])
                    J *= Spart
                gens.append(self(J.gens_reduced()[0]))
                ords.append(d)
        if orders:
            return gens, ords
        else:
            return gens

    def selmer_group_iterator(self, S, m, proof=True):
        r"""
        Return an iterator through elements of the finite group `K(S,m)`.

        INPUT:

        - ``S`` -- a set of primes of ``self``

        - ``m`` -- a positive integer

        - ``proof`` -- if False, assume the GRH in computing the class group

        OUTPUT:

        An iterator yielding the distinct elements of `K(S,m)`.  See
        the docstring for :meth:`NumberField_generic.selmer_group` for
        more information.

        EXAMPLES::

            sage: K.<a> = QuadraticField(-5)
            sage: list(K.selmer_group_iterator((), 2))
            [1, 2, -1, -2]
            sage: list(K.selmer_group_iterator((), 4))
            [1, 4, -1, -4]
            sage: list(K.selmer_group_iterator([K.ideal(2, -a+1)], 2))
            [1, -1, 2, -2]
            sage: list(K.selmer_group_iterator([K.ideal(2, -a+1), K.ideal(3, a+1)], 2))
            [1, -1, -a - 1, a + 1, 2, -2, -2*a - 2, 2*a + 2]

        Examples over `\QQ` (as a number field)::

            sage: K.<a> = NumberField(polygen(QQ))
            sage: list(K.selmer_group_iterator([], 5))
            [1]
            sage: list(K.selmer_group_iterator([], 4))
            [1, -1]
            sage: list(K.selmer_group_iterator([K.prime_above(p) for p in [11,13]],2))
            [1, -1, 13, -13, 11, -11, 143, -143]
        """
        KSgens, ords = self.selmer_group(S=S, m=m, proof=proof, orders=True)
        one = self.one()
        from sage.misc.all import cartesian_product_iterator
        for ev in cartesian_product_iterator([range(o) for o in ords]):
            yield prod([p ** e for p, e in zip(KSgens, ev)], one)

    def composite_fields(self, other, names=None, both_maps=False, preserve_embedding=True):
        """
        Return the possible composite number fields formed from
        ``self`` and ``other``.

        INPUT:

        - ``other`` -- number field

        - ``names`` -- generator name for composite fields

        - ``both_maps`` -- boolean (default: ``False``)

        - ``preserve_embedding`` -- boolean (default: True)

        OUTPUT:

        A list of the composite fields, possibly with maps.

        If ``both_maps`` is ``True``, the list consists of quadruples
        ``(F, self_into_F, other_into_F, k)`` such that
        ``self_into_F`` is an embedding of ``self`` in ``F``,
        ``other_into_F`` is an embedding of in ``F``, and ``k`` is one
        of the following:

        - an integer such that ``F.gen()`` equals
          ``other_into_F(other.gen()) + k*self_into_F(self.gen())``;

        - ``Infinity``, in which case ``F.gen()`` equals
          ``self_into_F(self.gen())``;

        - ``None`` (when ``other`` is a relative number field).

        If both ``self`` and ``other`` have embeddings into an ambient
        field, then each ``F`` will have an embedding with respect to
        which both ``self_into_F`` and ``other_into_F`` will be
        compatible with the ambient embeddings.

        If ``preserve_embedding`` is ``True`` and if ``self`` and
        ``other`` both have embeddings into the same ambient field, or
        into fields which are contained in a common field, only the
        compositum respecting both embeddings is returned.  In all
        other cases, all possible composite number fields are
        returned.

        EXAMPLES::

            sage: K.<a> = NumberField(x^4 - 2)
            sage: K.composite_fields(K)
            [Number Field in a with defining polynomial x^4 - 2,
             Number Field in a0 with defining polynomial x^8 + 28*x^4 + 2500]

        A particular compositum is selected, together with compatible maps
        into the compositum, if the fields are endowed with a real or
        complex embedding::

            sage: K1 = NumberField(x^4 - 2, 'a', embedding=RR(2^(1/4)))
            sage: K2 = NumberField(x^4 - 2, 'a', embedding=RR(-2^(1/4)))
            sage: K1.composite_fields(K2)
            [Number Field in a with defining polynomial x^4 - 2]
            sage: [F, f, g, k], = K1.composite_fields(K2, both_maps=True); F
            Number Field in a with defining polynomial x^4 - 2
            sage: f(K1.0), g(K2.0)
            (a, -a)

        With ``preserve_embedding`` set to ``False``, the embeddings
        are ignored::

            sage: K1.composite_fields(K2, preserve_embedding=False)
            [Number Field in a with defining polynomial x^4 - 2,
             Number Field in a0 with defining polynomial x^8 + 28*x^4 + 2500]

        Changing the embedding selects a different compositum::

            sage: K3 = NumberField(x^4 - 2, 'a', embedding=CC(2^(1/4)*I))
            sage: [F, f, g, k], = K1.composite_fields(K3, both_maps=True); F
            Number Field in a0 with defining polynomial x^8 + 28*x^4 + 2500
            sage: f(K1.0), g(K3.0)
            (1/240*a0^5 - 41/120*a0, 1/120*a0^5 + 19/60*a0)

        If no embeddings are specified, the maps into the compositum
        are chosen arbitrarily::

            sage: Q1.<a> = NumberField(x^4 + 10*x^2 + 1)
            sage: Q2.<b> = NumberField(x^4 + 16*x^2 + 4)
            sage: Q1.composite_fields(Q2, 'c')
            [Number Field in c with defining polynomial x^8 + 64*x^6 + 904*x^4 + 3840*x^2 + 3600]
            sage: F, Q1_into_F, Q2_into_F, k = Q1.composite_fields(Q2, 'c', both_maps=True)[0]
            sage: Q1_into_F
            Ring morphism:
              From: Number Field in a with defining polynomial x^4 + 10*x^2 + 1
              To:   Number Field in c with defining polynomial x^8 + 64*x^6 + 904*x^4 + 3840*x^2 + 3600
              Defn: a |--> 19/14400*c^7 + 137/1800*c^5 + 2599/3600*c^3 + 8/15*c

        This is just one of four embeddings of ``Q1`` into ``F``::

            sage: Hom(Q1, F).order()
            4

        TESTS:

        Let's check that embeddings are being respected::

            sage: x = polygen(ZZ)
            sage: K0.<b> = CyclotomicField(7, 'a').subfields(3)[0][0].change_names()
            sage: K1.<a1> = K0.extension(x^2 - 2*b^2, 'a1').absolute_field()
            sage: K2.<a2> = K0.extension(x^2 - 3*b^2, 'a2').absolute_field()

        We need embeddings, so we redefine::

            sage: L1.<a1> = NumberField(K1.polynomial(), 'a1', embedding=CC.0)
            sage: L2.<a2> = NumberField(K2.polynomial(), 'a2', embedding=CC.0)
            sage: [CDF(a1), CDF(a2)]
            [-0.6293842454258951, -0.7708351267200304]

        and we get the same embeddings via the compositum::

            sage: F, L1_into_F, L2_into_F, k = L1.composite_fields(L2, both_maps=True)[0]
            sage: [CDF(L1_into_F(L1.gen())), CDF(L2_into_F(L2.gen()))]
            [-0.6293842454258952, -0.7708351267200303]

        Let's check that if only one field has an embedding, the resulting
        fields do not have embeddings::

            sage: L1.composite_fields(K2)[0].coerce_embedding() is None
            True
            sage: L2.composite_fields(K1)[0].coerce_embedding() is None
            True

        We check that other can be a relative number field::

            sage: L.<a, b> = NumberField([x^3 - 5, x^2 + 3])
            sage: CyclotomicField(3, 'w').composite_fields(L, both_maps=True)
            [(Number Field in a with defining polynomial x^3 - 5 over its base field, Ring morphism:
              From: Cyclotomic Field of order 3 and degree 2
              To:   Number Field in a with defining polynomial x^3 - 5 over its base field
              Defn: w |--> -1/2*b - 1/2, Relative number field endomorphism of Number Field in a with defining polynomial x^3 - 5 over its base field
              Defn: a |--> a
                    b |--> b, None)]

        Number fields defined by non-monic and non-integral
        polynomials are supported (:trac:`252`)::

            sage: K.<a> = NumberField(x^2 + 1/2)
            sage: L.<b> = NumberField(3*x^2 - 1)
            sage: K.composite_fields(L)
            [Number Field in ab with defining polynomial 36*x^4 + 12*x^2 + 25]
            sage: C = K.composite_fields(L, both_maps=True); C
            [(Number Field in ab with defining polynomial 36*x^4 + 12*x^2 + 25,
              Ring morphism:
                From: Number Field in a with defining polynomial x^2 + 1/2
                To:   Number Field in ab with defining polynomial 36*x^4 + 12*x^2 + 25
                Defn: a |--> -3/5*ab^3 - 7/10*ab,
              Ring morphism:
                From: Number Field in b with defining polynomial 3*x^2 - 1
                To:   Number Field in ab with defining polynomial 36*x^4 + 12*x^2 + 25
                Defn: b |--> -3/5*ab^3 + 3/10*ab,
              -1)]
            sage: M, f, g, k = C[0]
            sage: M.gen() == g(b) + k*f(a)
            True

        This also fixes the bugs reported at :trac:`14164` and
        :trac:`18243`::

            sage: R.<x> = QQ[]
            sage: f = 6*x^5 + x^4 + x^2 + 5*x + 7
            sage: r = f.roots(QQbar, multiplicities=False)
            sage: F1 = NumberField(f.monic(), 'a', embedding=r[0])
            sage: F2 = NumberField(f.monic(), 'a', embedding=r[1])
            sage: (F, map1, map2, k) = F1.composite_fields(F2, both_maps=True)[0]
            sage: F.degree()
            20
            sage: F.gen() == map2(F2.gen()) + k*map1(F1.gen())
            True

            sage: f = x^8 - 3*x^7 + 61/3*x^6 - 9*x^5 + 298*x^4 + 458*x^3 + 1875*x^2 + 4293*x + 3099
            sage: F1 = NumberField(f, 'z', embedding=-1.18126721294295 + 3.02858651117832j)
            sage: F2 = NumberField(f, 'z', embedding=-1.18126721294295 - 3.02858651117832j)
            sage: (F, map1, map2, k) = F1.composite_fields(F2, both_maps=True)[0]
            sage: F.degree()
            32
            sage: F.gen() == map2(F2.gen()) + k*map1(F1.gen())
            True
        """
        if not isinstance(other, NumberField_generic):
            raise TypeError("other must be a number field.")

        sv = self.variable_name(); ov = other.variable_name()
        if names is None:
            names = sv + (ov if ov != sv else "")
        name = normalize_names(1, names)[0]

        # should we try to preserve embeddings?
        subfields_have_embeddings = preserve_embedding
        if self.coerce_embedding() is None:
            subfields_have_embeddings = False
        if other.coerce_embedding() is None:
            subfields_have_embeddings = False
        if subfields_have_embeddings:
            try:
                from sage.categories.pushout import pushout
                ambient_field = pushout(self.coerce_embedding().codomain(), other.coerce_embedding().codomain())
            except CoercionException:
                ambient_field = None
            if ambient_field is None:
                subfields_have_embeddings = False

        f = self.absolute_polynomial()
        g = other.absolute_polynomial()
        R = f.parent()
        f = f.__pari__(); f /= f.content()
        g = g.__pari__(); g /= g.content()

        m = self.degree()
        n = other.absolute_degree()

        if not both_maps and not subfields_have_embeddings:
            # short cut!
            # eliminate duplicates from the fields given by polcompositum
            # and return the resulting number fields.  There is no need to
            # check that the polynomials are irreducible.
            C = []
            for r in f.polcompositum(g):
                if not any(r.nfisisom(s) for s in C):
                    C.append(r)
            C = [R(_) for _ in C]

            q = sum(1 for r in C if r.degree() != max(m, n))
            if q == 1 and name != sv and name != ov:
                names = [name]
            else:
                names = [name + str(i) for i in range(q)]

            i = 0
            rets = []
            for r in C:
                d = r.degree()
                if d == m:
                    rets.append(self)
                elif d == n:
                    rets.append(other)
                else:
                    rets.append(NumberField(r, names[i], check=False))
                    i += 1
            return rets

        # If flag = 1, polcompositum outputs a vector of 4-component vectors
        # [R, a, b, k], where R ranges through the list of all possible compositums
        # as above, and a (resp. b) expresses the root of P (resp. Q) as
        # an element of Q(X)/(R). Finally, k is a small integer such that
        # b + ka = X modulo R.
        # In this case duplicates must only be eliminated if embeddings are going
        # to be preserved.
        C = []
        for v in f.polcompositum(g, 1):
            if subfields_have_embeddings or not any(v[0].nfisisom(u[0]) for u in C):
                C.append(v)

        a = self.gen()
        b = other.gen()

        # If both subfields are provided with embeddings, then we must select
        # the compositum which corresponds to these embeddings.  We do this by
        # evaluating the given polynomials at the corresponding embedded values.
        # For the case we want, the result will be zero, but rounding errors are
        # difficult to predict, so we just take the field which yields the
        # minimum value.
        if subfields_have_embeddings:
            poly_vals = []
            for r, _, _, k in C:
                r = R(r)
                k = ZZ(k)
                embedding = other.coerce_embedding()(b) + k*self.coerce_embedding()(a)
                poly_vals.append(r(embedding).abs())
            i = poly_vals.index(min(poly_vals))
            C = [C[i]]

        q = sum(1 for r, _, _, _ in C if r.poldegree() != max(m, n))
        if q == 1 and name != sv and name != ov:
            names = [name, '']
        else:
            names = [name + str(i) for i in range(q + 1)]

        if both_maps and not other.is_absolute():
            other_abs = other.absolute_field('z')
            from_other_abs, to_other_abs = other_abs.structure()

        embedding = None
        i = 0
        rets = []
        for r, a_in_F, b_in_F, k in C:
            r = R(r)
            d = r.degree()
            if d == m and not both_maps:
                rets.append(self)
            elif d == n and not both_maps:
                rets.append(other)
            else:
                k = ZZ(k)
                if subfields_have_embeddings:
                    embedding = other.coerce_embedding()(b) + k*self.coerce_embedding()(a)
                F = NumberField(r, names[i], check=False, embedding=embedding)
                i += 1
                if both_maps:
                    a_in_F = F(R(a_in_F.lift()))
                    b_in_F = F(R(b_in_F.lift()))
                    if other.is_absolute():
                        if d == m:
                            self_to_F = self.hom([self.gen()])
                            other_to_F = other.hom([(~self.hom([a_in_F]))(b_in_F)])
                            F = self
                            k = Infinity
                            i -= 1
                        elif d == n:
                            other_to_F = other.hom([other.gen()])
                            self_to_F = self.hom([(~other.hom([b_in_F]))(a_in_F)])
                            F = other
                            k = ZZ.zero()
                            i -= 1
                        else:
                            self_to_F = self.hom([a_in_F])
                            other_to_F = other.hom([b_in_F])
                    else:
                        other_abs_to_F = other_abs.hom([b_in_F])
                        other_to_F = RelativeNumberFieldHomomorphism_from_abs(other.Hom(F), other_abs_to_F*to_other_abs)
                        if d == m:
                            self_to_F = self.hom([self.gen()])
                            other_to_F = RelativeNumberFieldHomomorphism_from_abs(other.Hom(self), (~self.hom([a_in_F]))*other_abs_to_F*to_other_abs)
                            F = self
                            k = None
                            i -= 1
                        elif d == n:
                            other_to_F = RelativeNumberFieldHomomorphism_from_abs(other.Hom(other), from_other_abs)
                            self_to_F = self.hom([from_other_abs((~other_abs_to_F)(a_in_F))])
                            F = other
                            k = None
                            i -= 1
                        else:
                            self_to_F = self.hom([a_in_F])
                            other_to_F = RelativeNumberFieldHomomorphism_from_abs(other.Hom(F), other_abs_to_F*to_other_abs)
                    rets.append( (F, self_to_F, other_to_F, k) )
                else:
                    rets.append(F)
        return rets

    def absolute_degree(self):
        """
        Return the degree of self over `\QQ`.

        EXAMPLES::

            sage: NumberField(x^3 + x^2 + 997*x + 1, 'a').absolute_degree()
            3
            sage: NumberField(x + 1, 'a').absolute_degree()
            1
            sage: NumberField(x^997 + 17*x + 3, 'a', check=False).absolute_degree()
            997
        """
        return self.polynomial().degree()

    def degree(self):
        """
        Return the degree of this number field.

        EXAMPLES::

            sage: NumberField(x^3 + x^2 + 997*x + 1, 'a').degree()
            3
            sage: NumberField(x + 1, 'a').degree()
            1
            sage: NumberField(x^997 + 17*x + 3, 'a', check=False).degree()
            997
        """
        return self.polynomial().degree()

    def different(self):
        r"""
        Compute the different fractional ideal of this number field.

        The codifferent is the fractional ideal of all `x` in `K`
        such that the trace of `xy` is an integer for
        all `y \in O_K`.

        The different is the integral ideal which is the inverse of
        the codifferent.

        See :wikipedia:`Different_ideal`

        EXAMPLES::

            sage: k.<a> = NumberField(x^2 + 23)
            sage: d = k.different()
            sage: d
            Fractional ideal (-a)
            sage: d.norm()
            23
            sage: k.disc()
            -23

        The different is cached::

            sage: d is k.different()
            True

        Another example::

            sage: k.<b> = NumberField(x^2 - 123)
            sage: d = k.different(); d
            Fractional ideal (2*b)
            sage: d.norm()
            492
            sage: k.disc()
            492
        """
        try:
            return self.__different
        except AttributeError:
            self.__different = self.ideal(self.pari_nf().nf_get_diff())
            return self.__different

    def discriminant(self, v=None):
        """
        Returns the discriminant of the ring of integers of the number
        field, or if v is specified, the determinant of the trace pairing
        on the elements of the list v.

        INPUT:

        - ``v`` -- (optional) list of elements of this number field

        OUTPUT:

        Integer if `v` is omitted, and Rational otherwise.

        EXAMPLES::

            sage: K.<t> = NumberField(x^3 + x^2 - 2*x + 8)
            sage: K.disc()
            -503
            sage: K.disc([1, t, t^2])
            -2012
            sage: K.disc([1/7, (1/5)*t, (1/3)*t^2])
            -2012/11025
            sage: (5*7*3)^2
            11025
            sage: NumberField(x^2 - 1/2, 'a').discriminant()
            8
        """
        if v is None:
            try:
                return self.__disc
            except AttributeError:
                self.__disc = ZZ(self.pari_polynomial().nfdisc())
                return self.__disc
        else:
            return QQ(self.trace_pairing(v).det())

    def disc(self, v=None):
        """
        Shortcut for self.discriminant.

        EXAMPLES::

            sage: k.<b> = NumberField(x^2 - 123)
            sage: k.disc()
            492
        """
        return self.discriminant(v=v)

    def trace_dual_basis(self, b):
        r"""
        Compute the dual basis of a basis of ``self`` with respect to the trace pairing.

        EXAMPLES::

            sage: K.<a> = NumberField(x^3 + x + 1)
            sage: b = [1, 2*a, 3*a^2]
            sage: T = K.trace_dual_basis(b); T
            [4/31*a^2 - 6/31*a + 13/31, -9/62*a^2 - 1/31*a - 3/31, 2/31*a^2 - 3/31*a + 4/93]
            sage: [(b[i]*T[j]).trace() for i in range(3) for j in range(3)]
            [1, 0, 0, 0, 1, 0, 0, 0, 1]
        """
        if not len(b) == self.degree():
            raise ValueError('Not a basis of the number field.')
        M = self.trace_pairing(b)
        if not M.is_invertible():
            raise ValueError('Not a basis of the number field.')
        return [sum([v[i]*b[i] for i in range(len(b))]) for v in M.inverse()]

    def elements_of_norm(self, n, proof=None):
        """
        Return a list of elements of norm ``n``.

        INPUT:

        - ``n`` -- integer in this number field

        - ``proof`` -- boolean (default: ``True``, unless you called
          ``number_field_proof`` and set it otherwise)

        OUTPUT:

        A complete system of integral elements of norm `n`, modulo
        units of positive norm.

        EXAMPLES::

            sage: K.<a> = NumberField(x^2+1)
            sage: K.elements_of_norm(3)
            []
            sage: K.elements_of_norm(50)
            [-7*a + 1, 5*a - 5, 7*a + 1]

        TESTS:

        Number fields defined by non-monic and non-integral
        polynomials are supported (:trac:`252`)::

            sage: K.<a> = NumberField(7/9*x^3 + 7/3*x^2 - 56*x + 123)
            sage: K.elements_of_norm(7)
            [7/225*a^2 - 7/75*a - 42/25]
        """
        proof = proof_flag(proof)
        B = self.pari_bnf(proof).bnfisintnorm(n)
        return [self(x, check=False) for x in B]

    def extension(self, poly, name=None, names=None, *args, **kwds):
        """
        Return the relative extension of this field by a given polynomial.

        EXAMPLES::

            sage: K.<a> = NumberField(x^3 - 2)
            sage: R.<t> = K[]
            sage: L.<b> = K.extension(t^2 + a); L
            Number Field in b with defining polynomial t^2 + a over its base field

        We create another extension::

            sage: k.<a> = NumberField(x^2 + 1); k
            Number Field in a with defining polynomial x^2 + 1
            sage: y = var('y')
            sage: m.<b> = k.extension(y^2 + 2); m
            Number Field in b with defining polynomial y^2 + 2 over its base field

        Note that b is a root of `y^2 + 2`::

            sage: b.minpoly()
            x^2 + 2
            sage: b.minpoly('z')
            z^2 + 2

        A relative extension of a relative extension::

            sage: k.<a> = NumberField([x^2 + 1, x^3 + x + 1])
            sage: R.<z> = k[]
            sage: L.<b> = NumberField(z^3 + 3 + a); L
            Number Field in b with defining polynomial z^3 + a0 + 3 over its base field

        Extension fields with given defining data are unique
        (:trac:`20791`)::

            sage: K.<a> = NumberField(x^2 + 1)
            sage: K.extension(x^2 - 2, 'b') is K.extension(x^2 - 2, 'b')
            True
        """
        if not isinstance(poly, polynomial_element.Polynomial):
            try:
                poly = poly.polynomial(self)
            except (AttributeError, TypeError):
                raise TypeError("polynomial (=%s) must be a polynomial."%repr(poly))
        if poly.base_ring() is not self:
            poly = poly.change_ring(self)
        if names is not None:
            name = names
        if isinstance(name, tuple):
            name = name[0]
        return NumberField(poly, name, *args, **kwds)

    def factor(self, n):
        r"""
        Ideal factorization of the principal ideal generated by `n`.

        EXAMPLES:

        Here we show how to factor Gaussian integers (up to units).
        First we form a number field defined by `x^2 + 1`::

            sage: K.<I> = NumberField(x^2 + 1); K
            Number Field in I with defining polynomial x^2 + 1

        Here are the factors::

            sage: fi, fj = K.factor(17); fi,fj
            ((Fractional ideal (I + 4), 1), (Fractional ideal (I - 4), 1))

        Now we extract the reduced form of the generators::

            sage: zi = fi[0].gens_reduced()[0]; zi
            I + 4
            sage: zj = fj[0].gens_reduced()[0]; zj
            I - 4

        We recover the integer that was factored in `\ZZ[i]` (up to a unit)::

            sage: zi*zj
            -17

        One can also factor elements or ideals of the number field::

            sage: K.<a> = NumberField(x^2 + 1)
            sage: K.factor(1/3)
            (Fractional ideal (3))^-1
            sage: K.factor(1+a)
            Fractional ideal (a + 1)
            sage: K.factor(1+a/5)
            (Fractional ideal (a + 1)) * (Fractional ideal (-a - 2))^-1 * (Fractional ideal (2*a + 1))^-1 * (Fractional ideal (-3*a - 2))

        An example over a relative number field::

            sage: pari('setrand(2)')
            sage: L.<b> = K.extension(x^2 - 7)
            sage: f = L.factor(a + 1); f
            (Fractional ideal (1/2*a*b - a + 1/2)) * (Fractional ideal (-1/2*a*b - a + 1/2))
            sage: f.value() == a+1
            True

        It doesn't make sense to factor the ideal (0), so this raises an error::

            sage: L.factor(0)
            Traceback (most recent call last):
            ...
            AttributeError: 'NumberFieldIdeal' object has no attribute 'factor'

        AUTHORS:

        - Alex Clemesha (2006-05-20), Francis Clarke (2009-04-21): examples
        """
        return self.ideal(n).factor()

    def prime_factors(self, x):
        """
        Return a list of the prime ideals of self which divide
        the ideal generated by `x`.

        OUTPUT: list of prime ideals (a new list is returned each time this
        function is called)

        EXAMPLES::

            sage: K.<w> = NumberField(x^2 + 23)
            sage: K.prime_factors(w + 1)
            [Fractional ideal (2, 1/2*w - 1/2), Fractional ideal (2, 1/2*w + 1/2), Fractional ideal (3, 1/2*w + 1/2)]
        """
        return self.ideal(x).prime_factors()

    def gen(self, n=0):
        """
        Return the generator for this number field.

        INPUT:


        -  ``n`` - must be 0 (the default), or an exception is
           raised.


        EXAMPLES::

            sage: k.<theta> = NumberField(x^14 + 2); k
            Number Field in theta with defining polynomial x^14 + 2
            sage: k.gen()
            theta
            sage: k.gen(1)
            Traceback (most recent call last):
            ...
            IndexError: Only one generator.
        """
        if n != 0:
            raise IndexError("Only one generator.")
        try:
            return self.__gen
        except AttributeError:
            if self.__polynomial is not None:
                X = self.__polynomial.parent().gen()
            else:
                X = PolynomialRing(QQ).gen()
            self.__gen = self._element_class(self, X)
            return self.__gen

    @cached_method
    def _generator_matrix(self):
        """
        Return the matrix form of the generator of ``self``.

        .. SEEALSO::

            :meth:`~sage.rings.number_field.number_field_element.NumberFieldElement.matrix`

        EXAMPLES::

            sage: x = QQ['x'].gen()
            sage: K.<v> = NumberField(x^4 + 514*x^2 + 64321)
            sage: R.<r> = NumberField(x^2 + 4*v*x + 5*v^2 + 514)
            sage: R._generator_matrix()
            [           0            1]
            [-5*v^2 - 514         -4*v]
        """
        x = self.gen()
        a = x
        d = self.relative_degree()
        v = x.list()
        for n in range(d-1):
            a *= x
            v += a.list()
        from sage.matrix.matrix_space import MatrixSpace
        M = MatrixSpace(self.base_ring(), d)
        ret = M(v)
        ret.set_immutable()
        return ret

    def is_field(self, proof=True):
        """
        Return True since a number field is a field.

        EXAMPLES::

            sage: NumberField(x^5 + x + 3, 'c').is_field()
            True
        """
        return True

    def is_galois(self):
        r"""
        Return True if this number field is a Galois extension of
        `\QQ`.

        EXAMPLES::

            sage: NumberField(x^2 + 1, 'i').is_galois()
            True
            sage: NumberField(x^3 + 2, 'a').is_galois()
            False
        """
        return self.galois_group(type="pari").order() == self.degree()

    @cached_method
    def galois_group(self, type=None, algorithm='pari', names=None):
        r"""
        Return the Galois group of the Galois closure of this number field.

        INPUT:

        -  ``type`` - ``none``, ``gap``, or ``pari``. If None (the default),
           return an explicit group of automorphisms of self as a
           ``GaloisGroup_v2`` object.  Otherwise, return a ``GaloisGroup_v1``
           wrapper object based on a PARI or Gap transitive group object, which
           is quicker to compute, but rather less useful (in particular, it
           can't be made to act on self).  If type = 'gap', the database_gap
           package should be installed.

        -  ``algorithm`` - 'pari', 'kash', 'magma'. (default: 'pari', except
           when the degree is >= 12 when 'kash' is tried.)

        -  ``name`` - a string giving a name for the generator of the Galois
           closure of self, when self is not Galois. This is ignored if type is
           not None.

        Note that computing Galois groups as abstract groups is often much
        faster than computing them as explicit automorphism groups (but of
        course you get less information out!) For more (important!)
        documentation, so the documentation for Galois groups of polynomials
        over `\QQ`, e.g., by typing ``K.polynomial().galois_group?``,
        where `K` is a number field.

        To obtain actual field homomorphisms from the number field to its
        splitting field, use type=None.

        EXAMPLES:

        With type ``None``::

            sage: k.<b> = NumberField(x^2 - 14) # a Galois extension
            sage: G = k.galois_group(); G
            Galois group of Number Field in b with defining polynomial x^2 - 14
            sage: G.gen(0)
            (1,2)
            sage: G.gen(0)(b)
            -b
            sage: G.artin_symbol(k.primes_above(3)[0])
            (1,2)

            sage: k.<b> = NumberField(x^3 - x + 1) # not Galois
            sage: G = k.galois_group(names='c'); G
            Galois group of Galois closure in c of Number Field in b with defining polynomial x^3 - x + 1
            sage: G.gen(0)
            (1,2,3)(4,5,6)

        With type ``'pari'``::

            sage: NumberField(x^3-2, 'a').galois_group(type="pari")
            Galois group PARI group [6, -1, 2, "S3"] of degree 3 of the Number Field in a with defining polynomial x^3 - 2

        ::

            sage: NumberField(x-1, 'a').galois_group(type="gap")    # optional - database_gap
            Galois group Transitive group number 1 of degree 1 of the Number Field in a with defining polynomial x - 1
            sage: NumberField(x^2+2, 'a').galois_group(type="gap")  # optional - database_gap
            Galois group Transitive group number 1 of degree 2 of the Number Field in a with defining polynomial x^2 + 2
            sage: NumberField(x^3-2, 'a').galois_group(type="gap")  # optional - database_gap
            Galois group Transitive group number 2 of degree 3 of the Number Field in a with defining polynomial x^3 - 2

        ::

            sage: x = polygen(QQ)
            sage: NumberField(x^3 + 2*x + 1, 'a').galois_group(type='gap')    # optional - database_gap
            Galois group Transitive group number 2 of degree 3 of the Number Field in a with defining polynomial x^3 + 2*x + 1
            sage: NumberField(x^3 + 2*x + 1, 'a').galois_group(algorithm='magma')   # optional - magma database_gap
            Galois group Transitive group number 2 of degree 3 of the Number Field in a with defining polynomial x^3 + 2*x + 1

        EXPLICIT GALOIS GROUP: We compute the Galois group as an explicit
        group of automorphisms of the Galois closure of a field.

        ::

            sage: K.<a> = NumberField(x^3 - 2)
            sage: L.<b1> = K.galois_closure(); L
            Number Field in b1 with defining polynomial x^6 + 108
            sage: G = End(L); G
            Automorphism group of Number Field in b1 with defining polynomial x^6 + 108
            sage: G.list()
            [
            Ring endomorphism of Number Field in b1 with defining polynomial x^6 + 108
              Defn: b1 |--> b1,
            ...
            Ring endomorphism of Number Field in b1 with defining polynomial x^6 + 108
              Defn: b1 |--> -1/12*b1^4 - 1/2*b1
            ]
            sage: G[2](b1)
            1/12*b1^4 + 1/2*b1
        """
        from .galois_group import GaloisGroup_v1, GaloisGroup_v2

        if type is None:
            return GaloisGroup_v2(self, names)

        elif type=="pari":
            return GaloisGroup_v1(self.absolute_polynomial().galois_group(pari_group=True, algorithm=algorithm), self)
        elif type=="gap":
            return GaloisGroup_v1(self.absolute_polynomial().galois_group(pari_group=False, algorithm=algorithm), self)
        else:
            raise ValueError("Galois group type must be None, 'pari', or 'gap'.")

    def _normalize_prime_list(self, v):
        """
        Internal function to convert into a tuple of primes either None or
        a single prime or a list.

        EXAMPLES::

            sage: K.<i> = NumberField(x^2 + 1)
            sage: K._normalize_prime_list(None)
            ()
            sage: K._normalize_prime_list(3)
            (3,)
            sage: K._normalize_prime_list([3,5])
            (3, 5)
        """
        if v is None:
            v = []
        elif not isinstance(v, (list, tuple)):
            v = [v]
        return tuple(map(ZZ, v))

    def power_basis(self):
        r"""
        Return a power basis for this number field over its base field.

        If this number field is represented as `k[t]/f(t)`, then
        the basis returned is `1, t, t^2, \ldots, t^{d-1}` where
        `d` is the degree of this number field over its base
        field.

        EXAMPLES::

            sage: K.<a> = NumberField(x^5 + 10*x + 1)
            sage: K.power_basis()
            [1, a, a^2, a^3, a^4]

        ::

            sage: L.<b> = K.extension(x^2 - 2)
            sage: L.power_basis()
            [1, b]
            sage: L.absolute_field('c').power_basis()
            [1, c, c^2, c^3, c^4, c^5, c^6, c^7, c^8, c^9]

        ::

            sage: M = CyclotomicField(15)
            sage: M.power_basis()
            [1, zeta15, zeta15^2, zeta15^3, zeta15^4, zeta15^5, zeta15^6, zeta15^7]
        """
        g = self.gen()
        return [ g**i for i in range(self.relative_degree()) ]

    def integral_basis(self, v=None):
        """
        Returns a list containing a ZZ-basis for the full ring of integers
        of this number field.

        INPUT:


        -  ``v`` - None, a prime, or a list of primes. See the
           documentation for self.maximal_order.


        EXAMPLES::

            sage: K.<a> = NumberField(x^5 + 10*x + 1)
            sage: K.integral_basis()
            [1, a, a^2, a^3, a^4]

        Next we compute the ring of integers of a cubic field in which 2 is
        an "essential discriminant divisor", so the ring of integers is not
        generated by a single element.

        ::

            sage: K.<a> = NumberField(x^3 + x^2 - 2*x + 8)
            sage: K.integral_basis()
            [1, 1/2*a^2 + 1/2*a, a^2]

        ALGORITHM: Uses the pari library (via _pari_integral_basis).
        """
        return self.maximal_order(v=v).basis()

    def _pari_integral_basis(self, v=None, important=True):
        """
        Internal function returning an integral basis of this number field in
        PARI format.

        INPUT:

        -  ``v`` -- None, a prime, or a list of primes. See the
           documentation for self.maximal_order.

        - ``important`` -- boolean (default: ``True``).  If ``False``,
          raise a ``RuntimeError`` if we need to do a difficult
          discriminant factorization.  This is useful when an integral
          basis is not strictly required.

        EXAMPLES::

            sage: K.<a> = NumberField(x^5 + 10*x + 1)
            sage: K._pari_integral_basis()
            [1, y, y^2, y^3, y^4]

        Next we compute the ring of integers of a cubic field in which 2 is
        an "essential discriminant divisor", so the ring of integers is not
        generated by a single element.

        ::

            sage: K.<a> = NumberField(x^3 + x^2 - 2*x + 8)
            sage: K._pari_integral_basis()
            [1, y, 1/2*y^2 - 1/2*y]
            sage: K.integral_basis()
            [1, 1/2*a^2 + 1/2*a, a^2]
        """
        if (v is None or len(v) == 0) and self._maximize_at_primes:
            v = self._maximize_at_primes

        v = self._normalize_prime_list(v)
        try:
            return self._integral_basis_dict[v]
        except (AttributeError, KeyError):
            f = self.pari_polynomial("y")
            if len(v) > 0:
                B = f.nfbasis(fa=v)
            elif self._assume_disc_small:
                B = f.nfbasis(1)
            elif not important:
                # Trial divide the discriminant with primes up to 10^6
                m = self.pari_polynomial().poldisc().abs().factor(limit=10**6)
                # Since we only need a *squarefree* factorization for
                # primes with exponent 1, we need trial division up to D^(1/3)
                # instead of D^(1/2).
                trialdivlimit2 = pari(10**12)
                trialdivlimit3 = pari(10**18)
                if all([ p < trialdivlimit2 or (e == 1 and p < trialdivlimit3) or p.isprime() for p,e in zip(m[0],m[1]) ]):
                    B = f.nfbasis(fa = m)
                else:
                    raise RuntimeError("Unable to factor discriminant with trial division")
            else:
                B = f.nfbasis()

            self._integral_basis_dict[v] = B
            return B

    def reduced_basis(self, prec=None):
        r"""
        This function returns an LLL-reduced basis for the
        Minkowski-embedding of the maximal order of a number field.

        INPUT:

        -  ``self`` - number field, the base field

        -  ``prec (default: None)`` - the precision with which to
           compute the Minkowski embedding.


        OUTPUT:

        An LLL-reduced basis for the Minkowski-embedding of the
        maximal order of a number field, given by a sequence of (integral)
        elements from the field.

        .. note::

           In the non-totally-real case, the LLL routine we call is
           currently PARI's :pari:`qflll`, which works with floating point
           approximations, and so the result is only as good as the
           precision promised by PARI. The matrix returned will always
           be integral; however, it may only be only "almost" LLL-reduced
           when the precision is not sufficiently high.

        EXAMPLES::

            sage: F.<t> = NumberField(x^6-7*x^4-x^3+11*x^2+x-1)
            sage: F.maximal_order().basis()
            [1/2*t^5 + 1/2*t^4 + 1/2*t^2 + 1/2, t, t^2, t^3, t^4, t^5]
            sage: F.reduced_basis()
            [-1, -1/2*t^5 + 1/2*t^4 + 3*t^3 - 3/2*t^2 - 4*t - 1/2, t, 1/2*t^5 + 1/2*t^4 - 4*t^3 - 5/2*t^2 + 7*t + 1/2, 1/2*t^5 - 1/2*t^4 - 2*t^3 + 3/2*t^2 - 1/2, 1/2*t^5 - 1/2*t^4 - 3*t^3 + 5/2*t^2 + 4*t - 5/2]
            sage: CyclotomicField(12).reduced_basis()
            [1, zeta12^2, zeta12, zeta12^3]
        """
        if self.is_totally_real():
            try:
                return self.__reduced_basis
            except AttributeError:
                pass
        else:
            try:
                if self.__reduced_basis_precision >= prec:
                    return self.__reduced_basis
            except AttributeError:
                pass

        from sage.matrix.constructor import matrix

        d = self.absolute_degree()
        Z_basis = self.integral_basis()

        ## If self is totally real, then we can use (x*y).trace() as
        ## the inner product on the Minkowski embedding, which is
        ## faster than computing all the conjugates, etc ...
        if self.is_totally_real():
            T = pari(matrix(ZZ, d, d, [[(x*y).trace() for x in Z_basis]
                                       for y in Z_basis])).qflllgram()
            self.__reduced_basis = [ sum([ ZZ(T[i][j]) * Z_basis[j]
                                           for j in range(d)])
                                     for i in range(d)]
        else:
            M = self.Minkowski_embedding(self.integral_basis(), prec=prec)
            T = pari(M).qflll().sage()
            self.__reduced_basis = [ self(v.list()) for v in T.columns() ]
            if prec is None:
                ## this is the default choice for Minkowski_embedding
                self.__reduced_basis_prec = 53
            else:
                self.__reduced_basis_prec = prec

        return self.__reduced_basis


    def reduced_gram_matrix(self, prec=None):
        r"""
        This function returns the Gram matrix of an LLL-reduced basis for
        the Minkowski embedding of the maximal order of a number field.

        INPUT:


        -  ``self`` - number field, the base field

        -  ``prec (default: None)`` - the precision with which
           to calculate the Minkowski embedding. (See NOTE below.)


        OUTPUT: The Gram matrix `[\langle x_i,x_j \rangle]` of an LLL reduced
        basis for the maximal order of self, where the integral basis for
        self is given by `\{x_0, \dots, x_{n-1}\}`. Here `\langle , \rangle` is
        the usual inner product on `\RR^n`, and self is embedded in `\RR^n` by
        the Minkowski embedding. See the docstring for
        :meth:`NumberField_absolute.Minkowski_embedding` for more information.

        .. note::

           In the non-totally-real case, the LLL routine we call is
           currently PARI's :pari:`qflll`, which works with floating point
           approximations, and so the result is only as good as the
           precision promised by PARI. In particular, in this case,
           the returned matrix will *not* be integral, and may not
           have enough precision to recover the correct gram matrix
           (which is known to be integral for theoretical
           reasons). Thus the need for the prec flag above.

        If the following run-time error occurs: "PariError: not a definite
        matrix in lllgram (42)" try increasing the prec parameter,

        EXAMPLES::

            sage: F.<t> = NumberField(x^6-7*x^4-x^3+11*x^2+x-1)
            sage: F.reduced_gram_matrix()
            [ 6  3  0  2  0  1]
            [ 3  9  0  1  0 -2]
            [ 0  0 14  6 -2  3]
            [ 2  1  6 16 -3  3]
            [ 0  0 -2 -3 16  6]
            [ 1 -2  3  3  6 19]
            sage: Matrix(6, [(x*y).trace() for x in F.integral_basis() for y in F.integral_basis()])
            [2550  133  259  664 1368 3421]
            [ 133   14    3   54   30  233]
            [ 259    3   54   30  233  217]
            [ 664   54   30  233  217 1078]
            [1368   30  233  217 1078 1371]
            [3421  233  217 1078 1371 5224]

        ::

            sage: var('x')
            x
            sage: F.<alpha> = NumberField(x^4+x^2+712312*x+131001238)
            sage: F.reduced_gram_matrix(prec=128)
            [   4.0000000000000000000000000000000000000   0.00000000000000000000000000000000000000 -2.1369360000000000000000000000000000000e6 -3.3122478000000000000000000000000000000e7]
            [  0.00000000000000000000000000000000000000    46721.539331563218381658483353092335550 -2.2467769057394530109094755223395819322e7 -3.4807276041138450473611629088647496430e8]
            [-2.1369360000000000000000000000000000000e6 -2.2467769057394530109094755223395819322e7 7.0704285924714907491782135494859351061e12 1.1256639928034037006027526953641297995e14]
            [-3.3122478000000000000000000000000000000e7 -3.4807276041138450473611629088647496430e8 1.1256639928034037006027526953641297995e14 1.7923838231014970520503146603069479547e15]
        """
        if self.is_totally_real():
            try:
                return self.__reduced_gram_matrix
            except AttributeError:
                pass
        else:
            try:
                if self.__reduced_gram_matrix_prec >= prec:
                    return self.__reduced_gram_matrix
            except AttributeError:
                pass

        from sage.matrix.constructor import matrix
        from sage.misc.flatten import flatten
        d = self.absolute_degree()

        if self.is_totally_real():
            B = self.reduced_basis()
            self.__reduced_gram_matrix = matrix(ZZ, d, d,
                                                [[(x*y).trace() for x in B]
                                                 for y in B])
        else:
            M = self.Minkowski_embedding(prec=prec)
            T = matrix(d, flatten([ a.vector().list()
                                    for a in self.reduced_basis(prec=prec) ]))
            A = M*(T.transpose())
            self.__reduced_gram_matrix = A.transpose()*A
            if prec is None:
                ## this is the default choice for Minkowski_embedding
                self.__reduced_gram_matrix_prec = 53
            else:
                self.__reduced_gram_matrix_prec = prec

        return self.__reduced_gram_matrix


    #******************************************************
    # Supplementary algorithm to enumerate lattice points
    #******************************************************

    def _positive_integral_elements_with_trace(self, C):
        r"""
        Find all totally positive integral elements in self whose
        trace is between C[0] and C[1], inclusive.

        .. note::

           This is currently only implemented in the case that self is
           totally real, since it requires exact computation of
           :meth:`.reduced_gram_matrix`.

        EXAMPLES::

            sage: K.<alpha> = NumberField(ZZ['x'].0^2-2)
            sage: K._positive_integral_elements_with_trace([0,5])
            [alpha + 2, -alpha + 2, 2, 1]
            sage: L.<beta> = NumberField(ZZ['x'].0^2+1)
            sage: L._positive_integral_elements_with_trace([5,11])
            Traceback (most recent call last):
            ...
            NotImplementedError: exact computation of LLL reduction only implemented in the totally real case
            sage: L._positive_integral_elements_with_trace([-5,1])
            Traceback (most recent call last):
            ...
            ValueError: bounds must be positive
        """
        if C[0] < 0:
            raise ValueError("bounds must be positive")

        if not self.is_totally_real():
            raise NotImplementedError("exact computation of LLL reduction only implemented in the totally real case")

        Z_F = self.maximal_order()
        B = self.reduced_basis()
        T = self.reduced_gram_matrix()
        P = pari(T).qfminim((C[1]**2)*(1./2), 10**6)[2]

        S = []
        for p in P:
            theta = sum([ p.list()[i]*B[i] for i in range(self.degree())])
            if theta.trace() < 0:
                theta *= -1
            if theta.trace() >= C[0] and theta.trace() <= C[1]:
                if self(theta).is_totally_positive():
                    S.append(self(theta))
        return S


    def zeta_function(self, prec=53,
                      max_imaginary_part=0,
                      max_asymp_coeffs=40):
        r"""
        Return the Zeta function of this number field.

        This actually returns an interface to Tim Dokchitser's program for
        computing with the Dedekind zeta function zeta_F(s) of the number
        field F.

        INPUT:


        -  ``prec`` - integer (bits precision)

        -  ``max_imaginary_part`` - real number

        -  ``max_asymp_coeffs`` - integer


        OUTPUT: The zeta function of this number field.

        EXAMPLES::

            sage: K.<a> = NumberField(ZZ['x'].0^2+ZZ['x'].0-1)
            sage: Z = K.zeta_function()
            sage: Z
            Zeta function associated to Number Field in a with defining polynomial x^2 + x - 1
            sage: Z(-1)
            0.0333333333333333
            sage: L.<a, b, c> = NumberField([x^2 - 5, x^2 + 3, x^2 + 1])
            sage: Z = L.zeta_function()
            sage: Z(5)
            1.00199015670185
        """
        from sage.lfunctions.all import Dokchitser
        key = (prec, max_imaginary_part, max_asymp_coeffs)
        r1 = self.signature()[0]
        r2 = self.signature()[1]
        zero = [0]
        one = [1]
        Z = Dokchitser(conductor = abs(self.absolute_discriminant()),
                       gammaV = (r1+r2)*zero + r2*one,
                       weight = 1,
                       eps = 1,
                       poles = [1],
                       prec = prec)
        s = 'nf = nfinit(%s);'%self.absolute_polynomial()
        s += 'dzk = dirzetak(nf,cflength());'
        Z.init_coeffs('dzk[k]', pari_precode=s,
                      max_imaginary_part=max_imaginary_part,
                      max_asymp_coeffs=max_asymp_coeffs)
        Z.check_functional_equation()
        Z.rename('Zeta function associated to %s'%self)
        return Z

    def narrow_class_group(self, proof=None):
        r"""
        Return the narrow class group of this field.

        INPUT:


        -  ``proof`` - default: None (use the global proof
           setting, which defaults to True).


        EXAMPLES::

            sage: NumberField(x^3+x+9, 'a').narrow_class_group()
            Multiplicative Abelian group isomorphic to C2
        """
        proof = proof_flag(proof)
        try:
            return self.__narrow_class_group
        except AttributeError:
            k = self.pari_bnf(proof)
            s = str(k.bnfnarrow())
            s = s.replace(";",",")
            s = eval(s)
            self.__narrow_class_group = sage.groups.abelian_gps.abelian_group.AbelianGroup(s[1])
        return self.__narrow_class_group

    def ngens(self):
        """
        Return the number of generators of this number field (always 1).

        OUTPUT: the python integer 1.

        EXAMPLES::

            sage: NumberField(x^2 + 17,'a').ngens()
            1
            sage: NumberField(x + 3,'a').ngens()
            1
            sage: k.<a> = NumberField(x + 3)
            sage: k.ngens()
            1
            sage: k.0
            -3
        """
        return 1

    def order(self):
        """
        Return the order of this number field (always +infinity).

        OUTPUT: always positive infinity

        EXAMPLES::

            sage: NumberField(x^2 + 19,'a').order()
            +Infinity
        """
        return infinity.infinity

    def absolute_polynomial_ntl(self):
        r"""
        Alias for :meth:`~polynomial_ntl`. Mostly for internal use.

        EXAMPLES::

            sage: NumberField(x^2 + (2/3)*x - 9/17,'a').absolute_polynomial_ntl()
            ([-27 34 51], 51)
        """
        return self.polynomial_ntl()

    def polynomial_ntl(self):
        """
        Return defining polynomial of this number field as a pair, an ntl
        polynomial and a denominator.

        This is used mainly to implement some internal arithmetic.

        EXAMPLES::

            sage: NumberField(x^2 + (2/3)*x - 9/17,'a').polynomial_ntl()
            ([-27 34 51], 51)
        """
        try:
            return (self.__polynomial_ntl, self.__denominator_ntl)
        except AttributeError:
            self.__denominator_ntl = ntl.ZZ()
            den = self.polynomial().denominator()
            self.__denominator_ntl.set_from_sage_int(ZZ(den))
            self.__polynomial_ntl = ntl.ZZX((self.polynomial()*den).list())
        return (self.__polynomial_ntl, self.__denominator_ntl)

    def polynomial(self):
        """
        Return the defining polynomial of this number field.

        This is exactly the same as
        ``self.defining_polynomial()``.

        EXAMPLES::

            sage: NumberField(x^2 + (2/3)*x - 9/17,'a').polynomial()
            x^2 + 2/3*x - 9/17
        """
        return self.__polynomial

    def defining_polynomial(self):   # do not overload this -- overload polynomial instead
        """
        Return the defining polynomial of this number field.

        This is exactly the same as ``self.polynomial()``.

        EXAMPLES::

            sage: k5.<z> = CyclotomicField(5)
            sage: k5.defining_polynomial()
            x^4 + x^3 + x^2 + x + 1
            sage: y = polygen(QQ,'y')
            sage: k.<a> = NumberField(y^9 - 3*y + 5); k
            Number Field in a with defining polynomial y^9 - 3*y + 5
            sage: k.defining_polynomial()
            y^9 - 3*y + 5
        """
        return self.polynomial()

    def polynomial_ring(self):
        """
        Return the polynomial ring that we view this number field as being
        a quotient of (by a principal ideal).

        EXAMPLES: An example with an absolute field::

            sage: k.<a> = NumberField(x^2 + 3)
            sage: y = polygen(QQ, 'y')
            sage: k.<a> = NumberField(y^2 + 3)
            sage: k.polynomial_ring()
            Univariate Polynomial Ring in y over Rational Field

        An example with a relative field::

            sage: y = polygen(QQ, 'y')
            sage: M.<a> = NumberField([y^3 + 97, y^2 + 1]); M
            Number Field in a0 with defining polynomial y^3 + 97 over its base field
            sage: M.polynomial_ring()
            Univariate Polynomial Ring in y over Number Field in a1 with defining polynomial y^2 + 1
        """
        return self.relative_polynomial().parent()

    def polynomial_quotient_ring(self):
        """
        Return the polynomial quotient ring isomorphic to this number
        field.

        EXAMPLES::

            sage: K = NumberField(x^3 + 2*x - 5, 'alpha')
            sage: K.polynomial_quotient_ring()
            Univariate Quotient Polynomial Ring in alpha over Rational Field with modulus x^3 + 2*x - 5
        """
        return self.polynomial_ring().quotient(self.relative_polynomial(), self.variable_name())

    def regulator(self, proof=None):
        """
        Return the regulator of this number field.

        Note that PARI computes the regulator to higher precision than the
        Sage default.

        INPUT:


        -  ``proof`` - default: True, unless you set it
           otherwise.


        EXAMPLES::

            sage: NumberField(x^2-2, 'a').regulator()
            0.881373587019543
            sage: NumberField(x^4+x^3+x^2+x+1, 'a').regulator()
            0.962423650119207
        """
        proof = proof_flag(proof)
        try:
            return self.__regulator
        except AttributeError:
            from sage.rings.all import RealField
            k = self.pari_bnf(proof)
            self.__regulator = RealField(53)(k.bnf_get_reg())
            return self.__regulator

    def residue_field(self, prime, names=None, check=True):
        """
        Return the residue field of this number field at a given prime, ie
        `O_K / p O_K`.

        INPUT:


        -  ``prime`` - a prime ideal of the maximal order in
           this number field, or an element of the field which generates a
           principal prime ideal.

        -  ``names`` - the name of the variable in the residue
           field

        -  ``check`` - whether or not to check the primality of
           prime.


        OUTPUT: The residue field at this prime.

        EXAMPLES::

            sage: R.<x> = QQ[]
            sage: K.<a> = NumberField(x^4+3*x^2-17)
            sage: P = K.ideal(61).factor()[0][0]
            sage: K.residue_field(P)
            Residue field in abar of Fractional ideal (61, a^2 + 30)

        ::

            sage: K.<i> = NumberField(x^2 + 1)
            sage: K.residue_field(1+i)
            Residue field of Fractional ideal (i + 1)

        TESTS::

            sage: L.<b> = NumberField(x^2 + 5)
            sage: L.residue_field(P)
            Traceback (most recent call last):
            ...
            ValueError: Fractional ideal (61, a^2 + 30) is not an ideal of Number Field in b with defining polynomial x^2 + 5
            sage: L.residue_field(2)
            Traceback (most recent call last):
            ...
            ValueError: Fractional ideal (2) is not a prime ideal

        ::

            sage: L.residue_field(L.prime_above(5)^2)
            Traceback (most recent call last):
            ...
            ValueError: Fractional ideal (5) is not a prime ideal
        """
        from sage.rings.number_field.number_field_ideal import is_NumberFieldIdeal
        if is_NumberFieldIdeal(prime) and prime.number_field() is not self:
            raise ValueError("%s is not an ideal of %s"%(prime,self))
        # This allows principal ideals to be specified using a generator:
        try:
            prime = self.ideal(prime)
        except TypeError:
            pass

        if not is_NumberFieldIdeal(prime) or prime.number_field() is not self:
            raise ValueError("%s is not an ideal of %s"%(prime,self))
        if check and not prime.is_prime():
            raise ValueError("%s is not a prime ideal"%prime)
        from sage.rings.finite_rings.residue_field import ResidueField
        return ResidueField(prime, names=names, check=False)

    def signature(self):
        """
        Return (r1, r2), where r1 and r2 are the number of real embeddings
        and pairs of complex embeddings of this field, respectively.

        EXAMPLES::

            sage: NumberField(x^2+1, 'a').signature()
            (0, 1)
            sage: NumberField(x^3-2, 'a').signature()
            (1, 1)
        """
        r1, r2 = self.pari_nf().nf_get_sign()
        return (ZZ(r1), ZZ(r2))

    def trace_pairing(self, v):
        """
        Return the matrix of the trace pairing on the elements of the list
        `v`.

        EXAMPLES::

            sage: K.<zeta3> = NumberField(x^2 + 3)
            sage: K.trace_pairing([1,zeta3])
            [ 2  0]
            [ 0 -6]
        """
        import sage.matrix.matrix_space
        A = sage.matrix.matrix_space.MatrixSpace(self.base_ring(), len(v))(0)
        for i in range(len(v)):
            for j in range(i,len(v)):
                t = (self(v[i]*v[j])).trace()
                A[i,j] = t
                A[j,i] = t
        return A

    def uniformizer(self, P, others="positive"):
        """
        Returns an element of self with valuation 1 at the prime ideal P.

        INPUT:


        -  ``self`` - a number field

        -  ``P`` - a prime ideal of self

        -  ``others`` - either "positive" (default), in which
           case the element will have non-negative valuation at all other
           primes of self, or "negative", in which case the element will have
           non-positive valuation at all other primes of self.


        .. note::

           When P is principal (e.g. always when self has class number
           one) the result may or may not be a generator of P!

        EXAMPLES::

            sage: K.<a> = NumberField(x^2 + 5); K
            Number Field in a with defining polynomial x^2 + 5
            sage: P,Q = K.ideal(3).prime_factors()
            sage: P
            Fractional ideal (3, a + 1)
            sage: pi = K.uniformizer(P); pi
            a + 1
            sage: K.ideal(pi).factor()
            (Fractional ideal (2, a + 1)) * (Fractional ideal (3, a + 1))
            sage: pi = K.uniformizer(P,'negative'); pi
            1/2*a + 1/2
            sage: K.ideal(pi).factor()
            (Fractional ideal (2, a + 1))^-1 * (Fractional ideal (3, a + 1))

        ::

            sage: K = CyclotomicField(9)
            sage: Plist=K.ideal(17).prime_factors()
            sage: pilist = [K.uniformizer(P) for P in Plist]
            sage: [pi.is_integral() for pi in pilist]
            [True, True, True]
            sage: [pi.valuation(P) for pi,P in zip(pilist,Plist)]
            [1, 1, 1]
            sage: [ pilist[i] in Plist[i] for i in range(len(Plist)) ]
            [True, True, True]

        ::

            sage: K.<t> = NumberField(x^4 - x^3 - 3*x^2 - x + 1)
            sage: [K.uniformizer(P) for P,e in factor(K.ideal(2))]
            [2]
            sage: [K.uniformizer(P) for P,e in factor(K.ideal(3))]
            [t - 1]
            sage: [K.uniformizer(P) for P,e in factor(K.ideal(5))]
            [t^2 - t + 1, t + 2, t - 2]
            sage: [K.uniformizer(P) for P,e in factor(K.ideal(7))]
            [t^2 + 3*t + 1]
            sage: [K.uniformizer(P) for P,e in factor(K.ideal(67))]
            [t + 23, t + 26, t - 32, t - 18]

        ALGORITHM:

            Use PARI. More precisely, use the second component of
            :pari:`idealprimedec` in the "positive" case. Use :pari:`idealappr`
            with exponent of -1 and invert the result in the "negative"
            case.
        """
        if not is_NumberFieldIdeal(P):
            P = self.ideal(P)
        P = P.pari_prime()
        if others == "positive":
            return self(P[1])
        elif others == "negative":
            nf = self.pari_nf()
            F = pari.matrix(1, 2, [P, -1])
            return ~self(nf.idealappr(F, 1))
        else:
            raise ValueError("others must be 'positive' or 'negative'")

    def units(self, proof=None):
        """
        Return generators for the unit group modulo torsion.

        ALGORITHM: Uses PARI's :pari:`bnfunit` command.

        INPUT:

        - ``proof`` (bool, default True) flag passed to ``pari``.

        .. note::

            For more functionality see the unit_group() function.

        .. SEEALSO::

            :meth:`unit_group`
            :meth:`S_unit_group`
            :meth:`S_units`

        EXAMPLES::

            sage: x = polygen(QQ)
            sage: A = x^4 - 10*x^3 + 20*5*x^2 - 15*5^2*x + 11*5^3
            sage: K = NumberField(A, 'a')
            sage: K.units()
            (1/275*a^3 + 4/55*a^2 - 5/11*a + 3,)

        For big number fields, provably computing the unit group can
        take a very long time.  In this case, one can ask for the
        conjectural unit group (correct if the Generalized Riemann
        Hypothesis is true)::

            sage: K = NumberField(x^17 + 3, 'a')
            sage: K.units(proof=True)  # takes forever, not tested
            ...
            sage: K.units(proof=False)  # result not independently verified
            (a^9 + a - 1,
             a^15 - a^12 + a^10 - a^9 - 2*a^8 + 3*a^7 + a^6 - 3*a^5 + a^4 + 4*a^3 - 3*a^2 - 2*a + 2,
             a^16 - a^15 + a^14 - a^12 + a^11 - a^10 - a^8 + a^7 - 2*a^6 + a^4 - 3*a^3 + 2*a^2 - 2*a + 1,
             2*a^16 - a^14 - a^13 + 3*a^12 - 2*a^10 + a^9 + 3*a^8 - 3*a^6 + 3*a^5 + 3*a^4 - 2*a^3 - 2*a^2 + 3*a + 4,
             2*a^16 - 3*a^15 + 3*a^14 - 3*a^13 + 3*a^12 - a^11 + a^9 - 3*a^8 + 4*a^7 - 5*a^6 + 6*a^5 - 4*a^4 + 3*a^3 - 2*a^2 - 2*a + 4,
             a^16 - a^15 - 3*a^14 - 4*a^13 - 4*a^12 - 3*a^11 - a^10 + 2*a^9 + 4*a^8 + 5*a^7 + 4*a^6 + 2*a^5 - 2*a^4 - 6*a^3 - 9*a^2 - 9*a - 7,
             a^15 + a^14 + 2*a^11 + a^10 - a^9 + a^8 + 2*a^7 - a^5 + 2*a^3 - a^2 - 3*a + 1,
             5*a^16 - 6*a^14 + a^13 + 7*a^12 - 2*a^11 - 7*a^10 + 4*a^9 + 7*a^8 - 6*a^7 - 7*a^6 + 8*a^5 + 6*a^4 - 11*a^3 - 5*a^2 + 13*a + 4)

        TESTS:

        Number fields defined by non-monic and non-integral
        polynomials are supported (:trac:`252`)::

            sage: K.<a> = NumberField(1/2*x^2 - 1/6)
            sage: K.units()
            (3*a - 2,)
        """
        proof = proof_flag(proof)

        # if we have cached provable results, return them immediately
        try:
            return self.__units
        except AttributeError:
            pass

        # if proof==False and we have cached results, return them immediately
        if not proof:
            try:
                return self.__units_no_proof
            except AttributeError:
                pass

        # get PARI to compute the units
        B = self.pari_bnf(proof).bnfunit()
        B = tuple(self(b, check=False) for b in B)
        if proof:
            # cache the provable results and return them
            self.__units = B
            return self.__units
        else:
            # cache the conjectural results and return them
            self.__units_no_proof = B
            return self.__units_no_proof

    def unit_group(self, proof=None):
        """
        Return the unit group (including torsion) of this number field.

        ALGORITHM: Uses PARI's :pari:`bnfunit` command.

        INPUT:

        - ``proof`` (bool, default True) flag passed to ``pari``.

        .. note::

           The group is cached.

        .. SEEALSO::

            :meth:`units`
            :meth:`S_unit_group`
            :meth:`S_units`

        EXAMPLES::

            sage: x = QQ['x'].0
            sage: A = x^4 - 10*x^3 + 20*5*x^2 - 15*5^2*x + 11*5^3
            sage: K = NumberField(A, 'a')
            sage: U = K.unit_group(); U
            Unit group with structure C10 x Z of Number Field in a with defining polynomial x^4 - 10*x^3 + 100*x^2 - 375*x + 1375
            sage: U.gens()
            (u0, u1)
            sage: U.gens_values()  # random
            [-1/275*a^3 + 7/55*a^2 - 6/11*a + 4, 1/275*a^3 + 4/55*a^2 - 5/11*a + 3]
            sage: U.invariants()
            (10, 0)
            sage: [u.multiplicative_order() for u in U.gens()]
            [10, +Infinity]

        For big number fields, provably computing the unit group can
        take a very long time.  In this case, one can ask for the
        conjectural unit group (correct if the Generalized Riemann
        Hypothesis is true)::

            sage: K = NumberField(x^17 + 3, 'a')
            sage: K.unit_group(proof=True)  # takes forever, not tested
            ...
            sage: U = K.unit_group(proof=False)
            sage: U
            Unit group with structure C2 x Z x Z x Z x Z x Z x Z x Z x Z of Number Field in a with defining polynomial x^17 + 3
            sage: U.gens()
            (u0, u1, u2, u3, u4, u5, u6, u7, u8)
            sage: U.gens_values()  # result not independently verified
            [-1, a^9 + a - 1, a^15 - a^12 + a^10 - a^9 - 2*a^8 + 3*a^7 + a^6 - 3*a^5 + a^4 + 4*a^3 - 3*a^2 - 2*a + 2, a^16 - a^15 + a^14 - a^12 + a^11 - a^10 - a^8 + a^7 - 2*a^6 + a^4 - 3*a^3 + 2*a^2 - 2*a + 1, 2*a^16 - a^14 - a^13 + 3*a^12 - 2*a^10 + a^9 + 3*a^8 - 3*a^6 + 3*a^5 + 3*a^4 - 2*a^3 - 2*a^2 + 3*a + 4, 2*a^16 - 3*a^15 + 3*a^14 - 3*a^13 + 3*a^12 - a^11 + a^9 - 3*a^8 + 4*a^7 - 5*a^6 + 6*a^5 - 4*a^4 + 3*a^3 - 2*a^2 - 2*a + 4, a^16 - a^15 - 3*a^14 - 4*a^13 - 4*a^12 - 3*a^11 - a^10 + 2*a^9 + 4*a^8 + 5*a^7 + 4*a^6 + 2*a^5 - 2*a^4 - 6*a^3 - 9*a^2 - 9*a - 7, a^15 + a^14 + 2*a^11 + a^10 - a^9 + a^8 + 2*a^7 - a^5 + 2*a^3 - a^2 - 3*a + 1, 5*a^16 - 6*a^14 + a^13 + 7*a^12 - 2*a^11 - 7*a^10 + 4*a^9 + 7*a^8 - 6*a^7 - 7*a^6 + 8*a^5 + 6*a^4 - 11*a^3 - 5*a^2 + 13*a + 4]
        """
        proof = proof_flag(proof)

        try:
            return self._unit_group
        except AttributeError:
            pass

        if not proof:
            try:
                return self._unit_group_no_proof
            except AttributeError:
                pass

        U = UnitGroup(self,proof)
        if proof:
            self._unit_group = U
        else:
            self._unit_group_no_proof = U
        return U

    def S_unit_group(self, proof=None, S=None):
        """
        Return the S-unit group (including torsion) of this number field.

        ALGORITHM: Uses PARI's :pari:`bnfsunit` command.

        INPUT:

        - ``proof`` (bool, default True) flag passed to ``pari``.
        - ``S`` - list or tuple of prime ideals, or an ideal, or a single
          ideal or element from which an ideal can be constructed, in
          which case the support is used.  If None, the global unit
          group is constructed; otherwise, the S-unit group is
          constructed.

        .. note::

           The group is cached.

        EXAMPLES::

            sage: x = polygen(QQ)
            sage: K.<a> = NumberField(x^4 - 10*x^3 + 20*5*x^2 - 15*5^2*x + 11*5^3)
            sage: U = K.S_unit_group(S=a); U
            S-unit group with structure C10 x Z x Z x Z of Number Field in a with defining polynomial x^4 - 10*x^3 + 100*x^2 - 375*x + 1375 with S = (Fractional ideal (5, 1/275*a^3 + 4/55*a^2 - 5/11*a + 5), Fractional ideal (11, 1/275*a^3 + 4/55*a^2 - 5/11*a + 9))
            sage: U.gens()
            (u0, u1, u2, u3)
            sage: U.gens_values()  # random
            [-1/275*a^3 + 7/55*a^2 - 6/11*a + 4, 1/275*a^3 + 4/55*a^2 - 5/11*a + 3, 1/275*a^3 + 4/55*a^2 - 5/11*a + 5, -14/275*a^3 + 21/55*a^2 - 29/11*a + 6]
            sage: U.invariants()
            (10, 0, 0, 0)
            sage: [u.multiplicative_order() for u in U.gens()]
            [10, +Infinity, +Infinity, +Infinity]
            sage: U.primes()
            (Fractional ideal (5, 1/275*a^3 + 4/55*a^2 - 5/11*a + 5), Fractional ideal (11, 1/275*a^3 + 4/55*a^2 - 5/11*a + 9))

        With the default value of `S`, the S-unit group is the same as
        the global unit group::

            sage: x = polygen(QQ)
            sage: K.<a> = NumberField(x^3 + 3)
            sage: U = K.unit_group(proof=False)
            sage: U == K.S_unit_group(proof=False)
            True

        The value of `S` may be specified as a list of prime ideals,
        or an ideal, or an element of the field::

            sage: K.<a> = NumberField(x^3 + 3)
            sage: U = K.S_unit_group(proof=False, S=K.ideal(6).prime_factors()); U
            S-unit group with structure C2 x Z x Z x Z x Z of Number Field in a with defining polynomial x^3 + 3 with S = (Fractional ideal (-a^2 + a - 1), Fractional ideal (a + 1), Fractional ideal (a))
            sage: K.<a> = NumberField(x^3 + 3)
            sage: U = K.S_unit_group(proof=False, S=K.ideal(6)); U
            S-unit group with structure C2 x Z x Z x Z x Z of Number Field in a with defining polynomial x^3 + 3 with S = (Fractional ideal (-a^2 + a - 1), Fractional ideal (a + 1), Fractional ideal (a))
            sage: K.<a> = NumberField(x^3 + 3)
            sage: U = K.S_unit_group(proof=False, S=6); U
            S-unit group with structure C2 x Z x Z x Z x Z of Number Field in a with defining polynomial x^3 + 3 with S = (Fractional ideal (-a^2 + a - 1), Fractional ideal (a + 1), Fractional ideal (a))

            sage: U
            S-unit group with structure C2 x Z x Z x Z x Z of Number Field in a with defining polynomial x^3 + 3 with S = (Fractional ideal (-a^2 + a - 1), Fractional ideal (a + 1), Fractional ideal (a))
            sage: U.primes()
            (Fractional ideal (-a^2 + a - 1),
            Fractional ideal (a + 1),
            Fractional ideal (a))
            sage: U.gens()
            (u0, u1, u2, u3, u4)
            sage: U.gens_values()
            [-1, a^2 - 2, -a^2 + a - 1, a + 1, a]

        The exp and log methods can be used to create `S`-units from
        sequences of exponents, and recover the exponents::

            sage: U.gens_orders()
            (2, 0, 0, 0, 0)
            sage: u = U.exp((3,1,4,1,5)); u
            -6*a^2 + 18*a - 54
            sage: u.norm().factor()
            -1 * 2^9 * 3^5
            sage: U.log(u)
            (1, 1, 4, 1, 5)

        """
        proof = proof_flag(proof)

        # process the parameter S:
        if not S:
            S = ()
        else:
            if isinstance(S, list):
                S = tuple(S)
            if not isinstance(S, tuple):
                try:
                    S = tuple(self.ideal(S).prime_factors())
                except (NameError, TypeError, ValueError):
                    raise ValueError("Cannot make a set of primes from %s"%(S,))
            else:
                try:
                    S = tuple(self.ideal(P) for P in S)
                except (NameError, TypeError, ValueError):
                    raise ValueError("Cannot make a set of primes from %s"%(S,))
                if not all([P.is_prime() for P in S]):
                    raise ValueError("Not all elements of %s are prime ideals"%(S,))

        try:
            return self._S_unit_group_cache[S]
        except AttributeError:
            self._S_unit_group_cache = {}
        except KeyError:
            pass

        if not proof:
            try:
                return self._S_unit_group_no_proof_cache[S]
            except AttributeError:
                self._S_unit_group_no_proof_cache = {}
            except KeyError:
                pass

        U = UnitGroup(self,proof,S=S)
        if proof:
            self._S_unit_group_cache[S] = U
        else:
            self._S_unit_group_no_proof_cache[S] = U
        return U

    def zeta(self, n=2, all=False):
        """
        Return one, or a list of all, primitive n-th root of unity in this field.

        INPUT:

        -  ``n`` - positive integer

        - ``all`` - bool.  If False (default), return a primitive
          `n`-th root of unity in this field, or raise a ValueError
          exception if there are none.  If True, return a list of
          all primitive `n`-th roots of unity in this field
          (possibly empty).

        .. note::

           To obtain the maximal order of a root of unity in this field,
           use self.number_of_roots_of_unity().

        .. note::

           We do not create the full unit group since that can be
           expensive, but we do use it if it is already known.

        EXAMPLES::

            sage: K.<z> = NumberField(x^2 + 3)
            sage: K.zeta(1)
            1
            sage: K.zeta(2)
            -1
            sage: K.zeta(2, all=True)
            [-1]
            sage: K.zeta(3)
            1/2*z - 1/2
            sage: K.zeta(3, all=True)
            [1/2*z - 1/2, -1/2*z - 1/2]
            sage: K.zeta(4)
            Traceback (most recent call last):
            ...
            ValueError: There are no 4th roots of unity in self.

        ::

            sage: r.<x> = QQ[]
            sage: K.<b> = NumberField(x^2+1)
            sage: K.zeta(4)
            b
            sage: K.zeta(4,all=True)
            [b, -b]
            sage: K.zeta(3)
            Traceback (most recent call last):
            ...
            ValueError: There are no 3rd roots of unity in self.
            sage: K.zeta(3,all=True)
            []

        Number fields defined by non-monic and non-integral
        polynomials are supported (:trac:`252`)::

            sage: K.<a> = NumberField(1/2*x^2 + 1/6)
            sage: K.zeta(3)
            -3/2*a - 1/2
        """
        try:
            return self._unit_group.zeta(n,all)
        except AttributeError:
            pass
        try:
            return self._unit_group_no_proof.zeta(n,all)
        except AttributeError:
            pass

        K = self
        n = ZZ(n)
        if n <= 0:
            raise ValueError("n (=%s) must be positive"%n)
        if n == 1:
            if all:
                return [K(1)]
            else:
                return K(1)
        elif n == 2:
            if all:
                return [K(-1)]
            else:
                return K(-1)

        # First check if the degree of K is compatible with an
        # inclusion QQ(\zeta_n) -> K.
        if sage.arith.all.euler_phi(n).divides(K.absolute_degree()):
            # Factor the n-th cyclotomic polynomial over K.
            f = K.pari_polynomial('y')
            factors = f.nffactor(pari.polcyclo(n)).component(1)
            roots = [K(-g.polcoeff(0)) for g in factors if g.poldegree() == 1]
            if all:
                return roots
            if roots:
                return roots[0]
        raise ValueError("There are no %s roots of unity in self." % n.ordinal_str())

    def zeta_order(self):
        r"""
        Return the number of roots of unity in this field.

        .. note::

           We do not create the full unit group since that can be
           expensive, but we do use it if it is already known.

        EXAMPLES::

            sage: F.<alpha> = NumberField(x**22+3)
            sage: F.zeta_order()
            6
            sage: F.<alpha> = NumberField(x**2-7)
            sage: F.zeta_order()
            2

        TESTS:

        Number fields defined by non-monic and non-integral
        polynomials are supported (:trac:`252`)::

            sage: K.<a> = NumberField(1/2*x^2 + 1/6)
            sage: K.zeta_order()
            6
        """
        try:
            return self._unit_group.zeta_order()
        except AttributeError:
            pass
        try:
            return self._unit_group_no_proof.zeta_order()
        except AttributeError:
            pass

        return ZZ(self.pari_nf().nfrootsof1()[0])

    number_of_roots_of_unity = zeta_order

    def primitive_root_of_unity(self):
        """
        Return a generator of the roots of unity in this field.

        OUTPUT: a primitive root of unity. No guarantee is made about
        which primitive root of unity this returns, not even for
        cyclotomic fields. Repeated calls of this function may return
        a different value.

        .. note::

           We do not create the full unit group since that can be
           expensive, but we do use it if it is already known.

        EXAMPLES::

            sage: K.<i> = NumberField(x^2+1)
            sage: z = K.primitive_root_of_unity(); z
            i
            sage: z.multiplicative_order()
            4

            sage: K.<a> = NumberField(x^2+x+1)
            sage: z = K.primitive_root_of_unity(); z
            a + 1
            sage: z.multiplicative_order()
            6

            sage: x = polygen(QQ)
            sage: F.<a,b> = NumberField([x^2 - 2, x^2 - 3])
            sage: y = polygen(F)
            sage: K.<c> = F.extension(y^2 - (1 + a)*(a + b)*a*b)
            sage: K.primitive_root_of_unity()
            -1

        We do not special-case cyclotomic fields, so we do not always
        get the most obvious primitive root of unity::

            sage: K.<a> = CyclotomicField(3)
            sage: z = K.primitive_root_of_unity(); z
            a + 1
            sage: z.multiplicative_order()
            6

            sage: K = CyclotomicField(3)
            sage: z = K.primitive_root_of_unity(); z
            zeta3 + 1
            sage: z.multiplicative_order()
            6

        TESTS:

        Check for :trac:`15027`. We use a new variable name::

            sage: K.<f> = NumberField(x^2 + x + 1)
            sage: K.primitive_root_of_unity()
            f + 1
            sage: UK = K.unit_group()
            sage: K.primitive_root_of_unity()
            f + 1

        Number fields defined by non-monic and non-integral
        polynomials are supported (:trac:`252`)::

            sage: K.<a> = NumberField(3*x^2 + 1)
            sage: K.primitive_root_of_unity()
            -3/2*a + 1/2
        """
        try:
            return self._unit_group.torsion_generator().value()
        except AttributeError:
            pass
        try:
            return self._unit_group_no_proof.torsion_generator().value()
        except AttributeError:
            pass

        pK = self.pari_nf()
        n, z = pK.nfrootsof1()
        return self(z, check=False)

    def roots_of_unity(self):
        """
        Return all the roots of unity in this field, primitive or not.

        EXAMPLES::

            sage: K.<b> = NumberField(x^2+1)
            sage: zs = K.roots_of_unity(); zs
            [b, -1, -b, 1]
            sage: [ z**K.number_of_roots_of_unity() for z in zs ]
            [1, 1, 1, 1]
        """
        z = self.primitive_root_of_unity()
        n = self.zeta_order()
        return [ z**k for k in range(1, n+1) ]

    def zeta_coefficients(self, n):
        """
        Compute the first n coefficients of the Dedekind zeta function of
        this field as a Dirichlet series.

        EXAMPLES::

            sage: x = QQ['x'].0
            sage: NumberField(x^2+1, 'a').zeta_coefficients(10)
            [1, 1, 0, 1, 2, 0, 0, 1, 1, 2]
        """
        return self.pari_nf().dirzetak(n)

    def solve_CRT(self, reslist, Ilist, check=True):
        r"""
        Solve a Chinese remainder problem over this number field.

        INPUT:

        - ``reslist`` -- a list of residues, i.e. integral number field elements

        - ``Ilist`` -- a list of integral ideals, assumed pairwise coprime

        - ``check`` (boolean, default True) -- if True, result is checked

        OUTPUT:

        An integral element x such that x-reslist[i] is in Ilist[i] for all i.

        .. note::

           The current implementation requires the ideals to be pairwise
           coprime.  A more general version would be possible.

        EXAMPLES::

            sage: K.<a> = NumberField(x^2-10)
            sage: Ilist = [K.primes_above(p)[0] for p in prime_range(10)]
            sage: b = K.solve_CRT([1,2,3,4],Ilist,True)
            sage: all([b-i-1 in Ilist[i] for i in range(4)])
            True
            sage: Ilist = [K.ideal(a), K.ideal(2)]
            sage: K.solve_CRT([0,1],Ilist,True)
            Traceback (most recent call last):
            ...
            ArithmeticError: ideals in solve_CRT() must be pairwise coprime
            sage: Ilist[0]+Ilist[1]
            Fractional ideal (2, a)
        """
        n = len(reslist)
        try:
            reslist = [self(x) for x in reslist]
        except ValueError:
            raise ValueError("solve_CRT requires a list of arguments in the field")
        if n==0:
            return self.zero()
        if n==1:
            return reslist[0]
        if n==2:
            try:
                r = Ilist[0].element_1_mod(Ilist[1])
            except TypeError:
                raise ArithmeticError("ideals in solve_CRT() must be pairwise coprime")
            x = ((1-r)*reslist[0]+r*reslist[1]).mod(prod(Ilist))
        else:  # n>2;, use induction / recursion
            x = self.solve_CRT([reslist[0],self.solve_CRT(reslist[1:],Ilist[1:])],
                               [Ilist[0],prod(Ilist[1:])], check=check)
        if check and not all([x-xi in Ii for xi,Ii in zip(reslist, Ilist)]):
            raise RuntimeError("Error in number field solve_CRT()")
        return self(x)

<<<<<<< HEAD
    def valuation(self, prime):
        r"""
        Return the valuation on this field defined by ``prime``.

        INPUT:

        - ``prime`` -- a prime that does not split, a discrete
          (pseudo-)valuation or a fractional ideal

        EXAMPLES:
    
        The valuation can be specified with an integer ``prime`` that is
        completely ramified in ``R``::

            sage: K.<a> = NumberField(x^2 + 1)
            sage: K.valuation(2)
            2-adic valuation

        It can also be unramified in ``R``::

            sage: K.valuation(3)
            3-adic valuation

        A ``prime`` that factors into pairwise distinct factors, results in an error::

            sage: K.valuation(5)
            Traceback (most recent call last):
            ...
            ValueError: The valuation Gauss valuation induced by 5-adic valuation does not approximate a unique extension of 5-adic valuation with respect to x^2 + 1

        The valuation can also be selected by giving a valuation on the base
        ring that extends uniquely::

            sage: CyclotomicField(5).valuation(ZZ.valuation(5))
            5-adic valuation

        When the extension is not unique, this does not work::

            sage: K.valuation(ZZ.valuation(5))
            Traceback (most recent call last):
            ...
            ValueError: The valuation Gauss valuation induced by 5-adic valuation does not approximate a unique extension of 5-adic valuation with respect to x^2 + 1

        For a number field which is of the form `K[x]/(G)`, you can specify a
        valuation by providing a discrete pseudo-valuation on `K[x]` which sends
        `G` to infinity. This lets us specify which extension of the 5-adic
        valuation we care about in the above example::

            sage: R.<x> = QQ[]
            sage: v = K.valuation(GaussValuation(R, QQ.valuation(5)).augmentation(x + 2, infinity))
            sage: w = K.valuation(GaussValuation(R, QQ.valuation(5)).augmentation(x + 1/2, infinity))
            sage: v == w
            False

        Note that you get the same valuation, even if you write down the
        pseudo-valuation differently::

            sage: ww = K.valuation(GaussValuation(R, QQ.valuation(5)).augmentation(x + 3, infinity))
            sage: w is ww
            True

        The valuation ``prime`` does not need to send the defining polynomial `G`
        to infinity. It is sufficient if it singles out one of the valuations on
        the number field.  This is important if the prime only factors over the
        completion, i.e., if it is not possible to write down one of the factors
        within the number field::

            sage: v = GaussValuation(R, QQ.valuation(5)).augmentation(x + 3, 1)
            sage: K.valuation(v)
            [ 5-adic valuation, v(x + 3) = 1 ]-adic valuation

        Finally, ``prime`` can also be a fractional ideal of a number field if it
        singles out an extension of a `p`-adic valuation of the base field::

            sage: K.valuation(K.fractional_ideal(a + 1))
            2-adic valuation

        .. SEEALSO::

            :meth:`Order.valuation() <sage.rings.number_field.order.Order.valuation>`,
            :meth:`pAdicGeneric.valuation() <sage.rings.padics.padic_generic.pAdicGeneric.valuation>`

        """
        from sage.rings.padics.padic_valuation import pAdicValuation
        return pAdicValuation(self, prime)
=======
    def some_elements(self):
        """
        Return a list of elements in the given number field.

        EXAMPLES::

            sage: R.<t> = QQ[]
            sage: K.<a> =  QQ.extension(t^2 - 2); K
            Number Field in a with defining polynomial t^2 - 2
            sage: K.some_elements()
            [1, a, 2*a, 3*a - 4, 1/2, 1/3*a, 1/6*a, 0, 1/2*a, 2, ..., 12, -12*a + 18] 

            sage: T.<u> = K[]
            sage: M.<b> = K.extension(t^3 - 5); M
            Number Field in b with defining polynomial t^3 - 5 over its base field
            sage: M.some_elements()
            [1, b, 1/2*a*b, ..., 2/5*b^2 + 2/5, 1/6*b^2 + 5/6*b + 13/6, 2]

        TESTS:
            
        This also works in trivial extensions::

            sage: R.<t> = QQ[]
            sage: K.<a> = QQ.extension(t); K
            Number Field in a with defining polynomial t
            sage: K.some_elements()
            [0, 1, 2, -1, 1/2, -1/2, 1/4, -2, 4]

        """
        elements = []

        polynomials = [self(f) for f in self.polynomial_ring().some_elements()]

        for numerator in polynomials:
            for denominator in polynomials:
                if denominator:
                    some_element = numerator/denominator
                    if some_element not in elements:
                        elements.append(some_element)

        return elements

>>>>>>> e77531ed

class NumberField_absolute(NumberField_generic):
    def __init__(self, polynomial, name, latex_name=None, check=True, embedding=None,
                 assume_disc_small=False, maximize_at_primes=None, structure=None):
        """
        Function to initialize an absolute number field.

        EXAMPLES::

            sage: K = NumberField(x^17 + 3, 'a'); K
            Number Field in a with defining polynomial x^17 + 3
            sage: type(K)
            <class 'sage.rings.number_field.number_field.NumberField_absolute_with_category'>
            sage: TestSuite(K).run()
        """
        NumberField_generic.__init__(self, polynomial, name, latex_name, check, embedding,
                                     assume_disc_small=assume_disc_small, maximize_at_primes=maximize_at_primes, structure=structure)
        self._element_class = number_field_element.NumberFieldElement_absolute
        self._zero_element = self._element_class(self, 0)
        self._one_element =  self._element_class(self, 1)

        self._init_embedding_approx()

    def _coerce_from_other_number_field(self, x):
        """
        Coerce a number field element x into this number field.

        Unless `x` is in ``QQ``, this requires ``x.parent()`` and
        ``self`` to have compatible embeddings: either they both embed
        in a common field, or there is an embedding of ``x.parent()``
        into ``self`` or the other way around.  If no compatible
        embeddings are found and `x` is not in ``QQ``, then raise
        ``TypeError``.  This guarantees that these conversions respect
        the field operations and conversions between several fields
        commute.

        REMARK:

        The name of this method was chosen for historical reasons.
        In fact, what it does is not a coercion but a conversion.

        INPUT:

        ``x`` -- an element of some number field

        OUTPUT:

        An element of ``self`` corresponding to ``x``.

        EXAMPLES::

            sage: K.<a> = NumberField(x^3 + 2)
            sage: L.<b> = NumberField(x^2 + 1)
            sage: K._coerce_from_other_number_field(L(2/3))
            2/3
            sage: L._coerce_from_other_number_field(K(0))
            0
            sage: K._coerce_from_other_number_field(b)
            Traceback (most recent call last):
            ...
            TypeError: No compatible natural embeddings found for Number Field in a with defining polynomial x^3 + 2 and Number Field in b with defining polynomial x^2 + 1

        Two number fields both containing `i`::

            sage: K.<a> = NumberField(x^4 + 6*x^2 + 1, embedding = CC(-2.4*I))
            sage: L.<b> = NumberField(x^4 + 8*x^2 + 4, embedding = CC(2.7*I))
            sage: Ki = 1/2*a^3 + 5/2*a; Ki.minpoly()
            x^2 + 1
            sage: L(Ki)
            -1/4*b^3 - 3/2*b
            sage: K(L(Ki)) == Ki
            True
            sage: Q.<i> = QuadraticField(-1)
            sage: Q(Ki)
            i
            sage: Q(L(Ki))
            i
            sage: L( (Ki+2)^1000 )
            737533628...075020804*b^3 + 442520177...450124824*b + 793311113...453515313

        This fails if we don't specify the embeddings::

            sage: K.<a> = NumberField(x^4 + 6*x^2 + 1)
            sage: L.<b> = NumberField(x^4 + 8*x^2 + 4)
            sage: L(1/2*a^3 + 5/2*a)
            Traceback (most recent call last):
            ...
            TypeError: No compatible natural embeddings found for Number Field in b with defining polynomial x^4 + 8*x^2 + 4 and Number Field in a with defining polynomial x^4 + 6*x^2 + 1

        Embeddings can also be `p`-adic::

            sage: F = Qp(73)
            sage: K.<a> = NumberField(x^4 + 6*x^2 + 1, embedding = F(1290990671961076190983179596556712119))
            sage: L.<b> = NumberField(x^4 + 8*x^2 + 4, embedding = F(1773398470280167815153042237103591466))
            sage: L(2*a^3 + 10*a + 3)
            b^3 + 6*b + 3

        If we take the same non-Galois number field with two different
        embeddings, conversion fails::

            sage: K.<a> = NumberField(x^3 - 4*x + 1, embedding = 0.254)
            sage: L.<b> = NumberField(x^3 - 4*x + 1, embedding = 1.86)
            sage: L(a)
            Traceback (most recent call last):
            ...
            ValueError: Cannot convert a to Number Field in b with defining polynomial x^3 - 4*x + 1 (using the specified embeddings)

        Subfields automatically come with an embedding::

            sage: K.<a> = NumberField(x^2 - 5)
            sage: L.<b>, phi = K.subfield(-a)
            sage: phi(b)
            -a
            sage: K(b)
            -a
            sage: L(a)
            -b

        Below we create two subfields of `K` which both contain `i`.
        Since `L2` and `L3` both embed in `K`, conversion works::

            sage: K.<z> = NumberField(x^8 - x^4 + 1)
            sage: i = (x^2+1).roots(ring=K)[0][0]
            sage: r2 = (x^2-2).roots(ring=K)[0][0]
            sage: r3 = (x^2-3).roots(ring=K)[0][0]
            sage: L2.<a2>, phi2 = K.subfield(r2+i)
            sage: L3.<a3>, phi3 = K.subfield(r3+i)
            sage: i_in_L2 = L2(i); i_in_L2
            1/6*a2^3 + 1/6*a2
            sage: i_in_L3 = L3(i); i_in_L3
            1/8*a3^3
            sage: L2(i_in_L3) == i_in_L2
            True
            sage: L3(i_in_L2) == i_in_L3
            True

        TESTS:

        The following was fixed in :trac:`8800`::

            sage: P.<x> = QQ[]
            sage: K.<a> = NumberField(x^3-5,embedding=0)
            sage: L.<b> = K.extension(x^2+a)
            sage: F,R = L.construction()
            sage: F(R) == L   #indirect doctest
            True

        AUTHORS:

        - Jeroen Demeyer (2011-09-30): :trac:`11869`

        """
        # Special case for x in QQ.  This is common, so should be fast.
        xpol = x.polynomial()
        if xpol.degree() <= 0:
            return self._element_class(self, xpol[0])
        # Convert from L to K
        K = self
        L = x.parent()
        # Find embeddings for K and L.  If no embedding is given, simply
        # take the identity map as "embedding".  This handles the case
        # where one field is created as subfield of the other.
        Kgen = K.gen_embedding()
        if Kgen is None:
            Kgen = K.gen()
        KF = Kgen.parent()
        Lgen = L.gen_embedding()
        if Lgen is None:
            Lgen = L.gen()
        LF = Lgen.parent()

        # Do not use CDF or RDF because of constraints on the
        # exponent of floating-point numbers
        from sage.rings.all import RealField, ComplexField
        CC = ComplexField(53)
        RR = RealField(53)

        # Find a common field F into which KF and LF both embed.
        if CC.has_coerce_map_from(KF) and CC.has_coerce_map_from(LF):
            # We postpone converting Kgen and Lgen to F until we know the
            # floating-point precision required.
            F = CC
        elif KF is LF:
            F = KF
        elif KF.has_coerce_map_from(LF):
            F = KF
            Lgen = F(Lgen)
        elif LF.has_coerce_map_from(KF):
            F = LF
            Kgen = F(Kgen)
        else:
            raise TypeError("No compatible natural embeddings found for %s and %s"%(KF,LF))

        # List of candidates for K(x)
        f = x.minpoly()
        ys = f.roots(ring=K, multiplicities=False)
        if not ys:
            raise ValueError("Cannot convert %s to %s (regardless of embeddings)"%(x,K))

        # Define a function are_roots_equal to determine whether two
        # roots of f are equal.  A simple a == b does not suffice for
        # inexact fields because of floating-point errors.
        if F.is_exact():
            are_roots_equal = lambda a,b: a == b
        else:
            ### Compute a lower bound on the distance between the roots of f.
            ### This essentially gives the precision to work with.

            # A function
            # log2abs: F --> RR
            #          x |-> log2(abs(x))
            # This should work for all fields F with an absolute value.
            # The p-adic absolute value goes into QQ, so we need the RR().
            log2abs = lambda x: RR(F(x).abs()).log2()

            # Compute half Fujiwara's bound on the roots of f
            n = f.degree()
            log_half_root_bound = log2abs(f[0]/2)/n
            for i in range(1,n):
                bd = log2abs(f[i])/(n-i)
                if bd > log_half_root_bound:
                    log_half_root_bound = bd
            # Twice the bound on the roots of f, in other words an upper
            # bound for the distance between two roots.
            log_double_root_bound = log_half_root_bound + 2.0  # 2.0 = log2(4)
            # Now we compute the minimum distance between two roots of f
            # using the fact that the discriminant of f is the product of
            # all root distances.
            # We use pari to compute the discriminant to work around #11872.
            log_root_diff = log2abs(pari(f).poldisc())*0.5 - (n*(n-1)*0.5 - 1.0)*log_double_root_bound
            # Let eps be 1/128 times the minimal root distance.
            # This implies: If two roots of f are at distance <= eps, then
            # they are equal.  The factor 128 is arbitrary, it is an extra
            # safety margin.
            eps = (log_root_diff - 7.0).exp2()
            are_roots_equal = lambda a,b: (a-b).abs() <= eps
            if F is CC:
                # Adjust the precision of F, sufficient to represent all
                # the temporaries in the computation with a precision
                # of eps, plus some extra bits.
                H = [log_double_root_bound - 1.0]
                for e in [x] + ys:
                    H += [log2abs(c) for c in e.polynomial().coefficients()]
                prec = (max(H) + RR(n+1).log2() - log_root_diff).ceil() + 12 + n
                F = ComplexField(prec=prec)
                Kgen = F(Kgen)
                Lgen = F(Lgen)

        # Embed x and the y's in F
        emb_x = x.polynomial()(Lgen)
        for y in ys:
            emb_y = y.polynomial()(Kgen)
            if are_roots_equal(emb_x, emb_y):
                return y
        raise ValueError("Cannot convert %s to %s (using the specified embeddings)"%(x,K))

    def _coerce_map_from_(self, R):
        """
        Canonical coercion of a ring R into self.

        Currently any ring coercing into the base ring canonically coerces
        into this field, as well as orders in any number field coercing into
        this field, and of course the field itself as well.

        Two embedded number fields may mutually coerce into each other, if
        the pushout of the two ambient fields exists and if it is possible
        to construct an :class:`~sage.rings.number_field.number_field_morphisms.EmbeddedNumberFieldMorphism`.

        EXAMPLES::

            sage: S.<y> = NumberField(x^3 + x + 1)
            sage: S.coerce(int(4)) # indirect doctest
            4
            sage: S.coerce(long(7))
            7
            sage: S.coerce(-Integer(2))
            -2
            sage: z = S.coerce(-7/8); z, type(z)
            (-7/8, <type 'sage.rings.number_field.number_field_element.NumberFieldElement_absolute'>)
            sage: S.coerce(y) is y
            True

        Fields with embeddings into an ambient field coerce naturally by the given embedding::

            sage: CyclotomicField(15).coerce(CyclotomicField(5).0 - 17/3)
            zeta15^3 - 17/3
            sage: K.<a> = CyclotomicField(16)
            sage: K(CyclotomicField(4).0)
            a^4
            sage: QuadraticField(-3, 'a').coerce_map_from(CyclotomicField(3))
            Generic morphism:
              From: Cyclotomic Field of order 3 and degree 2
              To:   Number Field in a with defining polynomial x^2 + 3
              Defn: zeta3 -> 1/2*a - 1/2

        Two embedded number fields with mutual coercions (testing against a
        bug that was fixed in :trac:`8800`)::

            sage: K.<r4> = NumberField(x^4-2)
            sage: L1.<r2_1> = NumberField(x^2-2, embedding = r4**2)
            sage: L2.<r2_2> = NumberField(x^2-2, embedding = -r4**2)
            sage: r2_1+r2_2    # indirect doctest
            0
            sage: (r2_1+r2_2).parent() is L1
            True
            sage: (r2_2+r2_1).parent() is L2
            True

        Coercion of an order (testing against a bug that was fixed in
        :trac:`8800`)::

            sage: K.has_coerce_map_from(L1)
            True
            sage: L1.has_coerce_map_from(K)
            False
            sage: K.has_coerce_map_from(L1.maximal_order())
            True
            sage: L1.has_coerce_map_from(K.maximal_order())
            False

        There are situations for which one might imagine conversion
        could make sense (at least after fixing choices), but of course
        there will be no coercion from the Symbolic Ring to a Number Field::

            sage: K.<a> = QuadraticField(2)
            sage: K.coerce(sqrt(2))
            Traceback (most recent call last):
            ...
            TypeError: no canonical coercion from Symbolic Ring to Number Field in a with defining polynomial x^2 - 2

        TESTS::

            sage: K.<a> = NumberField(polygen(QQ)^3-2)
            sage: type(K.coerce_map_from(QQ))
            <type 'sage.structure.coerce_maps.DefaultConvertMap_unique'>

        Make sure we still get our optimized morphisms for special fields::

            sage: K.<a> = NumberField(polygen(QQ)^2-2)
            sage: type(K.coerce_map_from(QQ))
            <type 'sage.rings.number_field.number_field_element_quadratic.Q_to_quadratic_field_element'>

        """
        if R in integer_types:
            return self._generic_coerce_map(R)
        elif R in (ZZ, QQ, self.base()):
            return self._generic_coerce_map(R)
        from sage.rings.number_field.order import is_NumberFieldOrder
        if is_NumberFieldOrder(R) and self.has_coerce_map_from(R.number_field()):
            return self._generic_coerce_map(R)
        # R is not QQ by the above tests
        if is_NumberField(R) and R.coerce_embedding() is not None:
            if self.coerce_embedding() is not None:
                try:
                    return number_field_morphisms.EmbeddedNumberFieldMorphism(R, self)
                except ValueError: # no common embedding found
                    return None
            else:
                # R is embedded, self isn't. So, we could only have
                # the forgetful coercion. But this yields to non-commuting
                # coercions, as was pointed out at ticket #8800
                return None

    def base_field(self):
        """
        Returns the base field of self, which is always QQ

        EXAMPLES::

            sage: K = CyclotomicField(5)
            sage: K.base_field()
            Rational Field
        """
        return QQ

    def is_absolute(self):
        """
        Returns True since self is an absolute field.

        EXAMPLES::

            sage: K = CyclotomicField(5)
            sage: K.is_absolute()
            True
        """
        return True

    def absolute_polynomial(self):
        r"""
        Return absolute polynomial that defines this absolute field. This
        is the same as ``self.polynomial()``.

        EXAMPLES::

            sage: K.<a> = NumberField(x^2 + 1)
            sage: K.absolute_polynomial ()
            x^2 + 1
        """
        return self.polynomial()

    def absolute_generator(self):
        r"""
        An alias for
        :meth:`sage.rings.number_field.number_field.NumberField_generic.gen`.
        This is provided for consistency with relative fields, where the
        element returned by
        :meth:`sage.rings.number_field.number_field_rel.NumberField_relative.gen`
        only generates the field over its base field (not necessarily over
        `\QQ`).

        EXAMPLES::

            sage: K.<a> = NumberField(x^2 - 17)
            sage: K.absolute_generator()
            a
        """
        return self.gen()

    def optimized_representation(self, name=None, both_maps=True):
        """
        Return a field isomorphic to self with a better defining polynomial
        if possible, along with field isomorphisms from the new field to
        self and from self to the new field.

        EXAMPLES: We construct a compositum of 3 quadratic fields, then
        find an optimized representation and transform elements back and
        forth.

        ::

            sage: K = NumberField([x^2 + p for p in [5, 3, 2]],'a').absolute_field('b'); K
            Number Field in b with defining polynomial x^8 + 40*x^6 + 352*x^4 + 960*x^2 + 576
            sage: L, from_L, to_L = K.optimized_representation()
            sage: L    # your answer may different, since algorithm is random
            Number Field in b1 with defining polynomial x^8 + 4*x^6 + 7*x^4 +
            36*x^2 + 81
            sage: to_L(K.0)   # random
            4/189*b1^7 + 1/63*b1^6 + 1/27*b1^5 - 2/9*b1^4 - 5/27*b1^3 - 8/9*b1^2 + 3/7*b1 - 3/7
            sage: from_L(L.0)   # random
            1/1152*b^7 - 1/192*b^6 + 23/576*b^5 - 17/96*b^4 + 37/72*b^3 - 5/6*b^2 + 55/24*b - 3/4

        The transformation maps are mutually inverse isomorphisms.

        ::

            sage: from_L(to_L(K.0)) == K.0
            True
            sage: to_L(from_L(L.0)) == L.0
            True

        Number fields defined by non-monic and non-integral
        polynomials are supported (:trac:`252`)::

            sage: K.<a> = NumberField(7/9*x^3 + 7/3*x^2 - 56*x + 123)
            sage: K.optimized_representation()
            (Number Field in a1 with defining polynomial x^3 - 7*x - 7,
             Ring morphism:
               From: Number Field in a1 with defining polynomial x^3 - 7*x - 7
               To:   Number Field in a with defining polynomial 7/9*x^3 + 7/3*x^2 - 56*x + 123
               Defn: a1 |--> 7/225*a^2 - 7/75*a - 42/25,
             Ring morphism:
               From: Number Field in a with defining polynomial 7/9*x^3 + 7/3*x^2 - 56*x + 123
               To:   Number Field in a1 with defining polynomial x^3 - 7*x - 7
               Defn: a |--> -15/7*a1^2 + 9)
        """
        if name is None:
            name = self.variable_names()
        name = normalize_names(1, name)[0]

        f = self.absolute_polynomial().__pari__()

        g, alpha = f.polredbest(flag=1)
        beta = alpha.modreverse()
        
        b = self(QQ['x'](lift(beta)))
        h = QQ['x'](g)
        
        embedding = None
        if self.coerce_embedding() is not None:
            embedding = self.coerce_embedding()(b)
        # trac 7695 add a _ to prevent zeta70 etc.
        if name[-1].isdigit():
            new_name = name + '_1'
        else:
            new_name = name + '1'

        K = NumberField(h, names=new_name, embedding=embedding)
        from_K = K.hom([b])

        if both_maps:
            a = K(alpha)
            to_K = self.hom([a]) 

            return K, from_K, to_K

        return K, from_K

    def optimized_subfields(self, degree=0, name=None, both_maps=True):
        """
        Return optimized representations of many (but *not* necessarily
        all!) subfields of self of the given degree, or of all possible degrees if
        degree is 0.

        EXAMPLES::

            sage: K = NumberField([x^2 + p for p in [5, 3, 2]],'a').absolute_field('b'); K
            Number Field in b with defining polynomial x^8 + 40*x^6 + 352*x^4 + 960*x^2 + 576
            sage: L = K.optimized_subfields(name='b')
            sage: L[0][0]
            Number Field in b0 with defining polynomial x - 1
            sage: L[1][0]
            Number Field in b1 with defining polynomial x^2 - 3*x + 3
            sage: [z[0] for z in L]          # random -- since algorithm is random
            [Number Field in b0 with defining polynomial x - 1,
             Number Field in b1 with defining polynomial x^2 - x + 1,
             Number Field in b2 with defining polynomial x^4 - 5*x^2 + 25,
             Number Field in b3 with defining polynomial x^4 - 2*x^2 + 4,
             Number Field in b4 with defining polynomial x^8 + 4*x^6 + 7*x^4 + 36*x^2 + 81]

        We examine one of the optimized subfields in more detail::

            sage: M, from_M, to_M = L[2]
            sage: M                             # random
            Number Field in b2 with defining polynomial x^4 - 5*x^2 + 25
            sage: from_M     # may be slightly random
            Ring morphism:
              From: Number Field in b2 with defining polynomial x^4 - 5*x^2 + 25
              To:   Number Field in a1 with defining polynomial x^8 + 40*x^6 + 352*x^4 + 960*x^2 + 576
              Defn: b2 |--> -5/1152*a1^7 + 1/96*a1^6 - 97/576*a1^5 + 17/48*a1^4 - 95/72*a1^3 + 17/12*a1^2 - 53/24*a1 - 1

        The to_M map is None, since there is no map from K to M::

            sage: to_M

        We apply the from_M map to the generator of M, which gives a
        rather large element of `K`::

            sage: from_M(M.0)          # random
            -5/1152*a1^7 + 1/96*a1^6 - 97/576*a1^5 + 17/48*a1^4 - 95/72*a1^3 + 17/12*a1^2 - 53/24*a1 - 1

        Nevertheless, that large-ish element lies in a degree 4 subfield::

            sage: from_M(M.0).minpoly()   # random
            x^4 - 5*x^2 + 25

        TESTS:

        Number fields defined by non-monic and non-integral
        polynomials are supported (:trac:`252`)::

            sage: K.<a> = NumberField(2*x^4 + 6*x^2 + 1/2)
            sage: K.optimized_subfields()
            [
            (Number Field in a0 with defining polynomial x - 1, Ring morphism:
              From: Number Field in a0 with defining polynomial x - 1
              To:   Number Field in a with defining polynomial 2*x^4 + 6*x^2 + 1/2
              Defn: 1 |--> 1, None),
            (Number Field in a1 with defining polynomial x^2 - 2*x + 2, Ring morphism:
              From: Number Field in a1 with defining polynomial x^2 - 2*x + 2
              To:   Number Field in a with defining polynomial 2*x^4 + 6*x^2 + 1/2
              Defn: a1 |--> a^3 + 7/2*a + 1, None),
            (Number Field in a2 with defining polynomial x^2 - 2*x + 2, Ring morphism:
              From: Number Field in a2 with defining polynomial x^2 - 2*x + 2
              To:   Number Field in a with defining polynomial 2*x^4 + 6*x^2 + 1/2
              Defn: a2 |--> -a^3 - 7/2*a + 1, None),
            (Number Field in a3 with defining polynomial x^2 - 2, Ring morphism:
              From: Number Field in a3 with defining polynomial x^2 - 2
              To:   Number Field in a with defining polynomial 2*x^4 + 6*x^2 + 1/2
              Defn: a3 |--> a^2 + 3/2, None),
            (Number Field in a4 with defining polynomial x^2 + 1, Ring morphism:
              From: Number Field in a4 with defining polynomial x^2 + 1
              To:   Number Field in a with defining polynomial 2*x^4 + 6*x^2 + 1/2
              Defn: a4 |--> a^3 + 7/2*a, None),
            (Number Field in a5 with defining polynomial x^2 + 2, Ring morphism:
              From: Number Field in a5 with defining polynomial x^2 + 2
              To:   Number Field in a with defining polynomial 2*x^4 + 6*x^2 + 1/2
              Defn: a5 |--> 2*a^3 + 5*a, None),
            (Number Field in a6 with defining polynomial x^4 + 1, Ring morphism:
              From: Number Field in a6 with defining polynomial x^4 + 1
              To:   Number Field in a with defining polynomial 2*x^4 + 6*x^2 + 1/2
              Defn: a6 |--> a^3 + 1/2*a^2 + 5/2*a + 3/4, Ring morphism:
              From: Number Field in a with defining polynomial 2*x^4 + 6*x^2 + 1/2
              To:   Number Field in a6 with defining polynomial x^4 + 1
              Defn: a |--> -1/2*a6^3 + a6^2 - 1/2*a6)
            ]
        """
        return self._subfields_helper(degree=degree,name=name,
                                      both_maps=both_maps,optimize=True)

    def change_names(self, names):
        r"""
        Return number field isomorphic to self but with the given generator
        name.

        INPUT:


        -  ``names`` - should be exactly one variable name.


        Also, ``K.structure()`` returns from_K and to_K,
        where from_K is an isomorphism from K to self and to_K is an
        isomorphism from self to K.

        EXAMPLES::

            sage: K.<z> = NumberField(x^2 + 3); K
            Number Field in z with defining polynomial x^2 + 3
            sage: L.<ww> = K.change_names()
            sage: L
            Number Field in ww with defining polynomial x^2 + 3
            sage: L.structure()[0]
            Isomorphism given by variable name change map:
              From: Number Field in ww with defining polynomial x^2 + 3
              To:   Number Field in z with defining polynomial x^2 + 3
            sage: L.structure()[0](ww + 5/3)
            z + 5/3
        """
        return self.absolute_field(names)

    def subfields(self, degree=0, name=None):
        """
        Return all subfields of self of the given degree,
        or of all possible degrees if degree is 0.  The subfields are returned as
        absolute fields together with an embedding into self.  For the case of the
        field itself, the reverse isomorphism is also provided.

        EXAMPLES::

            sage: K.<a> = NumberField( [x^3 - 2, x^2 + x + 1] )
            sage: K = K.absolute_field('b')
            sage: S = K.subfields()
            sage: len(S)
            6
            sage: [k[0].polynomial() for k in S]
            [x - 3,
             x^2 - 3*x + 9,
             x^3 - 3*x^2 + 3*x + 1,
             x^3 - 3*x^2 + 3*x + 1,
             x^3 - 3*x^2 + 3*x - 17,
             x^6 - 3*x^5 + 6*x^4 - 11*x^3 + 12*x^2 + 3*x + 1]
            sage: R.<t> = QQ[]
            sage: L = NumberField(t^3 - 3*t + 1, 'c')
            sage: [k[1] for k in L.subfields()]
            [Ring morphism:
              From: Number Field in c0 with defining polynomial t
              To:   Number Field in c with defining polynomial t^3 - 3*t + 1
              Defn: 0 |--> 0,
             Ring morphism:
              From: Number Field in c1 with defining polynomial t^3 - 3*t + 1
              To:   Number Field in c with defining polynomial t^3 - 3*t + 1
              Defn: c1 |--> c]
            sage: len(L.subfields(2))
            0
            sage: len(L.subfields(1))
            1

        TESTS:

        Number fields defined by non-monic and non-integral
        polynomials are supported (:trac:`252`)::

            sage: K.<a> = NumberField(2*x^4 + 6*x^2 + 1/2)
            sage: K.subfields()
            [
            (Number Field in a0 with defining polynomial x, Ring morphism:
              From: Number Field in a0 with defining polynomial x
              To:   Number Field in a with defining polynomial 2*x^4 + 6*x^2 + 1/2
              Defn: 0 |--> 0, None),
            (Number Field in a1 with defining polynomial x^2 - 2, Ring morphism:
              From: Number Field in a1 with defining polynomial x^2 - 2
              To:   Number Field in a with defining polynomial 2*x^4 + 6*x^2 + 1/2
              Defn: a1 |--> a^2 + 3/2, None),
            (Number Field in a2 with defining polynomial x^2 + 4, Ring morphism:
              From: Number Field in a2 with defining polynomial x^2 + 4
              To:   Number Field in a with defining polynomial 2*x^4 + 6*x^2 + 1/2
              Defn: a2 |--> 2*a^3 + 7*a, None),
            (Number Field in a3 with defining polynomial x^2 + 2, Ring morphism:
              From: Number Field in a3 with defining polynomial x^2 + 2
              To:   Number Field in a with defining polynomial 2*x^4 + 6*x^2 + 1/2
              Defn: a3 |--> 2*a^3 + 5*a, None),
            (Number Field in a4 with defining polynomial x^4 + 1, Ring morphism:
              From: Number Field in a4 with defining polynomial x^4 + 1
              To:   Number Field in a with defining polynomial 2*x^4 + 6*x^2 + 1/2
              Defn: a4 |--> a^3 + 1/2*a^2 + 5/2*a + 3/4, Ring morphism:
              From: Number Field in a with defining polynomial 2*x^4 + 6*x^2 + 1/2
              To:   Number Field in a4 with defining polynomial x^4 + 1
              Defn: a |--> -1/2*a4^3 + a4^2 - 1/2*a4)
            ]
        """
        return self._subfields_helper(degree=degree, name=name,
                                      both_maps=True, optimize=False)

    def _subfields_helper(self, degree=0, name=None, both_maps=True, optimize=False):
        """
        Internal function: common code for optimized_subfields() and subfields().

        TESTS:

        Let's make sure embeddings are being respected::

            sage: K.<a> = NumberField(x^4 - 23, embedding=50)
            sage: K, CDF(a)
            (Number Field in a with defining polynomial x^4 - 23, 2.1899387030948425)
            sage: Ss = K.subfields(); len(Ss) # indirect doctest
            3
            sage: diffs = [ S.coerce_embedding()(S.gen()) - CDF(S_into_K(S.gen())) for S, S_into_K, _ in Ss ]
            sage: all(abs(diff) < 1e-5 for diff in diffs)
            True

            sage: L1, _, _ = K.subfields(2)[0]; L1, CDF(L1.gen()) # indirect doctest
            (Number Field in a0 with defining polynomial x^2 - 23, -4.795831523312719)

            If we take a different embedding of the large field, we get a
            different embedding of the degree 2 subfield::

            sage: K.<a> = NumberField(x^4 - 23, embedding=-50)
            sage: L2, _, _ = K.subfields(2)[0]; L2, CDF(L2.gen()) # indirect doctest
            (Number Field in a0 with defining polynomial x^2 - 23, -4.795831523312719)

        Test for :trac:`7695`::

            sage: F = CyclotomicField(7)
            sage: K = F.subfields(3)[0][0]
            sage: K
            Number Field in zeta7_0 with defining polynomial x^3 + x^2 - 2*x - 1

        """
        if name is None:
            name = self.variable_names()
        name = normalize_names(1, name)[0]
        try:
            return self.__subfields[name, degree, both_maps, optimize]
        except AttributeError:
            self.__subfields = {}
        except KeyError:
            pass
        f = self.pari_polynomial()
        if optimize:
            v = f.polred(2)
            elts = v[0]
            polys = v[1]
        else:
            v = f.nfsubfields(degree)
            elts = [x[1] for x in v]
            polys = [x[0] for x in v]

        R = self.polynomial_ring()

        embedding = None
        ans = []
        for i in range(len(elts)):
            f = R(polys[i])
            if not (degree == 0 or f.degree() == degree):
                continue
            a = self(elts[i], check=False)
            if self.coerce_embedding() is not None:
                embedding = self.coerce_embedding()(a)
            # trac 7695 add a _ to prevent zeta70 etc.
            if name[-1].isdigit():
                new_name= name+ '_' + str(i)
            else:
                new_name = name + str(i)
            K = NumberField(f, names=new_name, embedding=embedding)

            from_K = K.hom([a])    # check=False here ??   would be safe unless there are bugs.

            if both_maps and K.degree() == self.degree():
                g = K['x'](self.polynomial())
                a = from_K(K.gen())
                for root in g.roots(multiplicities=False):
                    to_K = self.hom([root])    # check=False here ??
                    if to_K(a) == K.gen():
                        break
            else:
                to_K = None
            ans.append((K, from_K, to_K))
        ans = Sequence(ans, immutable=True, cr=ans!=[])
        self.__subfields[name, degree, both_maps, optimize] = ans
        return ans

    def maximal_order(self, v=None):
        """
        Return the maximal order, i.e., the ring of integers, associated to
        this number field.

        INPUT:

        -  ``v`` - (default: ``None``) ``None``, a prime, or a list of primes.

           - if ``v`` is ``None``, return the maximal order.

           - if ``v`` is a prime, return an order that is `p`-maximal.

           - if ``v`` is a list, return an order that is maximal at each prime
             in the list ``v``.


        EXAMPLES:

        In this example, the maximal order cannot be generated by a single
        element::

            sage: k.<a> = NumberField(x^3 + x^2 - 2*x+8)
            sage: o = k.maximal_order()
            sage: o
            Maximal Order in Number Field in a with defining polynomial x^3 + x^2 - 2*x + 8

        We compute `p`-maximal orders for several `p`. Note
        that computing a `p`-maximal order is much faster in
        general than computing the maximal order::

            sage: p = next_prime(10^22); q = next_prime(10^23)
            sage: K.<a> = NumberField(x^3 - p*q)
            sage: K.maximal_order([3]).basis()
            [1/3*a^2 + 1/3*a + 1/3, a, a^2]
            sage: K.maximal_order([2]).basis()
            [1, a, a^2]
            sage: K.maximal_order([p]).basis()
            [1, a, a^2]
            sage: K.maximal_order([q]).basis()
            [1, a, a^2]
            sage: K.maximal_order([p,3]).basis()
            [1/3*a^2 + 1/3*a + 1/3, a, a^2]

        An example with bigger discriminant::

            sage: p = next_prime(10^97); q = next_prime(10^99)
            sage: K.<a> = NumberField(x^3 - p*q)
            sage: K.maximal_order(prime_range(10000)).basis()
            [1, a, a^2]
        """
        return self._maximal_order(self._normalize_prime_list(v))

    @cached_method
    def _maximal_order(self, v):
        r"""
        Helper method which adds caching to  :meth:`maximal_order`.

        EXAMPLES::

            sage: k.<a> = NumberField(x^3 + x^2 - 2*x+8)
            sage: k.maximal_order() is k.maximal_order() # indirect doctest
            True

        TESTS:

        Number fields defined by non-monic and non-integral
        polynomials are supported (:trac:`252`)::

            sage: K.<a> = NumberField(3*x^2 + 1)
            sage: K.maximal_order().basis()
            [3/2*a + 1/2, 3*a]
        """
        B = [self(b, check=False) for b in self._pari_integral_basis(v=v)]

        import sage.rings.number_field.order as order
        return order.absolute_order_from_module_generators(B,
                 check_integral=False, check_rank=False,
                 check_is_ring=False, is_maximal=not v)

    def order(self, *args, **kwds):
        r"""
        Return the order with given ring generators in the maximal order of
        this number field.

        INPUT:

        -  ``gens`` - list of elements in this number field; if no generators
           are given, just returns the cardinality of this number field
           (`\infty`) for consistency.

        -  ``check_is_integral`` - bool (default: ``True``), whether to check
           that each generator is integral.

        -  ``check_rank`` - bool (default: ``True``), whether to check that the
           ring generated by ``gens`` is of full rank.

        -  ``allow_subfield`` - bool (default: ``False``), if ``True`` and the
           generators do not generate an order, i.e., they generate a subring
           of smaller rank, instead of raising an error, return an order in a
           smaller number field.

        EXAMPLES::

            sage: k.<i> = NumberField(x^2 + 1)
            sage: k.order(2*i)
            Order in Number Field in i with defining polynomial x^2 + 1
            sage: k.order(10*i)
            Order in Number Field in i with defining polynomial x^2 + 1
            sage: k.order(3)
            Traceback (most recent call last):
            ...
            ValueError: the rank of the span of gens is wrong
            sage: k.order(i/2)
            Traceback (most recent call last):
            ...
            ValueError: each generator must be integral

        Alternatively, an order can be constructed by adjoining elements to
        `\ZZ`::

            sage: K.<a> = NumberField(x^3 - 2)
            sage: ZZ[a]
            Order in Number Field in a0 with defining polynomial x^3 - 2

        TESTS:

        We verify that :trac:`2480` is fixed::

            sage: K.<a> = NumberField(x^4 + 4*x^2 + 2)
            sage: B = K.integral_basis()
            sage: K.order(*B)
            Order in Number Field in a with defining polynomial x^4 + 4*x^2 + 2
            sage: K.order(B)
            Order in Number Field in a with defining polynomial x^4 + 4*x^2 + 2
            sage: K.order(gens=B)
            Order in Number Field in a with defining polynomial x^4 + 4*x^2 + 2
        """
        # set gens appropriately from the arguments
        gens = kwds.pop('gens', args)

        if len(gens) == 0:
            return NumberField_generic.order(self)
        if len(gens) == 1 and isinstance(gens[0], (list, tuple)):
            gens = gens[0]
        gens = map(self, gens)
        return self._order(tuple(gens), **kwds)

    @cached_method
    def _order(self, gens, **kwds):
        r"""
        Helper method for :meth:`order` which adds caching. See :meth:`order`
        for a description of the parameters and keyword parameters.

        TESTS:

        Test that caching works::

            sage: K.<a> = NumberField(x^3 - 2)
            sage: K.order(a) is K.order(a)      # indirect doctest
            True

        Keywords have no influence on the caching::

            sage: K.order(a) is K.order(a,check_is_integral=True) is K.order(a,check_is_integral=False)
            True

        Even if the order lives in a different field, caching works (currently,
        however, ``allow_subfield`` is incorrect :trac:`16046`)::

            sage: K.<a> = NumberField(x**4+3)
            sage: o = K.order([a**2], allow_subfield=True)
            sage: o is K.order([a**2], allow_subfield=True)
            True

        Different generators for the same order::

            sage: K.order(a) is K.order(a,a^2) is K.order(a^2,a)
            True

        """
        import sage.rings.number_field.order as order
        ret = order.absolute_order_from_ring_generators(gens, **kwds)
        # we make sure that the result is a unique parent even if it the order
        # lives in a different field
        if ret.ambient() is not self:
            return ret.ambient().order(gens, **kwds)

        gens = ret.basis()
        if self._order.is_in_cache(gens):
            # different ways of specifying the same set of generators lead to
            # the same order - this is to make sure that orders are unique
            # parents
            return self._order(gens)

        self._order.set_cache(ret, gens)
        return ret

    def vector_space(self):
        """
        Return a vector space V and isomorphisms self --> V and V --> self.

        OUTPUT:


        -  ``V`` - a vector space over the rational numbers

        -  ``from_V`` - an isomorphism from V to self

        -  ``to_V`` - an isomorphism from self to V


        EXAMPLES::

            sage: k.<a> = NumberField(x^3 + 2)
            sage: V, from_V, to_V  = k.vector_space()
            sage: from_V(V([1,2,3]))
            3*a^2 + 2*a + 1
            sage: to_V(1 + 2*a + 3*a^2)
            (1, 2, 3)
            sage: V
            Vector space of dimension 3 over Rational Field
            sage: to_V
            Isomorphism map:
              From: Number Field in a with defining polynomial x^3 + 2
              To:   Vector space of dimension 3 over Rational Field
            sage: from_V(to_V(2/3*a - 5/8))
            2/3*a - 5/8
            sage: to_V(from_V(V([0,-1/7,0])))
            (0, -1/7, 0)
        """
        try:
            return self.__vector_space
        except AttributeError:
            V = QQ**self.degree()
            from_V = maps.MapVectorSpaceToNumberField(V, self)
            to_V   = maps.MapNumberFieldToVectorSpace(self, V)
            self.__vector_space = (V, from_V, to_V)
            return self.__vector_space

    def absolute_vector_space(self):
        r"""
        Return vector space over `\QQ` corresponding to this
        number field, along with maps from that space to this number field
        and in the other direction.

        For an absolute extension this is identical to
        ``self.vector_space()``.

        EXAMPLES::

            sage: K.<a> = NumberField(x^3 - 5)
            sage: K.absolute_vector_space()
            (Vector space of dimension 3 over Rational Field,
             Isomorphism map:
              From: Vector space of dimension 3 over Rational Field
              To:   Number Field in a with defining polynomial x^3 - 5,
             Isomorphism map:
              From: Number Field in a with defining polynomial x^3 - 5
              To:   Vector space of dimension 3 over Rational Field)
        """
        return self.vector_space()


    def _galois_closure_and_embedding(self, names=None):
        r"""
        Return number field `K` that is the Galois closure of self and an
        embedding of self into `K`.

        INPUT:

        - ``names`` - variable name for Galois closure

        .. warning::

           This is an internal function; see :meth:`galois_closure`.

        EXAMPLES:

        For medium-sized Galois groups of fields with small discriminants,
        this computation is feasible::

            sage: K.<a> = NumberField(x^6 + 4*x^2 + 2)
            sage: K.galois_group(type='pari').order()
            48
            sage: L, phi = K._galois_closure_and_embedding('c')
            sage: phi.domain() is K, phi.codomain() is L
            (True, True)
            sage: L
            Number Field in c with defining polynomial x^48 + 8*x^46 - 20*x^44 - 520*x^42 + 12106*x^40 - 68344*x^38 + 463156*x^36 - 1823272*x^34 + 8984591*x^32 - 25016080*x^30 + 84949344*x^28 - 163504384*x^26 + 417511068*x^24 - 394687376*x^22 + 836352224*x^20 + 72845696*x^18 + 1884703919*x^16 + 732720520*x^14 + 3960878676*x^12 + 2507357768*x^10 + 5438373834*x^8 + 3888508744*x^6 + 4581432268*x^4 + 1765511400*x^2 + 1723993441
            sage: K.defining_polynomial()( phi(K.gen()) )
            0
        """
        if names is None:
            raise TypeError("You must specify the name of the generator.")

        try:
            # compose with variable renaming
            L = self.__galois_closure.change_names(names)
            L_to_orig, orig_to_L = L.structure()
            # "flatten" the composition by hand
            self_into_L = self.hom([ (orig_to_L * self.__galois_closure_embedding)(self.gen()) ])
            return (L, self_into_L)
        except AttributeError:
            pass

        # Compute degree of Galois closure if possible
        try:
            deg = self.galois_group(type='pari').order()
        except NotImplementedError:
            deg = None

        L, self_into_L = self.defining_polynomial().change_ring(self).splitting_field(names, map=True, degree_multiple=deg)
        self.__galois_closure = L
        self.__galois_closure_embedding = self_into_L
        return (self.__galois_closure, self.__galois_closure_embedding)

    def galois_closure(self, names=None, map=False):
        """
        Return number field `K` that is the Galois closure of self,
        i.e., is generated by all roots of the defining polynomial of
        self, and possibly an embedding of self into `K`.

        INPUT:

        - ``names`` - variable name for Galois closure

        - ``map`` - (default: False) also return an embedding of self into `K`

        EXAMPLES::

            sage: K.<a> = NumberField(x^4 - 2)
            sage: M = K.galois_closure('b'); M
            Number Field in b with defining polynomial x^8 + 28*x^4 + 2500
            sage: L.<a2> = K.galois_closure(); L
            Number Field in a2 with defining polynomial x^8 + 28*x^4 + 2500
            sage: K.galois_group(names=("a3")).order()
            8

        ::

            sage: phi = K.embeddings(L)[0]
            sage: phi(K.0)
            1/120*a2^5 + 19/60*a2
            sage: phi(K.0).minpoly()
            x^4 - 2

            sage: L, phi = K.galois_closure('b', map=True)
            sage: L
            Number Field in b with defining polynomial x^8 + 28*x^4 + 2500
            sage: phi
            Ring morphism:
              From: Number Field in a with defining polynomial x^4 - 2
              To:   Number Field in b with defining polynomial x^8 + 28*x^4 + 2500
              Defn: a |--> 1/240*b^5 - 41/120*b

        A cyclotomic field is already Galois::

            sage: K.<a> = NumberField(cyclotomic_polynomial(23))
            sage: L.<z> = K.galois_closure()
            sage: L
            Number Field in z with defining polynomial x^22 + x^21 + x^20 + x^19 + x^18 + x^17 + x^16 + x^15 + x^14 + x^13 + x^12 + x^11 + x^10 + x^9 + x^8 + x^7 + x^6 + x^5 + x^4 + x^3 + x^2 + x + 1

        TESTS:

        Let's make sure we're renaming correctly::

            sage: K.<a> = NumberField(x^4 - 2)
            sage: L, phi = K.galois_closure('cc', map=True)
            sage: L
            Number Field in cc with defining polynomial x^8 + 28*x^4 + 2500
            sage: phi
            Ring morphism:
              From: Number Field in a with defining polynomial x^4 - 2
              To:   Number Field in cc with defining polynomial x^8 + 28*x^4 + 2500
              Defn: a |--> 1/240*cc^5 - 41/120*cc
        """
        L, self_into_L = self._galois_closure_and_embedding(names)
        if map:
            return (L, self_into_L)
        else:
            return L

    def automorphisms(self):
        r"""
        Compute all Galois automorphisms of self.

        This uses PARI's :pari:`nfgaloisconj` and is much faster than root finding
        for many fields.

        EXAMPLES::

            sage: K.<a> = NumberField(x^2 + 10000)
            sage: K.automorphisms()
            [
            Ring endomorphism of Number Field in a with defining polynomial x^2 + 10000
              Defn: a |--> a,
            Ring endomorphism of Number Field in a with defining polynomial x^2 + 10000
              Defn: a |--> -a
            ]

        Here's a larger example, that would take some time if we found
        roots instead of using PARI's specialized machinery::

            sage: K = NumberField(x^6 - x^4 - 2*x^2 + 1, 'a')
            sage: len(K.automorphisms())
            2

        `L` is the Galois closure of `K`::

            sage: L = NumberField(x^24 - 84*x^22 + 2814*x^20 - 15880*x^18 - 409563*x^16 - 8543892*x^14 + 25518202*x^12 + 32831026956*x^10 - 672691027218*x^8 - 4985379093428*x^6 + 320854419319140*x^4 + 817662865724712*x^2 + 513191437605441, 'a')
            sage: len(L.automorphisms())
            24

        Number fields defined by non-monic and non-integral
        polynomials are supported (:trac:`252`)::

            sage: R.<x> = QQ[]
            sage: f = 7/9*x^3 + 7/3*x^2 - 56*x + 123
            sage: K.<a> = NumberField(f)
            sage: A = K.automorphisms(); A
            [
            Ring endomorphism of Number Field in a with defining polynomial 7/9*x^3 + 7/3*x^2 - 56*x + 123
              Defn: a |--> a,
            Ring endomorphism of Number Field in a with defining polynomial 7/9*x^3 + 7/3*x^2 - 56*x + 123
              Defn: a |--> -7/15*a^2 - 18/5*a + 96/5,
            Ring endomorphism of Number Field in a with defining polynomial 7/9*x^3 + 7/3*x^2 - 56*x + 123
              Defn: a |--> 7/15*a^2 + 13/5*a - 111/5
            ]
            sage: prod(x - sigma(a) for sigma in A) == f.monic()
            True
        """
        try:
            # this should be concordant with embeddings
            return self.__embeddings[self]
        except AttributeError:
            self.__embeddings = {}
        except KeyError:
            pass
        f = self.pari_polynomial('y')
        # Compute the conjugates of Mod(x, f).
        conj = self.pari_nf().nfgaloisconj()
        # Convert these to conjugates of self.gen().
        P = self._pari_absolute_structure()[1].lift()
        conj = sorted([self(P(g.Mod(f))) for g in conj])
        v = [self.hom([e]) for e in conj]    # check=False here?
        put_natural_embedding_first(v)
        self.__embeddings[self] = Sequence(v, cr=(v != []), immutable=True,
                                           check=False, universe=self.Hom(self))
        return self.__embeddings[self]

    def embeddings(self, K):
        """
        Compute all field embeddings of self into the field K (which need
        not even be a number field, e.g., it could be the complex numbers).
        This will return an identical result when given K as input again.

        If possible, the most natural embedding of self into K is put first
        in the list.

        INPUT:

        -  ``K`` - a number field

        EXAMPLES::

            sage: K.<a> = NumberField(x^3 - 2)
            sage: L.<a1> = K.galois_closure(); L
            Number Field in a1 with defining polynomial x^6 + 108
            sage: K.embeddings(L)[0]
            Ring morphism:
              From: Number Field in a with defining polynomial x^3 - 2
              To:   Number Field in a1 with defining polynomial x^6 + 108
              Defn: a |--> 1/18*a1^4
            sage: K.embeddings(L) is K.embeddings(L)
            True

        We embed a quadratic field into a cyclotomic field::

            sage: L.<a> = QuadraticField(-7)
            sage: K = CyclotomicField(7)
            sage: L.embeddings(K)
            [
            Ring morphism:
              From: Number Field in a with defining polynomial x^2 + 7
              To:   Cyclotomic Field of order 7 and degree 6
              Defn: a |--> 2*zeta7^4 + 2*zeta7^2 + 2*zeta7 + 1,
            Ring morphism:
              From: Number Field in a with defining polynomial x^2 + 7
              To:   Cyclotomic Field of order 7 and degree 6
              Defn: a |--> -2*zeta7^4 - 2*zeta7^2 - 2*zeta7 - 1
            ]

        We embed a cubic field in the complex numbers::

            sage: K.<a> = NumberField(x^3 - 2)
            sage: K.embeddings(CC)
            [
            Ring morphism:
              From: Number Field in a with defining polynomial x^3 - 2
              To:   Complex Field with 53 bits of precision
              Defn: a |--> -0.62996052494743... - 1.09112363597172*I,
            Ring morphism:
              From: Number Field in a with defining polynomial x^3 - 2
              To:   Complex Field with 53 bits of precision
              Defn: a |--> -0.62996052494743... + 1.09112363597172*I,
            Ring morphism:
              From: Number Field in a with defining polynomial x^3 - 2
              To:   Complex Field with 53 bits of precision
              Defn: a |--> 1.25992104989487
            ]

        Test that :trac:`15053` is fixed::

            sage: K = NumberField(x^3 - 2, 'a')
            sage: K.embeddings(GF(3))
            []
        """
        try:
            # this should be concordant with automorphisms
            return self.__embeddings[K]
        except AttributeError:
            self.__embeddings = {}
        except KeyError:
            pass
        if K is self:
            return self.automorphisms()
        if K.characteristic() != 0:
            return Sequence([], immutable=True, check=False, universe=self.Hom(K))

        f = self.defining_polynomial()
        r = sorted(f.roots(K, multiplicities=False))
        v = [self.hom([e], check=False) for e in r]
        # If there is an embedding that preserves variable names
        # then it is most natural, so we put it first.
        put_natural_embedding_first(v)

        self.__embeddings[K] = Sequence(v, cr=v!=[], immutable=True,
                                        check=False, universe=self.Hom(K))
        return self.__embeddings[K]

    def Minkowski_embedding(self, B=None, prec=None):
        r"""
        Return an nxn matrix over RDF whose columns are the images of the
        basis `\{1, \alpha, \dots, \alpha^{n-1}\}` of self over
        `\QQ` (as vector spaces), where here
        `\alpha` is the generator of self over
        `\QQ`, i.e. self.gen(0). If B is not None, return
        the images of the vectors in B as the columns instead. If prec is
        not None, use RealField(prec) instead of RDF.

        This embedding is the so-called "Minkowski embedding" of a number
        field in `\RR^n`: given the `n` embeddings
        `\sigma_1, \dots, \sigma_n` of self in
        `\CC`, write `\sigma_1, \dots, \sigma_r`
        for the real embeddings, and
        `\sigma_{r+1}, \dots, \sigma_{r+s}` for choices of one of
        each pair of complex conjugate embeddings (in our case, we simply
        choose the one where the image of `\alpha` has positive
        real part). Here `(r,s)` is the signature of self. Then the
        Minkowski embedding is given by

        .. MATH::

            x \mapsto ( \sigma_1(x), \dots,
                     \sigma_r(x), \sqrt{2}\Re(\sigma_{r+1}(x)),
                     \sqrt{2}\Im(\sigma_{r+1}(x)), \dots,
                     \sqrt{2}\Re(\sigma_{r+s}(x)),
                     \sqrt{2}\Im(\sigma_{r+s}(x)))

        Equivalently, this is an embedding of self in `\RR^n` so
        that the usual norm on `\RR^n` coincides with
        `|x| = \sum_i |\sigma_i(x)|^2` on self.

        TODO: This could be much improved by implementing homomorphisms
        over VectorSpaces.

        EXAMPLES::

            sage: F.<alpha> = NumberField(x^3+2)
            sage: F.Minkowski_embedding()
            [ 1.00000000000000 -1.25992104989487  1.58740105196820]
            [ 1.41421356237... 0.8908987181... -1.12246204830...]
            [0.000000000000000  1.54308184421...  1.94416129723...]
            sage: F.Minkowski_embedding([1, alpha+2, alpha^2-alpha])
            [ 1.00000000000000 0.740078950105127  2.84732210186307]
            [ 1.41421356237...  3.7193258428... -2.01336076644...]
            [0.000000000000000  1.54308184421... 0.40107945302...]
            sage: F.Minkowski_embedding() * (alpha + 2).vector().column()
            [0.740078950105127]
            [ 3.7193258428...]
            [ 1.54308184421...]
        """
        n = self.degree()
        if prec is None:
            R = sage.rings.real_double.RDF
        else:
            R = sage.rings.real_mpfr.RealField(prec)
        r,s = self.signature()
        places = self.places(prec=prec)

        if B is None:
            B = [ (self.gen(0))**i for i in range(n) ]

        A = ZZ['x']
        f = A.gen(0)**2-2
        sqrt2 = f.roots(R)[1][0]

        d = {}

        for col in range(n):

            for row in range(r):
                d[(row,col)] = places[row](B[col])

            for i in range(s):
                z = places[r+i](B[col])
                d[(r+2*i,col)] = z.real()*sqrt2
                d[(r+2*i+1,col)] = z.imag()*sqrt2


        M = sage.matrix.all.matrix(d)

        return M


    def places(self, all_complex=False, prec=None):
        """
        Return the collection of all infinite places of self.

        By default, this returns the set of real places as
        homomorphisms into RIF first, followed by a choice of one of
        each pair of complex conjugate homomorphisms into CIF.

        On the other hand, if prec is not None, we simply return places
        into RealField(prec) and ComplexField(prec) (or RDF, CDF if
        prec=53). One can also use ``prec=infinity``, which returns embeddings
        into the field `\overline{\QQ}` of algebraic numbers (or its subfield
        `\mathbb{A}` of algebraic reals); this permits exact computation, but
        can be extremely slow.

        There is an optional flag all_complex, which defaults to False. If
        all_complex is True, then the real embeddings are returned as
        embeddings into CIF instead of RIF.

        EXAMPLES::

            sage: F.<alpha> = NumberField(x^3-100*x+1) ; F.places()
            [Ring morphism:
            From: Number Field in alpha with defining polynomial x^3 - 100*x + 1
            To:   Real Field with 106 bits of precision
            Defn: alpha |--> -10.00499625499181184573367219280,
            Ring morphism:
            From: Number Field in alpha with defining polynomial x^3 - 100*x + 1
            To:   Real Field with 106 bits of precision
            Defn: alpha |--> 0.01000001000003000012000055000273,
            Ring morphism:
            From: Number Field in alpha with defining polynomial x^3 - 100*x + 1
            To:   Real Field with 106 bits of precision
            Defn: alpha |--> 9.994996244991781845613530439509]

        ::

            sage: F.<alpha> = NumberField(x^3+7) ; F.places()
            [Ring morphism:
            From: Number Field in alpha with defining polynomial x^3 + 7
            To:   Real Field with 106 bits of precision
            Defn: alpha |--> -1.912931182772389101199116839549,
            Ring morphism:
            From: Number Field in alpha with defining polynomial x^3 + 7
            To:   Complex Field with 53 bits of precision
            Defn: alpha |--> 0.956465591386195 + 1.65664699997230*I]

        ::

            sage: F.<alpha> = NumberField(x^3+7) ; F.places(all_complex=True)
            [Ring morphism:
            From: Number Field in alpha with defining polynomial x^3 + 7
            To:   Complex Field with 53 bits of precision
            Defn: alpha |--> -1.91293118277239,
            Ring morphism:
            From: Number Field in alpha with defining polynomial x^3 + 7
            To:   Complex Field with 53 bits of precision
            Defn: alpha |--> 0.956465591386195 + 1.65664699997230*I]
            sage: F.places(prec=10)
            [Ring morphism:
            From: Number Field in alpha with defining polynomial x^3 + 7
            To:   Real Field with 10 bits of precision
            Defn: alpha |--> -1.9,
            Ring morphism:
            From: Number Field in alpha with defining polynomial x^3 + 7
            To:   Complex Field with 10 bits of precision
            Defn: alpha |--> 0.96 + 1.7*I]
        """
        if prec is None:
            R = RIF
            C = CIF

        elif prec == 53:
            R = sage.rings.real_double.RDF
            C = sage.rings.complex_double.CDF

        elif prec == Infinity:
            R = sage.rings.all.AA
            C = sage.rings.all.QQbar

        else:
            R = sage.rings.real_mpfr.RealField(prec)
            C = sage.rings.complex_field.ComplexField(prec)

        ## first, find the intervals with roots, and see how much
        ## precision we need to approximate the roots
        ##
        all_intervals = [ x[0] for x in self.defining_polynomial().roots(C) ]

        ## first, set up the real places
        if all_complex:
            real_intervals = [ x for x in all_intervals if x.imag().is_zero() ]
        else:
            real_intervals = [ x[0] for x in self.defining_polynomial().roots(R) ]

        if prec is None:
            real_places = [ self.hom([i.center()], check=False) for i in real_intervals ]

            complex_places = [ self.hom([i.center()], check=False) for i in
                               all_intervals if i.imag() > 0 ]
        else:
            real_places = [ self.hom([i], check=False) for i in real_intervals ]

            complex_places = [ self.hom([i], check=False) for i in
                               all_intervals if i.imag() > 0 ]

        return real_places + complex_places

    def real_places(self, prec=None):
        """
        Return all real places of self as homomorphisms into RIF.

        EXAMPLES::

            sage: F.<alpha> = NumberField(x^4-7) ; F.real_places()
            [Ring morphism:
            From: Number Field in alpha with defining polynomial x^4 - 7
            To:   Real Field with 106 bits of precision
            Defn: alpha |--> -1.626576561697785743211232345494,
            Ring morphism:
            From: Number Field in alpha with defining polynomial x^4 - 7
            To:   Real Field with 106 bits of precision
            Defn: alpha |--> 1.626576561697785743211232345494]
        """
        return self.places(prec=prec)[0:self.signature()[0]]

    def abs_val(self, v, iota, prec=None):
        r"""
        Return the value `|\iota|_{v}`.

        INPUT:

        - ``v`` -- a place of ``K``, finite (a fractional ideal) or infinite (element of ``K.places(prec)``)
        - ``iota`` -- an element of ``K``
        - ``prec`` -- (default: None) the precision of the real field

        OUTPUT:

        The absolute value as a real number

        EXAMPLES::

            sage: K.<xi> = NumberField(x^3-3)
            sage: phi_real = K.places()[0]
            sage: phi_complex = K.places()[1]
            sage: v_fin = tuple(K.primes_above(3))[0]

            sage: K.abs_val(phi_real,xi^2)
            2.08008382305190

            sage: K.abs_val(phi_complex,xi^2)
            4.32674871092223

            sage: K.abs_val(v_fin,xi^2)
            0.111111111111111
        """
        if prec is None:
            prec = 53
        R = sage.rings.real_mpfr.RealField(prec)

        try:
            p = v.smallest_integer()
            iota_ideal = self.ideal(self(iota))
            exponent = - v.residue_class_degree() * iota_ideal.valuation(v)
            return R(p**exponent)
        except AttributeError:
            if is_real_place(v):
                return R(v(iota).abs())
            else:
                return R(v(iota).abs()**2)

    def relativize(self, alpha, names, structure=None):
        r"""
        Given an element in self or an embedding of a subfield into self,
        return a relative number field `K` isomorphic to self that is relative
        over the absolute field `\QQ(\alpha)` or the domain of `alpha`, along
        with isomorphisms from `K` to self and from self to `K`.

        INPUT:

        - ``alpha`` - an element of self  or an embedding of a subfield into
          self
        - ``names`` - 2-tuple of names of generator for output field K and the
          subfield QQ(alpha) names[0] generators K and names[1] QQ(alpha).
        - ``structure`` -- an instance of
          :class:`structure.NumberFieldStructure` or ``None`` (default:
          ``None``), if ``None``, then the resulting field's :meth:`structure`
          will return isomorphisms from and to this field. Otherwise, the field
          will be equipped with ``structure``.

        OUTPUT:

        K -- relative number field

        Also, ``K.structure()`` returns from_K and to_K, where
        from_K is an isomorphism from K to self and to_K is an isomorphism
        from self to K.

        EXAMPLES::

            sage: K.<a> = NumberField(x^10 - 2)
            sage: L.<c,d> = K.relativize(a^4 + a^2 + 2); L
            Number Field in c with defining polynomial x^2 - 1/5*d^4 + 8/5*d^3 - 23/5*d^2 + 7*d - 18/5 over its base field
            sage: c.absolute_minpoly()
            x^10 - 2
            sage: d.absolute_minpoly()
            x^5 - 10*x^4 + 40*x^3 - 90*x^2 + 110*x - 58
            sage: (a^4 + a^2 + 2).minpoly()
            x^5 - 10*x^4 + 40*x^3 - 90*x^2 + 110*x - 58
            sage: from_L, to_L = L.structure()
            sage: to_L(a)
            c
            sage: to_L(a^4 + a^2 + 2)
            d
            sage: from_L(to_L(a^4 + a^2 + 2))
            a^4 + a^2 + 2

        The following demonstrates distinct embeddings of a subfield into a
        larger field::

            sage: K.<a> = NumberField(x^4 + 2*x^2 + 2)
            sage: K0 = K.subfields(2)[0][0]; K0
            Number Field in a0 with defining polynomial x^2 - 2*x + 2
            sage: rho, tau = K0.embeddings(K)
            sage: L0 = K.relativize(rho(K0.gen()), 'b'); L0
            Number Field in b0 with defining polynomial x^2 - b1 + 2 over its base field
            sage: L1 = K.relativize(rho, 'b'); L1
            Number Field in b with defining polynomial x^2 - a0 + 2 over its base field
            sage: L2 = K.relativize(tau, 'b'); L2
            Number Field in b with defining polynomial x^2 + a0 over its base field
            sage: L0.base_field() is K0
            False
            sage: L1.base_field() is K0
            True
            sage: L2.base_field() is K0
            True

        Here we see that with the different embeddings, the relative norms are
        different::

            sage: a0 = K0.gen()
            sage: L1_into_K, K_into_L1 = L1.structure()
            sage: L2_into_K, K_into_L2 = L2.structure()
            sage: len(K.factor(41))
            4
            sage: w1 = -a^2 + a + 1; P = K.ideal([w1])
            sage: Pp = L1.ideal(K_into_L1(w1)).ideal_below(); Pp == K0.ideal([4*a0 + 1])
            True
            sage: Pp == w1.norm(rho)
            True

            sage: w2 = a^2 + a - 1; Q = K.ideal([w2])
            sage: Qq = L2.ideal(K_into_L2(w2)).ideal_below(); Qq == K0.ideal([-4*a0 + 9])
            True
            sage: Qq == w2.norm(tau)
            True

            sage: Pp == Qq
            False

        TESTS:

        We can relativize over the whole field::

            sage: K.<a> = NumberField(x^4 + 2*x^2 + 2)
            sage: K.relativize(K.gen(), 'a')
            Number Field in a0 with defining polynomial x - a1 over its base field
            sage: K.relativize(2*K.gen(), 'a')
            Number Field in a0 with defining polynomial x - 1/2*a1 over its base field

        We can relativize over the prime field::

            sage: L = K.relativize(K(1), 'a'); L
            Number Field in a0 with defining polynomial x^4 + 2*x^2 + 2 over its base field
            sage: L.base_field()
            Number Field in a1 with defining polynomial x - 1
            sage: L.base_field().base_field()
            Rational Field

            sage: L = K.relativize(K(2), 'a'); L
            Number Field in a0 with defining polynomial x^4 + 2*x^2 + 2 over its base field
            sage: L.base_field()
            Number Field in a1 with defining polynomial x - 2
            sage: L.base_field().base_field()
            Rational Field

            sage: L = K.relativize(K(0), 'a'); L
            Number Field in a0 with defining polynomial x^4 + 2*x^2 + 2 over its base field
            sage: L.base_field()
            Number Field in a1 with defining polynomial x
            sage: L.base_field().base_field()
            Rational Field

        We can relativize over morphisms returned by self.subfields()::

            sage: L = NumberField(x^4 + 1, 'a')
            sage: [L.relativize(h, 'c') for (f,h,i) in L.subfields()]
            [Number Field in c with defining polynomial x^4 + 1 over its base field,
             Number Field in c with defining polynomial x^2 - a1*x + 1 over its base field,
             Number Field in c with defining polynomial x^2 - 1/2*a2 over its base field,
             Number Field in c with defining polynomial x^2 - a3*x - 1 over its base field,
             Number Field in c with defining polynomial x - a4 over its base field]

        We can relativize over a relative field::

            sage: K.<z> = CyclotomicField(16)
            sage: L, L_into_K, _ = K.subfields(4)[0]; L
            Number Field in z0 with defining polynomial x^4 + 16
            sage: F, F_into_L, _ = L.subfields(2)[0]; F
            Number Field in z0_0 with defining polynomial x^2 + 64

            sage: L_over_F = L.relativize(F_into_L, 'c'); L_over_F
            Number Field in c with defining polynomial x^2 - 1/2*z0_0 over its base field
            sage: L_over_F_into_L, _ = L_over_F.structure()

            sage: K_over_rel = K.relativize(L_into_K * L_over_F_into_L, 'a'); K_over_rel
            Number Field in a with defining polynomial x^2 - 1/2*c over its base field
            sage: K_over_rel.base_field() is L_over_F
            True
            sage: K_over_rel.structure()
            (Relative number field morphism:
              From: Number Field in a with defining polynomial x^2 - 1/2*c over its base field
              To:   Cyclotomic Field of order 16 and degree 8
              Defn: a |--> z
                    c |--> 2*z^2
                    z0_0 |--> 8*z^4, Ring morphism:
              From: Cyclotomic Field of order 16 and degree 8
              To:   Number Field in a with defining polynomial x^2 - 1/2*c over its base field
              Defn: z |--> a)

        We can relativize over a really large field::

            sage: K.<a> = CyclotomicField(3^3*2^3)
            sage: R = K.relativize(a^(3^2), 't'); R
            Number Field in t0 with defining polynomial x^9 - t1 over its base field
            sage: R.structure()
            (Relative number field morphism:
              From: Number Field in t0 with defining polynomial x^9 - t1 over its base field
              To:   Cyclotomic Field of order 216 and degree 72
              Defn: t0 |--> a
                    t1 |--> a^9,
             Ring morphism:
              From: Cyclotomic Field of order 216 and degree 72
              To:   Number Field in t0 with defining polynomial x^9 - t1 over its base field
              Defn: a |--> t0)

        Only one name is required when a morphism is given (fixing :trac:`12005`)::

            sage: R.<x> = PolynomialRing(QQ)
            sage: K.<i> = NumberField(x^2 + 1)
            sage: L.<b> = NumberField(x^4 - x^2 + 1)
            sage: phi = K.hom(b^3, L)
            sage: M.<r> = L.relativize(phi)
            sage: M
            Number Field in r with defining polynomial x^2 - i*x - 1 over its base field
            sage: M.base_field()
            Number Field in i with defining polynomial x^2 + 1
        """
        # step 1: construct the abstract field generated by alpha.w
        # step 2: make a relative extension of it.
        # step 3: construct isomorphisms
        from sage.all import vector, matrix

        from sage.categories.map import is_Map
        if is_Map(alpha):
            # alpha better be a morphism with codomain self
            if alpha.codomain() != self:
                raise ValueError("Co-domain of morphism must be self")
            L = alpha.domain()
            alpha = alpha(L.gen()) # relativize over phi's domain
            if L is QQ:
                from sage.rings.all import polygen
                f = polygen(QQ)
            else:
                f = L.defining_polynomial() # = alpha.minpoly()
            names = normalize_names(1, names)
        else:
            # alpha must be an element coercible to self
            alpha = self(alpha)
            f = alpha.minpoly()
            names = normalize_names(2, names)
            L = NumberField(f, names[1])

        # now we do some linear algebra to find the minpoly of self.gen() over L
        L_into_self = L.hom([alpha])

        extdeg = self.absolute_degree() // L.absolute_degree() # [ L : self ]
        a = self.gen()

        # we will find a linear relation between small powers of a over L
        basis = [ a**i * b for i in range(extdeg) for b in map(L_into_self, L.power_basis()) ]
        basis.append(a**extdeg) # this one makes the basis no longer a basis
        mat = matrix([ b.vector() for b in basis ])
        soln_space = mat.left_kernel(mat.row_space()(0))
        # the solution space is one dimensional and the last entry is non-zero
        # because a satisfies no smaller linear relation
        assert soln_space.dimension() == 1
        (reln, ) = soln_space.basis()
        assert reln[-1] != 0
        reln = reln * ~reln[-1]

        # now we need to get those coeffs in L
        coeff_mat = matrix(extdeg, f.degree(), list(reln)[:-1]) # easy way to divide into the correct lengths
        coeffs_in_L = [ r*vector(L.power_basis()) for r in coeff_mat.rows() ]
        # f is the minimal polynomial of a over L
        f = L['x'](coeffs_in_L + [1])
        # sanity check...

        mp_in_self = self['x']([L_into_self(_) for _ in f.coefficients(sparse=False)])
        assert mp_in_self(a) == 0

        if structure is None:
            from sage.rings.number_field.structure import RelativeFromAbsolute
            structure = RelativeFromAbsolute(self, alpha)
        if L is QQ:
            return L.extension(f, names[0])
        else:
            return L.extension(f, names[0], structure=structure)

    # Synonyms so that terminology appropriate to relative number fields
    # can be applied to an absolute number field:

    def absolute_degree(self):
        """
        A synonym for degree.

        EXAMPLES::

            sage: K.<i> = NumberField(x^2 + 1)
            sage: K.absolute_degree()
            2
        """
        return self.degree()

    def relative_degree(self):
        """
        A synonym for degree.

        EXAMPLES::

            sage: K.<i> = NumberField(x^2 + 1)
            sage: K.relative_degree()
            2
        """
        return self.degree()

    def absolute_polynomial(self):
        """
        A synonym for polynomial.

        EXAMPLES::

            sage: K.<i> = NumberField(x^2 + 1)
            sage: K.absolute_polynomial()
            x^2 + 1
        """
        return self.polynomial()

    def relative_polynomial(self):
        """
        A synonym for polynomial.

        EXAMPLES::

            sage: K.<i> = NumberField(x^2 + 1)
            sage: K.relative_polynomial()
            x^2 + 1
        """
        return self.polynomial()

    def absolute_vector_space(self):
        """
        A synonym for vector_space.

        EXAMPLES::

            sage: K.<i> = NumberField(x^2 + 1)
            sage: K.absolute_vector_space()
            (Vector space of dimension 2 over Rational Field,
             Isomorphism map:
              From: Vector space of dimension 2 over Rational Field
              To:   Number Field in i with defining polynomial x^2 + 1,
             Isomorphism map:
              From: Number Field in i with defining polynomial x^2 + 1
              To:   Vector space of dimension 2 over Rational Field)
        """
        return self.vector_space()

    def relative_vector_space(self):
        """
        A synonym for vector_space.

        EXAMPLES::

            sage: K.<i> = NumberField(x^2 + 1)
            sage: K.relative_vector_space()
            (Vector space of dimension 2 over Rational Field,
             Isomorphism map:
              From: Vector space of dimension 2 over Rational Field
              To:   Number Field in i with defining polynomial x^2 + 1,
             Isomorphism map:
              From: Number Field in i with defining polynomial x^2 + 1
              To:   Vector space of dimension 2 over Rational Field)
        """
        return self.vector_space()

    def absolute_discriminant(self):
        """
        A synonym for discriminant.

        EXAMPLES::

            sage: K.<i> = NumberField(x^2 + 1)
            sage: K.absolute_discriminant()
            -4
        """
        return self.discriminant()

    def relative_discriminant(self):
        """
        A synonym for discriminant.

        EXAMPLES::

            sage: K.<i> = NumberField(x^2 + 1)
            sage: K.relative_discriminant()
            -4
        """
        return self.discriminant()

    def absolute_different(self):
        """
        A synonym for different.

        EXAMPLES::

            sage: K.<i> = NumberField(x^2 + 1)
            sage: K.absolute_different()
            Fractional ideal (2)
        """
        return self.different()

    def relative_different(self):
        """
        A synonym for different.

        EXAMPLES::

            sage: K.<i> = NumberField(x^2 + 1)
            sage: K.relative_different()
            Fractional ideal (2)
        """
        return self.different()

    def hilbert_symbol(self, a, b, P = None):
        r"""
        Returns the Hilbert symbol `(a,b)_P` for a prime P of self
        and non-zero elements a and b of self.
        If P is omitted, return the global Hilbert symbol `(a,b)` instead.

        INPUT:

        - ``a``, ``b`` -- elements of self

        - ``P`` -- (default: None) If `P` is ``None``, compute the global
          symbol.  Otherwise, `P` should be either a prime ideal of self
          (which may also be given as a generator or set of generators)
          or a real or complex embedding.

        OUTPUT:

        If a or b is zero, returns 0.

        If a and b are non-zero and P is specified, returns
        the Hilbert symbol `(a,b)_P`, which is 1 if the equation
        `a x^2 + b y^2 = 1` has a solution in the completion of
        self at P, and is -1 otherwise.

        If a and b are non-zero and P is unspecified, returns 1
        if the equation has a solution in self and -1 otherwise.

        EXAMPLES:

        Some global examples::

            sage: K.<a> = NumberField(x^2 - 23)
            sage: K.hilbert_symbol(0, a+5)
            0
            sage: K.hilbert_symbol(a, 0)
            0
            sage: K.hilbert_symbol(-a, a+1)
            1
            sage: K.hilbert_symbol(-a, a+2)
            -1
            sage: K.hilbert_symbol(a, a+5)
            -1

        That the latter two are unsolvable should be visible in local
        obstructions.  For the first, this is a prime ideal above 19.
        For the second, the ramified prime above 23::

            sage: K.hilbert_symbol(-a, a+2, a+2)
            -1
            sage: K.hilbert_symbol(a, a+5, K.ideal(23).factor()[0][0])
            -1

        More local examples::

            sage: K.hilbert_symbol(a, 0, K.ideal(5))
            0
            sage: K.hilbert_symbol(a, a+5, K.ideal(5))
            1
            sage: K.hilbert_symbol(a+1, 13, (a+6)*K.maximal_order())
            -1
            sage: [emb1, emb2] = K.embeddings(AA)
            sage: K.hilbert_symbol(a, -1, emb1)
            -1
            sage: K.hilbert_symbol(a, -1, emb2)
            1

        Ideals P can be given by generators::

            sage: K.<a> = NumberField(x^5 - 23)
            sage: pi = 2*a^4 + 3*a^3 + 4*a^2 + 15*a + 11
            sage: K.hilbert_symbol(a, a+5, pi)
            1
            sage: rho = 2*a^4 + 3*a^3 + 4*a^2 + 15*a + 11
            sage: K.hilbert_symbol(a, a+5, rho)
            1

        This also works for non-principal ideals::

            sage: K.<a> = QuadraticField(-5)
            sage: P = K.ideal(3).factor()[0][0]
            sage: P.gens_reduced()  # random, could be the other factor
            (3, a + 1)
            sage: K.hilbert_symbol(a, a+3, P)
            1
            sage: K.hilbert_symbol(a, a+3, [3, a+1])
            1

        Primes above 2::

            sage: K.<a> = NumberField(x^5 - 23)
            sage: O = K.maximal_order()
            sage: p = [p[0] for p in (2*O).factor() if p[0].norm() == 16][0]
            sage: K.hilbert_symbol(a, a+5, p)
            1
            sage: K.hilbert_symbol(a, 2, p)
            1
            sage: K.hilbert_symbol(-1, a-2, p)
            -1

        Various real fields are allowed::

            sage: K.<a> = NumberField(x^3+x+1)
            sage: K.hilbert_symbol(a/3, 1/2, K.embeddings(RDF)[0])
            1
            sage: K.hilbert_symbol(a/5, -1, K.embeddings(RR)[0])
            -1
            sage: [K.hilbert_symbol(a, -1, e) for e in K.embeddings(AA)]
            [-1]

        Real embeddings are not allowed to be disguised as complex embeddings::

            sage: K.<a> = QuadraticField(5)
            sage: K.hilbert_symbol(-1, -1, K.embeddings(CC)[0])
            Traceback (most recent call last):
            ...
            ValueError: Possibly real place (=Ring morphism:
              From: Number Field in a with defining polynomial x^2 - 5
              To:   Complex Field with 53 bits of precision
              Defn: a |--> -2.23606797749979) given as complex embedding in hilbert_symbol. Is it real or complex?
            sage: K.hilbert_symbol(-1, -1, K.embeddings(QQbar)[0])
            Traceback (most recent call last):
            ...
            ValueError: Possibly real place (=Ring morphism:
              From: Number Field in a with defining polynomial x^2 - 5
              To:   Algebraic Field
              Defn: a |--> -2.236067977499790?) given as complex embedding in hilbert_symbol. Is it real or complex?
            sage: K.<b> = QuadraticField(-5)
            sage: K.hilbert_symbol(-1, -1, K.embeddings(CDF)[0])
            1
            sage: K.hilbert_symbol(-1, -1, K.embeddings(QQbar)[0])
            1

        a and b do not have to be integral or coprime::

            sage: K.<i> = QuadraticField(-1)
            sage: O = K.maximal_order()
            sage: K.hilbert_symbol(1/2, 1/6, 3*O)
            1
            sage: p = 1+i
            sage: K.hilbert_symbol(p, p, p)
            1
            sage: K.hilbert_symbol(p, 3*p, p)
            -1
            sage: K.hilbert_symbol(3, p, p)
            -1
            sage: K.hilbert_symbol(1/3, 1/5, 1+i)
            1
            sage: L = QuadraticField(5, 'a')
            sage: L.hilbert_symbol(-3, -1/2, 2)
            1

        Various other examples::

            sage: K.<a> = NumberField(x^3+x+1)
            sage: K.hilbert_symbol(-6912, 24, -a^2-a-2)
            1
            sage: K.<a> = NumberField(x^5-23)
            sage: P = K.ideal(-1105*a^4 + 1541*a^3 - 795*a^2 - 2993*a + 11853)
            sage: Q = K.ideal(-7*a^4 + 13*a^3 - 13*a^2 - 2*a + 50)
            sage: b = -a+5
            sage: K.hilbert_symbol(a,b,P)
            1
            sage: K.hilbert_symbol(a,b,Q)
            1
            sage: K.<a> = NumberField(x^5-23)
            sage: P = K.ideal(-1105*a^4 + 1541*a^3 - 795*a^2 - 2993*a + 11853)
            sage: K.hilbert_symbol(a, a+5, P)
            1
            sage: K.hilbert_symbol(a, 2, P)
            1
            sage: K.hilbert_symbol(a+5, 2, P)
            -1
            sage: K.<a> = NumberField(x^3 - 4*x + 2)
            sage: K.hilbert_symbol(2, -2, K.primes_above(2)[0])
            1

        Check that the bug reported at :trac:`16043` has been fixed::

            sage: K.<a> = NumberField(x^2 + 5)
            sage: p = K.primes_above(2)[0]; p
            Fractional ideal (2, a + 1)
            sage: K.hilbert_symbol(2*a, -1, p)
            1
            sage: K.hilbert_symbol(2*a, 2, p)
            -1
            sage: K.hilbert_symbol(2*a, -2, p)
            -1

        AUTHOR:

        - Aly Deines (2010-08-19): part of the doctests

        - Marco Streng (2010-12-06)
        """
        if a.is_zero() or b.is_zero():
            return 0
        a = self(a)
        b = self(b)
        if P is None:
            return pari(self).nfhilbert(a, b)

        from sage.categories.map import Map
        from sage.categories.all import Rings
        if isinstance(P, Map) and P.category_for().is_subcategory(Rings()):
            # P is a morphism of Rings
            if P.domain() is not self:
                raise ValueError("Domain of P (=%s) should be self (=%s) in self.hilbert_symbol" % (P, self))
            codom = P.codomain()
            from sage.rings.complex_field import is_ComplexField
            from sage.rings.complex_interval_field import is_ComplexIntervalField
            from sage.rings.real_mpfr import is_RealField
            from sage.rings.real_mpfi import is_RealIntervalField
            from sage.rings.all import (AA, CDF, QQbar, RDF)
            if is_ComplexField(codom) or is_ComplexIntervalField(codom) or \
                                         codom is CDF or codom is QQbar:
                if P(self.gen()).imag() == 0:
                    raise ValueError("Possibly real place (=%s) given as complex embedding in hilbert_symbol. Is it real or complex?" % P)
                return 1
            if is_RealField(codom) or codom is RDF or codom is AA:
                if P(a) > 0 or P(b) > 0:
                    return 1
                return -1
        if not is_NumberFieldIdeal(P):
            P = self.ideal(P)
        if P.number_field() is not self:
            raise ValueError("P (=%s) should be an ideal of self (=%s) in hilbert_symbol, not of %s" % (P, self, P.number_field()))
        if not P.is_prime():
            raise ValueError("Non-prime ideal P (=%s) in hilbert_symbol" % P)
        return pari(self).nfhilbert(a, b, P.pari_prime())

    def hilbert_conductor(self,a,b):
        """
        This is the product of all (finite) primes where the Hilbert symbol is -1.
        What is the same, this is the (reduced) discriminant of the quaternion
        algebra `(a,b)` over a number field.

        INPUT:

        - ``a``, ``b`` -- elements of the number field ``self``

        OUTPUT:

        - squarefree ideal of the ring of integers of ``self``

        EXAMPLES::

            sage: F.<a> = NumberField(x^2-x-1)
            sage: F.hilbert_conductor(2*a,F(-1))
            Fractional ideal (2)
            sage: K.<b> = NumberField(x^3-4*x+2)
            sage: K.hilbert_conductor(K(2),K(-2))
            Fractional ideal (1)
            sage: K.hilbert_conductor(K(2*b),K(-2))
            Fractional ideal (b^2 + b - 2)

        AUTHOR:

        - Aly Deines

        """
        a, b = self(a), self(b)
        d = self.ideal(1)
        for p in union(union( self.ideal(2).prime_factors(), self.ideal(a).prime_factors()), self.ideal(b).prime_factors()):
            if self.hilbert_symbol(a,b,p) == -1:
                d *= p
        return d

    def elements_of_bounded_height(self,bound,precision=53,LLL=False):
        r"""
        Return an iterator over the elements of ``self`` with relative
        multiplicative height at most ``bound``.

        The algorithm requires floating point arithmetic, so the user is
        allowed to specify the precision for such calculations.

        It might be helpful to work with an LLL-reduced system of fundamental
        units, so the user has the option to perform an LLL reduction for the
        fundamental units by setting ``LLL`` to True.

        Certain computations may be faster assuming GRH, which may be done
        globally by using the number_field(True/False) switch.

        For details: See [Doyle-Krumm]_.

        INPUT:

        - ``bound`` - a real number
        - ``precision`` - (default: 53) a positive integer
        - ``LLL`` - (default: False) a boolean value

        OUTPUT:

        - an iterator of number field elements

        .. WARNING::

           In the current implementation, the output of the algorithm cannot be
           guaranteed to be correct due to the necessity of floating point
           computations. In some cases, the default 53-bit precision is
           considerably lower than would be required for the algorithm to
           generate correct output.

        .. TODO::

           Should implement a version of the algorithm that guarantees correct
           output. See Algorithm 4 in [Doyle-Krumm]_ for details of an
           implementation that takes precision issues into account.

        EXAMPLES:

        There are no elements in a number field with multiplicative height less
        than 1::

            sage: K.<g> = NumberField(x^5 - x + 19)
            sage: list(K.elements_of_bounded_height(0.9))
            []

        The only elements in a number field of height 1 are 0 and the roots of
        unity::

            sage: K.<a> = NumberField(x^2 + x + 1)
            sage: list(K.elements_of_bounded_height(1))
            [0, a + 1, a, -1, -a - 1, -a, 1]

        ::

            sage: K.<a> = CyclotomicField(20)
            sage: len(list(K.elements_of_bounded_height(1)))
            21

        The elements in the output iterator all have relative multiplicative
        height at most the input bound::

            sage: K.<a> = NumberField(x^6 + 2)
            sage: L = K.elements_of_bounded_height(5)
            sage: for t in L:
            ....:     exp(6*t.global_height())
            ....:
            1.00000000000000
            1.00000000000000
            1.00000000000000
            2.00000000000000
            2.00000000000000
            2.00000000000000
            2.00000000000000
            4.00000000000000
            4.00000000000000
            4.00000000000000
            4.00000000000000

        ::

            sage: K.<a> = NumberField(x^2 - 71)
            sage: L = K.elements_of_bounded_height(20)
            sage: all(exp(2*t.global_height()) <= 20 for t in L) # long time (5 s)
            True

        ::

            sage: K.<a> = NumberField(x^2 + 17)
            sage: L = K.elements_of_bounded_height(120)
            sage: len(list(L))
            9047

        ::

            sage: K.<a> = NumberField(x^4 - 5)
            sage: L = K.elements_of_bounded_height(50)
            sage: len(list(L)) # long time (2 s)
            2163

        ::

            sage: K.<a> = CyclotomicField(13)
            sage: L = K.elements_of_bounded_height(2)
            sage: len(list(L)) # long time (3 s)
            27

        ::

            sage: K.<a> = NumberField(x^6 + 2)
            sage: L = K.elements_of_bounded_height(60, precision=100)
            sage: len(list(L)) # long time (5 s)
            1899

        ::

            sage: K.<a> = NumberField(x^4 - x^3 - 3*x^2 + x + 1)
            sage: L = K.elements_of_bounded_height(10, LLL=true)
            sage: len(list(L))
            99

        AUTHORS:

        - John Doyle (2013)

        - David Krumm (2013)
        """
        from sage.rings.number_field.bdd_height import bdd_height, bdd_height_iq
        r1, r2 = self.signature()
        r = r1 + r2 - 1
        if self.degree() == 2 and r == 0:
            return bdd_height_iq(self, bound)
        else:
            return bdd_height(self, bound, precision, LLL)

class NumberField_cyclotomic(NumberField_absolute):
    """
    Create a cyclotomic extension of the rational field.

    The command CyclotomicField(n) creates the n-th cyclotomic field,
    obtained by adjoining an n-th root of unity to the rational field.

    EXAMPLES::

        sage: CyclotomicField(3)
        Cyclotomic Field of order 3 and degree 2
        sage: CyclotomicField(18)
        Cyclotomic Field of order 18 and degree 6
        sage: z = CyclotomicField(6).gen(); z
        zeta6
        sage: z^3
        -1
        sage: (1+z)^3
        6*zeta6 - 3

    ::

        sage: K = CyclotomicField(197)
        sage: loads(K.dumps()) == K
        True
        sage: loads((z^2).dumps()) == z^2
        True

    ::

        sage: cf12 = CyclotomicField( 12 )
        sage: z12 = cf12.0
        sage: cf6 = CyclotomicField( 6 )
        sage: z6 = cf6.0
        sage: FF = Frac( cf12['x'] )
        sage: x = FF.0
        sage: z6*x^3/(z6 + x)
        zeta12^2*x^3/(x + zeta12^2)

    ::

        sage: cf6 = CyclotomicField(6) ; z6 = cf6.gen(0)
        sage: cf3 = CyclotomicField(3) ; z3 = cf3.gen(0)
        sage: cf3(z6)
        zeta3 + 1
        sage: cf6(z3)
        zeta6 - 1
        sage: type(cf6(z3))
        <type 'sage.rings.number_field.number_field_element_quadratic.NumberFieldElement_quadratic'>
        sage: cf1 = CyclotomicField(1) ; z1 = cf1.0
        sage: cf3(z1)
        1
        sage: type(cf3(z1))
        <type 'sage.rings.number_field.number_field_element_quadratic.NumberFieldElement_quadratic'>
    """
    def __init__(self, n, names, embedding=None, assume_disc_small=False, maximize_at_primes=None):
        """
        A cyclotomic field, i.e., a field obtained by adjoining an n-th
        root of unity to the rational numbers.

        EXAMPLES::

            sage: k = CyclotomicField(3)
            sage: type(k)
            <class 'sage.rings.number_field.number_field.NumberField_cyclotomic_with_category'>

        TESTS:

        The ``gcd`` and ``xgcd`` methods do not agree on this field, see
        :trac:`23274`::

            sage: TestSuite(k).run()
            Failure in _test_gcd_vs_xgcd:
            ...
            AssertionError: The methods gcd and xgcd disagree on Cyclotomic Field of order 3 and degree 2:
              gcd(0,2) = 1
             xgcd(0,2) = (2, 0, 1)
            ------------------------------------------------------------
            The following tests failed: _test_gcd_vs_xgcd

        ::

            sage: type(CyclotomicField(4).zero())
            <type 'sage.rings.number_field.number_field_element_quadratic.NumberFieldElement_quadratic'>
            sage: type(CyclotomicField(6).one())
            <type 'sage.rings.number_field.number_field_element_quadratic.NumberFieldElement_quadratic'>
            sage: type(CyclotomicField(6).an_element())
            <type 'sage.rings.number_field.number_field_element_quadratic.NumberFieldElement_quadratic'>
            sage: type(CyclotomicField(15).zero())
            <type 'sage.rings.number_field.number_field_element.NumberFieldElement_absolute'>
        """
        f = QQ['x'].cyclotomic_polynomial(n)
        if names[0].startswith('zeta'):
            latex_name = "\\zeta_{%s}"%n
        else:
            latex_name = latex_variable_name(names[0])
        self.__n = n = Integer(n)
        NumberField_absolute.__init__(self, f,
                                      name= names,
                                      latex_name=latex_name,
                                      check=False,
                                      embedding = embedding,
                                      assume_disc_small=assume_disc_small,
                                      maximize_at_primes=maximize_at_primes)
        if n%2:
            self.__zeta_order = 2*n
        else:
            self.__zeta_order = n
        ## quadratic number fields require this:
        if f.degree() == 2:
            # define a boolean flag as for NumberField_quadratic to know, which
            # square root we choose (True means no embedding or positive
            # imaginary value).
            # Note that the test is done with NumberFieldElement and not with
            # NumberFieldElement_quadratic which requires somehow this flag.
            # As a consequence, a result of _an_element_() with the wrong class
            # is cached during the call to has_coerce_map_from. We reset the
            # cache afterwards.
            self._standard_embedding = not CDF.has_coerce_map_from(self) or CDF(self.gen()).imag() > 0
            self._cache_an_element = None

            self._element_class = number_field_element_quadratic.NumberFieldElement_quadratic
            if n == 4:
                self._D = ZZ(-1)
                self._NumberField_generic__gen = self._element_class(self, (QQ(0), QQ(1)))
            else:
                ## n is 3 or 6
                self._D = ZZ(-3)
                one_half = ZZ(1)/ZZ(2)
                if n == 3:
                    self._NumberField_generic__gen = self._element_class(self, (one_half-1, one_half))
                else:
                    self._NumberField_generic__gen = self._element_class(self, (one_half, one_half))

            # NumberField_absolute.__init__(...) set _zero_element and
            # _one_element to NumberFieldElement_absolute values, which is
            # wrong (and dangerous; such elements can actually be used to
            # crash Sage: see #5316).  Overwrite them with correct values.
            self._zero_element = self._element_class(self, (QQ(0),QQ(0)))
            self._one_element =  self._element_class(self, (QQ(1),QQ(0)))

        zeta = self.gen()
        zeta._set_multiplicative_order(n)
        self._init_embedding_approx()

    def construction(self):
        """
        Return data defining a functorial construction of ``self``.

        EXAMPLES::

            sage: F, R = CyclotomicField(5).construction()
            sage: R
            Rational Field
            sage: F.polys
            [x^4 + x^3 + x^2 + x + 1]
            sage: F.names
            ['zeta5']
            sage: F.embeddings
            [0.309016994374948? + 0.951056516295154?*I]
            sage: F.structures
            [None]
        """
        F,R = NumberField_generic.construction(self)
        F.cyclotomic = self.__n
        return F,R

    def _magma_init_(self, magma):
        """
        Function returning a string to create this cyclotomic field in
        Magma.

        .. note::

           The Magma generator name is also initialized to be the same
           as for the Sage field.

        EXAMPLES::

            sage: K=CyclotomicField(7,'z')
            sage: K._magma_init_(magma)                                # optional - magma
            'SageCreateWithNames(CyclotomicField(7),["z"])'
            sage: K=CyclotomicField(7,'zeta')
            sage: K._magma_init_(magma)                                # optional - magma
            'SageCreateWithNames(CyclotomicField(7),["zeta"])'
        """
        s = 'CyclotomicField(%s)'%self.__n
        return magma._with_names(s, self.variable_names())

    def _gap_init_(self):
        """
        Return a string that provides a representation of ``self`` in GAP.

        TESTS::

            sage: K = CyclotomicField(8)
            sage: gap(K)   # indirect doctest
            CF(8)
            sage: gap(K.0)
            E(8)
            sage: K(gap(K.0^5)); K(gap(K.0^5))==K.0^5
            -zeta8
            True

        The following was the motivating example to introduce
        a genuine representation of cyclotomic fields in the
        GAP interface -- see :trac:`5618`. ::

            sage: H = AlternatingGroup(4)
            sage: g = H.list()[1]
            sage: K = H.subgroup([g])
            sage: z = CyclotomicField(3).an_element(); z
            zeta3
            sage: c = K.character([1,z,z**2]); c
            Character of Subgroup of (Alternating group of order 4!/2 as a permutation group) generated by [(1,2,3)]
            sage: c(g^2); z^2
            -zeta3 - 1
            -zeta3 - 1

        """
        return 'CyclotomicField(%s)'%self.__n

    def _libgap_(self):
        """
        Return a LibGAP representation of ``self``.

        TESTS::

            sage: K = CyclotomicField(8)
            sage: K._libgap_()
            CF(8)
            sage: libgap(K)   # indirect doctest
            CF(8)
        """
        from sage.libs.gap.libgap import libgap
        return libgap.CyclotomicField(self.__n)

    def _repr_(self):
        r"""
        Return string representation of this cyclotomic field.

        The "order" of the cyclotomic field `\QQ(\zeta_n)`
        in the string output refers to the order of the `\zeta_n`,
        i.e., it is the integer `n`. The degree is the degree of
        the field as an extension of `\QQ`.

        EXAMPLES::

            sage: CyclotomicField(4)._repr_()
            'Cyclotomic Field of order 4 and degree 2'
            sage: CyclotomicField(400)._repr_()
            'Cyclotomic Field of order 400 and degree 160'
        """
        return "Cyclotomic Field of order %s and degree %s"%(
                self.__n, self.degree())

    def _n(self):
        """
        Return the n used to create this cyclotomic field.

        EXAMPLES::

            sage: CyclotomicField(3).zeta_order()
            6
            sage: CyclotomicField(3)._n()
            3
        """
        return self.__n

    def _latex_(self):
        """
        Return the latex representation of this cyclotomic field.

        EXAMPLES::

            sage: Z = CyclotomicField(4)
            sage: Z.gen()
            zeta4
            sage: latex(Z) # indirect doctest
            \Bold{Q}(\zeta_{4})

        Latex printing respects the generator name::

            sage: k.<a> = CyclotomicField(4)
            sage: latex(k)
            \Bold{Q}[a]/(a^{2} + 1)
            sage: k
            Cyclotomic Field of order 4 and degree 2
            sage: k.gen()
            a

        TESTS:

        We check that the bug reported on :trac:`8938` is fixed::

            sage: C5.<z> = CyclotomicField(5)
            sage: P.<s, t> = C5[]
            sage: f = (z^2 + z)*s
            sage: f
            (z^2 + z)*s
            sage: latex(f)
            \left(z^{2} + z\right) s
        """
        v = self.latex_variable_name()
        if v.startswith('\\zeta_'):
            return "%s(%s)"%(latex(QQ), v)
        else:
            return NumberField_generic._latex_(self)

    def _coerce_map_from_(self, K):
        r"""
        Return a coercion map from `K` to ``self``, or None.

        The cyclotomic field `\QQ(\zeta_n)` coerces into the
        cyclotomic field `\QQ(\zeta_m)` if and only if `n' \mid m`,
        where `n'` is the odd part of `n` if `4 \nmid n` and `n' = n`
        otherwise.

        The morphism is consistent with the chosen embedding into `\CC`.

        If `K` is not a cyclotomic field, the normal coercion rules
        for number fields are used.

        EXAMPLES::

            sage: K.<a> = CyclotomicField(12)
            sage: L.<b> = CyclotomicField(132)
            sage: L.coerce_map_from(K) # indirect doctest
            Generic morphism:
              From: Cyclotomic Field of order 12 and degree 4
              To:   Cyclotomic Field of order 132 and degree 40
              Defn: a -> b^11
            sage: a + b
            b^11 + b
            sage: L.coerce_map_from(CyclotomicField(4, 'z'))
            Generic morphism:
              From: Cyclotomic Field of order 4 and degree 2
              To:   Cyclotomic Field of order 132 and degree 40
              Defn: z -> b^33
            sage: L.coerce_map_from(CyclotomicField(5, 'z')) is None
            True

            sage: K.<a> = CyclotomicField(3)
            sage: L.<b> = CyclotomicField(6)
            sage: L.coerce_map_from(K)
            Generic morphism:
              From: Cyclotomic Field of order 3 and degree 2
              To:   Cyclotomic Field of order 6 and degree 2
              Defn: a -> b - 1
            sage: K.coerce_map_from(L)
            Generic morphism:
              From: Cyclotomic Field of order 6 and degree 2
              To:   Cyclotomic Field of order 3 and degree 2
              Defn: b -> a + 1

            sage: CyclotomicField(33).coerce_map_from(CyclotomicField(66))
            Generic morphism:
              From: Cyclotomic Field of order 66 and degree 20
              To:   Cyclotomic Field of order 33 and degree 20
              Defn: zeta66 -> -zeta33^17
            sage: CyclotomicField(15).coerce_map_from(CyclotomicField(6))
            Generic morphism:
              From: Cyclotomic Field of order 6 and degree 2
              To:   Cyclotomic Field of order 15 and degree 8
              Defn: zeta6 -> zeta15^5 + 1

        Check that :trac:`12632` is fixed::

            sage: K1 = CyclotomicField(1); K2 = CyclotomicField(2)
            sage: K1.coerce_map_from(K2)
            Generic morphism:
              From: Cyclotomic Field of order 2 and degree 1
              To:   Cyclotomic Field of order 1 and degree 1
              Defn: zeta2 -> -1

        Check that custom embeddings are respected (:trac:`13765`)::

            sage: z105 = CDF(exp(2*pi*I/105))
            sage: Ka.<a> = CyclotomicField(105, embedding=z105^11)
            sage: Kb.<b> = CyclotomicField(35, embedding=z105^6)
            sage: Ka.coerce_map_from(Kb)
            Generic morphism:
              From: Cyclotomic Field of order 35 and degree 24
              To:   Cyclotomic Field of order 105 and degree 48
              Defn: b -> -a^44 - a^42 + a^39 + a^37 + a^35 - a^29 - a^27 - a^25 + a^24 - a^23 + a^22 - a^21 + a^20 + a^18 + a^16 - a^12 - a^10 - a^8 - a^6 + a^5 + a^3 + a
            sage: CC(b)
            0.936234870639737 + 0.351374824081343*I
            sage: CC(-a^44 - a^42 + a^39 + a^37 + a^35 - a^29 - a^27 - a^25 + a^24 - a^23 + a^22 - a^21 + a^20 + a^18 + a^16 - a^12 - a^10 - a^8 - a^6 + a^5 + a^3 + a)
            0.936234870639731 + 0.351374824081341*I

            sage: z15 = CDF(exp(2*pi*I/15))
            sage: CyclotomicField(15).coerce_map_from(CyclotomicField(6, embedding=-z15^5))
            Generic morphism:
              From: Cyclotomic Field of order 6 and degree 2
              To:   Cyclotomic Field of order 15 and degree 8
              Defn: zeta6 -> -zeta15^5

            sage: CyclotomicField(15, embedding=z15^4).coerce_map_from(CyclotomicField(6, embedding=-z15^5))
            Generic morphism:
              From: Cyclotomic Field of order 6 and degree 2
              To:   Cyclotomic Field of order 15 and degree 8
              Defn: zeta6 -> -zeta15^5

        Check transitivity of coercion embeddings (:trac:`20513`)::

            sage: K60.<zeta60> = CyclotomicField(60)
            sage: K30.<zeta30> = CyclotomicField(30, embedding=zeta60**14)
            sage: K15.<zeta15> = CyclotomicField(15, embedding=zeta30**26)
            sage: K5.<zeta5> = CyclotomicField(5, embedding=zeta15**12)
            sage: K60.has_coerce_map_from(K5)
            True
            sage: K60(zeta5)
            -zeta60^14 - zeta60^12 + zeta60^6 + zeta60^4 - 1
            sage: _ == zeta60**(14*26*12)
            True
        """
        if isinstance(K, NumberField_cyclotomic):
            if (self.coerce_embedding() is None or K.coerce_embedding() is None):
                return None
            ambient_field = self.coerce_embedding().codomain()
            if not ambient_field.has_coerce_map_from(K.coerce_embedding().codomain()):
                return None
            Kn = K.__n
            n = self.__n
            if Kn.divides(n):
                return number_field_morphisms.CyclotomicFieldEmbedding(K, self)
            if Kn == 2 and n == 1:
                # see #12632
                return number_field_morphisms.NumberFieldEmbedding(K, self, -self.gen())
            if Kn % 4 == 2 and (Kn//2).divides(n):
                e = self._log_gen(ambient_field(-K.gen()))
                return number_field_morphisms.NumberFieldEmbedding(K, self, -self.gen() ** e)
            else:
                return None

        elif self.degree() == 2:
            if K is ZZ:
                return number_field_element_quadratic.Z_to_quadratic_field_element(self)
            if K is QQ:
                return number_field_element_quadratic.Q_to_quadratic_field_element(self)

        return NumberField_absolute._coerce_map_from_(self, K)

    def _log_gen(self, x):
        """
        Returns an integer `e` such that `self.gen()^e == x`, or `None`
        if no such integer exists. This is primarily used to construct
        embedding-respecting coercions.

        If `x` is complex, the result is either an integer `e` such
        that the absolute value of `self.gen()^e-x` is small or
        `None` if no such `e` is found.

        EXAMPLES::

            sage: K.<a> = CyclotomicField(5)
            sage: K._log_gen(CDF(a))
            1
            sage: K._log_gen(CDF(a^4))
            4

            sage: zeta105 = CC(exp(2*pi*i/105))
            sage: K.<a> = CyclotomicField(105, embedding=zeta105^13)
            sage: zeta105^13, CC(a)
            (0.712376096951345 + 0.701797902883992*I, 0.712376096951345 + 0.701797902883991*I)
            sage: K._log_gen(zeta105^26)
            2
            sage: K._log_gen(zeta105)
            97
            sage: zeta105, CC(a^97)
            (0.998210129767735 + 0.0598041539450342*I, 0.998210129767736 + 0.0598041539450313*I)
            sage: K._log_gen(zeta105^3)
            81
            sage: zeta105^3, CC(a)^81
            (0.983929588598630 + 0.178556894798637*I, 0.983929588598631 + 0.178556894798635*I)

            sage: K.<a> = CyclotomicField(5, embedding=None)
            sage: K._log_gen(CDF(.5, -.8)) is None
            True

            sage: zeta5 = cyclotomic_polynomial(5).change_ring(Qp(11)).roots()[0][0]
            sage: zeta5 ^ 5
            1 + O(11^20)
            sage: K.<a> = CyclotomicField(5, embedding=zeta5^2)
            sage: K._log_gen(zeta5)
            3

            sage: K60.<zeta60> = CyclotomicField(60)
            sage: K30.<zeta30> = CyclotomicField(30, embedding=zeta60**2)
            sage: K15.<zeta15> = CyclotomicField(15, embedding=zeta30**2)
            sage: K5.<zeta5> = CyclotomicField(5, embedding=zeta15**12)
            sage: K60._log_gen(zeta30)
            2
            sage: K60._log_gen(zeta15)
            4
            sage: K60._log_gen(zeta5)
            48
            sage: K5._log_gen(zeta15**3)
            4
        """
        X = x.parent()
        gen = self.gen()

        if self.has_coerce_map_from(X):
            Y = self
            x = self(x)
        elif X.has_coerce_map_from(self):
            Y = X
            gen = X(self.gen())
        else:
            return

        n = self._n()
        if CDF.has_coerce_map_from(Y):
            x = CDF(x)
            gen = CDF(gen)
            # Let zeta = e^(2*pi*i/n)
            two_pi = 2*RDF.pi()
            a = (n * x.arg() / two_pi).round()        # x = zeta^a
            b = (n * gen.arg() / two_pi).round()      # gen = zeta^b
            e = mod(a/b, n).lift()          # e is the expected result
            if abs(gen**e-x) < 1/n:         # a sanity check
                return e
        else:
            # NOTE: this can be *very* slow!
            gen_pow_e = 1
            for e in range(n):
                if gen_pow_e == x:
                    return e
                gen_pow_e *= gen

    def _element_constructor_(self, x, check=True):
        """
        Create an element of this cyclotomic field from `x`.

        EXAMPLES:

        The following example illustrates coercion from the
        cyclotomic field Q(zeta_42) to the cyclotomic field Q(zeta_6), in
        a case where such coercion is defined::

            sage: k42 = CyclotomicField(42)
            sage: k6 = CyclotomicField(6)
            sage: a = k42.gen(0)
            sage: b = a^7
            sage: b
            zeta42^7
            sage: k6(b) # indirect doctest
            zeta6
            sage: b^2
            zeta42^7 - 1
            sage: k6(b^2)
            zeta6 - 1

        Conversion of elements of the :class:`~sage.rings.universal_cyclotomic_field.UniversalCyclotomicField`::

            sage: CF = CyclotomicField(5)
            sage: UCF.<E> = UniversalCyclotomicField()
            sage: CF(E(5))
            zeta5

            sage: CF = CyclotomicField(10)
            sage: CF(E(5))
            zeta10^2

       Coercion of GAP cyclotomic elements is also supported::

            sage: CyclotomicField(18)(gap('E(3)')) # indirect doctest
            zeta18^3 - 1

        Converting from rings of integers::

            sage: K.<z> = CyclotomicField(7)
            sage: O = K.maximal_order()
            sage: K(O.1)
            z
            sage: K(O.1^2 + O.1 - 2)
            z^2 + z - 2
        """
        if isinstance(x, number_field_element.NumberFieldElement):
            if isinstance(x.parent(), NumberField_cyclotomic):
                return self._coerce_from_other_cyclotomic_field(x)
            else:
                return NumberField_absolute._element_constructor_(self, x)
        elif isinstance(x, pari_gen):
            return NumberField_absolute._element_constructor_(self, x, check=check)
        elif (sage.interfaces.gap.is_GapElement(x) or
              isinstance(x, sage.libs.gap.element.GapElement)):
            return self._coerce_from_gap(x)
        elif isinstance(x,str):
            return self._convert_from_str(x)

        # late import because of speed
        from sage.rings.universal_cyclotomic_field import UniversalCyclotomicFieldElement
        if isinstance(x,UniversalCyclotomicFieldElement):
            return x.to_cyclotomic_field(self)
        else:
            return self._convert_non_number_field_element(x)

    # TODO:
    # The following is very nice and much more flexible / powerful.
    # However, it is simply not *consistent*, since it totally
    # breaks the doctests in eisenstein_submodule.py.
    # FIX THIS.

##     def _will_be_better_coerce_from_other_cyclotomic_field(self, x, only_canonical=False):
##         """
##         Coerce an element x of a cyclotomic field into self, if at all possible.

##         INPUT:
##             x -- number field element

##             only_canonical -- bool (default: False); Attempt to work,
##                    even in some cases when x is not in a subfield of
##                    the cyclotomics (as long as x is a root of unity).

##         EXAMPLES::

##             sage: k5 = CyclotomicField(5)
##             sage: k3 = CyclotomicField(3)
##             sage: k15 = CyclotomicField(15)
##             sage: k15._coerce_from_other_cyclotomic_field(k3.gen())
##             zeta15^5
##             sage: k15._coerce_from_other_cyclotomic_field(k3.gen()^2 + 17/3)
##             -zeta15^5 + 14/3
##             sage: k3._coerce_from_other_cyclotomic_field(k15.gen()^5)
##             zeta3
##             sage: k3._coerce_from_other_cyclotomic_field(-2/3 * k15.gen()^5 + 2/3)
##             -2/3*zeta3 + 2/3
##         """

##         K = x.parent()

##         if K is self:
##             return x
##         n = K.zeta_order()
##         m = self.zeta_order()


##         self_gen = self.gen()

##         if m % n == 0:   # easy case
##             # pass this off to a method in the element class
##             # it can be done very quickly and easily by the cython<->NTL
##             # interface there
##             return x._lift_cyclotomic_element(self)

##         # Whatever happens below, it has to be consistent with
##         #  zeta_r |---> (zeta_s)^m

##         if m % 2 and not n%2:
##             m *= 2
##             self_gen = -self_gen

##         if only_canonical and m % n:
##             raise TypeError, "no canonical coercion"

##         if not is_CyclotomicField(K):
##             raise TypeError, "x must be in a cyclotomic field"

##         v = x.list()

##         # Find the smallest power r >= 1 of the generator g of K that is in self,
##         # i.e., find the smallest r such that g^r has order dividing m.

##         d = sage.arith.all.gcd(m,n)
##         r = n // d

##         # Since we use the power basis for cyclotomic fields, if every
##         # v[i] with i not divisible by r is 0, then we're good.

##         # If h generates self and has order m, then the element g^r
##         # maps to the power of self of order gcd(m,n)., i.e., h^(m/gcd(m,n))
##         #
##         z = self_gen**(m // d)
##         w = self(1)

##         a = self(0)
##         for i in range(len(v)):
##             if i%r:
##                 if v[i]:
##                     raise TypeError, "element does not belong to cyclotomic field"
##             else:
##                 a += w*v[i]
##                 w *= z
##         return a

    def _coerce_from_other_cyclotomic_field(self, x, only_canonical=False):
        """
        Coerce an element x of a cyclotomic field into self, if at all
        possible.

        INPUT:


        -  ``x`` - number field element

        -  ``only_canonical`` - bool (default: False); Attempt
           to work, even in some cases when x is not in a subfield of the
           cyclotomics (as long as x is a root of unity).


        EXAMPLES::

            sage: K = CyclotomicField(24) ; L = CyclotomicField(48)
            sage: L._coerce_from_other_cyclotomic_field(K.0+1)
            zeta48^2 + 1
            sage: K(L.0**2)
            zeta24
        """
        K = x.parent()
        if K is self:
            return x
        n = K._n()
        m = self._n()
        if m % n == 0:   # easy case
            # pass this off to a method in the element class
            # it can be done very quickly and easily by the
            # Cython<->NTL interface there
            return x._lift_cyclotomic_element(self)
        else:
            if only_canonical:
                raise TypeError
            n = x.multiplicative_order()
            m = self.zeta_order()
            if m % n == 0:
                # Harder case.  E.g., x = (zeta_42)^7 and
                # self.__zeta = zeta_6, so it is possible to
                # coerce x in, but not zeta_42 in.
                # Algorithm:
                #    1. Compute self.__zeta as an element
                #       of K = parent of x.  Call this y.
                #    2. Write x as a power r of y.
                #       TODO: we do step two STUPIDLY.
                #    3. Return self.__zeta to the power r.
                y = K(self.zeta(m))
                z = y
                for r in range(y.multiplicative_order()):
                    if z == x:
                        return self.zeta(m)**(r+1)
                    z *= y
            raise TypeError("Cannot coerce %s into %s"%(x,self))
        return self._element_class(self, g)


    def _coerce_from_gap(self, x):
        """
        Attempt to coerce a GAP number field element into this cyclotomic
        field.

        EXAMPLES::

            sage: k5.<z> = CyclotomicField(5)
            sage: gap('E(5)^7 + 3')
            -3*E(5)-2*E(5)^2-3*E(5)^3-3*E(5)^4
            sage: w = gap('E(5)^7 + 3')
            sage: z^7 + 3
            z^2 + 3
            sage: k5(w) # indirect doctest
            z^2 + 3

        It may be that GAP uses a name for the generator of the cyclotomic field.
        We can deal with this case, if this name coincides with the name in Sage::

            sage: F = CyclotomicField(8)
            sage: z = F.gen()
            sage: a = gap(z+1/z); a
            E(8)-E(8)^3
            sage: F(a)
            -zeta8^3 + zeta8

        Matrices over cyclotomic fields are correctly dealt with it as well::

            sage: b = gap(Matrix(F,[[z^2,1],[0,a+1]])); b
            [ [ E(4), 1 ], [ 0, 1+E(8)-E(8)^3 ] ]
            sage: b[1,2]
            1
            sage: F(b[1,2])
            1
            sage: matrix(F, b)
            [             zeta8^2                    1]
            [                   0 -zeta8^3 + zeta8 + 1]

        It also word with libGAP instead of GAP::

            sage: b = libgap.eval('[[E(4), 1], [0, 1+E(8)-E(8)^3]]')
            sage: matrix(F, b)
            [             zeta8^2                    1]
            [                   0 -zeta8^3 + zeta8 + 1]
        """
        if x.IsRat():
            return self(QQ(x))
        coeffs = x.CoeffsCyc(self.__n)
        zeta = self.gen()
        return sum(QQ(c)*zeta**i for i,c in enumerate(coeffs))

    def _Hom_(self, codomain, cat=None):
        """
        Return homset of homomorphisms from the cyclotomic field self to
        the number field codomain.

        The cat option is currently ignored.

        EXAMPLES:

        This function is implicitly called by the Hom method or
        function.

        ::

            sage: K.<a> = NumberField(x^2 + 3); K
            Number Field in a with defining polynomial x^2 + 3
            sage: CyclotomicField(3).Hom(K) # indirect doctest
            Set of field embeddings from Cyclotomic Field of order 3 and degree 2 to Number Field in a with defining polynomial x^2 + 3
            sage: End(CyclotomicField(21))
            Automorphism group of Cyclotomic Field of order 21 and degree 12
        """
        if is_NumberFieldHomsetCodomain(codomain):
            from . import morphism
            return morphism.CyclotomicFieldHomset(self, codomain)
        else:
            raise TypeError

    def is_galois(self):
        """
        Return True since all cyclotomic fields are automatically Galois.

        EXAMPLES::

            sage: CyclotomicField(29).is_galois()
            True
        """
        return True

    def is_isomorphic(self, other):
        """
        Return True if the cyclotomic field self is isomorphic as a number
        field to other.

        EXAMPLES::

            sage: CyclotomicField(11).is_isomorphic(CyclotomicField(22))
            True
            sage: CyclotomicField(11).is_isomorphic(CyclotomicField(23))
            False
            sage: CyclotomicField(3).is_isomorphic(NumberField(x^2 + x +1, 'a'))
            True
            sage: CyclotomicField(18).is_isomorphic(CyclotomicField(9))
            True
            sage: CyclotomicField(10).is_isomorphic(NumberField(x^4 - x^3 + x^2 - x + 1, 'b'))
            True

        Check :trac:`14300`::

            sage: K = CyclotomicField(4)
            sage: N = K.extension(x^2-5, 'z')
            sage: K.is_isomorphic(N)
            False
            sage: K.is_isomorphic(CyclotomicField(8))
            False
        """
        if is_CyclotomicField(other):
            return self.zeta_order() == other.zeta_order()
        return NumberField_generic.is_isomorphic(self, other)

    def complex_embedding(self, prec=53):
        r"""
        Return the embedding of this cyclotomic field into the approximate
        complex field with precision prec obtained by sending the generator
        `\zeta` of self to exp(2\*pi\*i/n), where `n` is
        the multiplicative order of `\zeta`.

        EXAMPLES::

            sage: C = CyclotomicField(4)
            sage: C.complex_embedding()
            Ring morphism:
              From: Cyclotomic Field of order 4 and degree 2
              To:   Complex Field with 53 bits of precision
              Defn: zeta4 |--> 6.12323399573677e-17 + 1.00000000000000*I

        Note in the example above that the way zeta is computed (using sin
        and cosine in MPFR) means that only the prec bits of the number
        after the decimal point are valid.

        ::

            sage: K = CyclotomicField(3)
            sage: phi = K.complex_embedding(10)
            sage: phi(K.0)
            -0.50 + 0.87*I
            sage: phi(K.0^3)
            1.0
            sage: phi(K.0^3 - 1)
            0.00
            sage: phi(K.0^3 + 7)
            8.0
        """
        CC = sage.rings.complex_field.ComplexField(prec)
        return self.hom([CC.zeta(self._n())], check=False)

    def complex_embeddings(self, prec=53):
        r"""
        Return all embeddings of this cyclotomic field into the approximate
        complex field with precision prec.

        If you want 53-bit double precision, which is faster but less
        reliable, then do ``self.embeddings(CDF)``.

        EXAMPLES::

            sage: CyclotomicField(5).complex_embeddings()
            [
            Ring morphism:
              From: Cyclotomic Field of order 5 and degree 4
              To:   Complex Field with 53 bits of precision
              Defn: zeta5 |--> 0.309016994374947 + 0.951056516295154*I,
            Ring morphism:
              From: Cyclotomic Field of order 5 and degree 4
              To:   Complex Field with 53 bits of precision
              Defn: zeta5 |--> -0.809016994374947 + 0.587785252292473*I,
            Ring morphism:
              From: Cyclotomic Field of order 5 and degree 4
              To:   Complex Field with 53 bits of precision
              Defn: zeta5 |--> -0.809016994374947 - 0.587785252292473*I,
            Ring morphism:
              From: Cyclotomic Field of order 5 and degree 4
              To:   Complex Field with 53 bits of precision
              Defn: zeta5 |--> 0.309016994374947 - 0.951056516295154*I
            ]
        """
        CC = sage.rings.complex_field.ComplexField(prec)
        try:
            return self.__embeddings[CC]
        except AttributeError:
            self.__embeddings = {}
        except KeyError:
            pass
        n = self._n()
        z = CC.zeta(n)
        X = [m for m in range(n) if arith.gcd(m,n) == 1]
        v = [self.hom([z**n], check=False) for n in X]
        self.__embeddings[CC] = Sequence(v, cr=True, immutable=True,
                                         check=False, universe=self.Hom(CC))
        return self.__embeddings[CC]

    def real_embeddings(self, prec=53):
        r"""
        Return all embeddings of this cyclotomic field into the approximate
        real field with precision prec.

        Mostly, of course, there are no such embeddings.

        EXAMPLES::

            sage: CyclotomicField(4).real_embeddings()
            []
            sage: CyclotomicField(2).real_embeddings()
            [
            Ring morphism:
              From: Cyclotomic Field of order 2 and degree 1
              To:   Real Field with 53 bits of precision
              Defn: -1 |--> -1.00000000000000
            ]
        """
        K = sage.rings.real_mpfr.RealField(prec)
        n = self._n()
        if n > 2:
            return Sequence([], cr=False, immutable=True,
                                         check=False, universe=self.Hom(K))
        else:
            return self.embeddings(K)

    def signature(self):
        """
        Return (r1, r2), where r1 and r2 are the number of real embeddings
        and pairs of complex embeddings of this cyclotomic field,
        respectively.

        Trivial since, apart from QQ, cyclotomic fields are totally
        complex.

        EXAMPLES::

            sage: CyclotomicField(5).signature()
            (0, 2)
            sage: CyclotomicField(2).signature()
            (1, 0)
        """
        m = ZZ(self.degree())
        if m == 1:
            return (ZZ(1), ZZ(0))
        else:
            return (ZZ(0), ZZ(m/2))

    def different(self):
        """
        Returns the different ideal of the cyclotomic field self.

        EXAMPLES::

            sage: C20 = CyclotomicField(20)
            sage: C20.different()
            Fractional ideal (10, 2*zeta20^6 - 4*zeta20^4 - 4*zeta20^2 + 2)
            sage: C18 = CyclotomicField(18)
            sage: D = C18.different().norm()
            sage: D == C18.discriminant().abs()
            True
        """
        try:
            return self.__different

        except AttributeError:

            z = self.gen()
            n = self._n()
            D = self.ideal(1)
            factors = n.factor()
            for f in factors:
                p = f[0]
                r = f[1]
                e = (r*p - r - 1)*p**(r-1)
                D *= self.ideal(z**(n/p**r) - 1)**e
            self.__different = D
            return self.__different

    def discriminant(self, v=None):
        """
        Returns the discriminant of the ring of integers of the cyclotomic
        field self, or if v is specified, the determinant of the trace
        pairing on the elements of the list v.

        Uses the formula for the discriminant of a prime power cyclotomic
        field and Hilbert Theorem 88 on the discriminant of composita.

        INPUT:


        -  ``v (optional)`` - list of element of this number
           field


        OUTPUT: Integer if v is omitted, and Rational otherwise.

        EXAMPLES::

            sage: CyclotomicField(20).discriminant()
            4000000
            sage: CyclotomicField(18).discriminant()
            -19683
        """
        if v is None:
            try:
                return self.__disc
            except AttributeError:
                n = self._n()
                deg = self.degree()
                d = ZZ(1) # so that CyclotomicField(1).disc() has the right type
                factors = n.factor()
                for f in factors:
                    p = f[0]
                    r = f[1]
                    e = (r*p - r - 1)*deg/(p-1)
                    d *= p**e
                sign = 1
                if len(factors) == 1 and (n == 4 or factors[0][0].mod(4) == 3):
                    sign = -1
                elif len(factors) == 2 and factors[0] == (2, 1) and factors[1][0].mod(4) == 3:
                    sign = -1
                self.__disc = sign*d
                return self.__disc
        else:
            return NumberField_generic.discriminant(self, v)


    def next_split_prime(self, p=2):
        """
        Return the next prime integer `p` that splits completely in
        this cyclotomic field (and does not ramify).

        EXAMPLES::

            sage: K.<z> = CyclotomicField(3)
            sage: K.next_split_prime(7)
            13
        """
        n = self._n()
        while True:
            p = arith.next_prime(p)
            if p % n == 1:
                return p

    def _pari_integral_basis(self, v=None, important=True):
        """
        Internal function returning an integral basis of this number field in
        PARI format.

        This field is cyclotomic, so this is a trivial computation,
        since the power basis on the generator is an integral basis.
        Thus the ``v`` and ``important`` parameters are ignored.

        EXAMPLES::

            sage: CyclotomicField(5)._pari_integral_basis()
            [1, y, y^2, y^3]
            sage: len(CyclotomicField(137)._pari_integral_basis())
            136
        """
        try:
            return self._integral_basis_dict[tuple()]
        except KeyError:
            z = pari(self.gen())
            a = pari(1)
            B = []
            for n in range(self.degree()):
                B.append(a.lift())
                a *= z
            self._integral_basis_dict[tuple()] = pari(B)
            return B


    def zeta_order(self):
        """
        Return the order of the maximal root of unity contained in this
        cyclotomic field.

        EXAMPLES::

            sage: CyclotomicField(1).zeta_order()
            2
            sage: CyclotomicField(4).zeta_order()
            4
            sage: CyclotomicField(5).zeta_order()
            10
            sage: CyclotomicField(5)._n()
            5
            sage: CyclotomicField(389).zeta_order()
            778
        """
        return self.__zeta_order

    def _multiplicative_order_table(self):
        """
        Return a dictionary that maps powers of zeta to their order. This
        makes computing the orders of the elements of finite order in this
        field faster.

        EXAMPLES::

            sage: v = CyclotomicField(6)._multiplicative_order_table()
            sage: w = v.items(); w.sort(); w
            [(-1, 2), (1, 1), (-x, 3), (-x + 1, 6), (x - 1, 3), (x, 6)]
        """
        try:
            return self.__multiplicative_order_table
        except AttributeError:
            t = {}
            x = self(1)
            n = self.zeta_order()
            m = 0
            zeta = self.zeta(n)
            # todo: this desperately needs to be optimized!!!
            for i in range(n):
                t[x.polynomial()] = n//arith.GCD(m,n)   # multiplicative_order of (zeta_n)**m
                x *= zeta
                m += 1
            self.__multiplicative_order_table = t
            return t

    def zeta(self, n=None, all=False):
        """
        Return an element of multiplicative order `n` in this this
        cyclotomic field. If there is no such element, raise a
        ``ValueError``.

        INPUT:

        - ``n`` -- integer (default: None, returns element of
          maximal order)

        - ``all`` -- bool (default: False) - whether to return
          a list of all primitive `n`-th roots of unity.

        OUTPUT: root of unity or list

        EXAMPLES::

            sage: k = CyclotomicField(4)
            sage: k.zeta()
            zeta4
            sage: k.zeta(2)
            -1
            sage: k.zeta().multiplicative_order()
            4

        ::

            sage: k = CyclotomicField(21)
            sage: k.zeta().multiplicative_order()
            42
            sage: k.zeta(21).multiplicative_order()
            21
            sage: k.zeta(7).multiplicative_order()
            7
            sage: k.zeta(6).multiplicative_order()
            6
            sage: k.zeta(84)
            Traceback (most recent call last):
            ..
            ValueError: 84 does not divide order of generator (42)

        ::

            sage: K.<a> = CyclotomicField(7)
            sage: K.zeta(all=True)
            [-a^4, -a^5, a^5 + a^4 + a^3 + a^2 + a + 1, -a, -a^2, -a^3]
            sage: K.zeta(14, all=True)
            [-a^4, -a^5, a^5 + a^4 + a^3 + a^2 + a + 1, -a, -a^2, -a^3]
            sage: K.zeta(2, all=True)
            [-1]
            sage: K.<a> = CyclotomicField(10)
            sage: K.zeta(20, all=True)
            Traceback (most recent call last):
            ...
            ValueError: 20 does not divide order of generator (10)

        ::

            sage: K.<a> = CyclotomicField(5)
            sage: K.zeta(4)
            Traceback (most recent call last):
            ...
            ValueError: 4 does not divide order of generator (10)
            sage: v = K.zeta(5, all=True); v
            [a, a^2, a^3, -a^3 - a^2 - a - 1]
            sage: [b^5 for b in v]
            [1, 1, 1, 1]
        """
        if n is None:
            n = self.zeta_order()
        else:
            n = Integer(n)

        z = self.gen()
        m = self._n()
        if n % 2 == 0 and m % 2 == 1:
            # In the n-th cyclotomic field, n odd, there are
            # actually 2*n-th roots of unity, so we include them.
            z = -z**((m+1)//2) # -z
            m = 2*m
        if m % n != 0:
            raise ValueError("%s does not divide order of generator (%s)" %
                    (n, self.zeta_order()))
        a = z**(m//n)
        if not all:
            return a

        v = [a]
        b = a*a
        for i in range(2,n):
            if n.gcd(i).is_one():
                v.append(b)
            b = b * a
        return v

    def number_of_roots_of_unity(self):
        """
        Return number of roots of unity in this cyclotomic field.

        EXAMPLES::

            sage: K.<a> = CyclotomicField(21)
            sage: K.number_of_roots_of_unity()
            42
        """
        n = self._n()
        if n%2:
            n *= 2
        return n

    def roots_of_unity(self):
        """
        Return all the roots of unity in this cyclotomic field, primitive
        or not.

        EXAMPLES::

            sage: K.<a> = CyclotomicField(3)
            sage: zs = K.roots_of_unity(); zs
            [1, a, -a - 1, -1, -a, a + 1]
            sage: [ z**K.number_of_roots_of_unity() for z in zs ]
            [1, 1, 1, 1, 1, 1]
        """
        z = self.gen()
        n = self._n()
        v = [z**k for k in range(n)]
        if n%2:
            v += [-x for x in v]
        return v


class NumberField_quadratic(NumberField_absolute):
    r"""
    Create a quadratic extension of the rational field.

    The command ``QuadraticField(a)`` creates the field `\QQ(\sqrt{a})`.

    EXAMPLES::

        sage: QuadraticField(3, 'a')
        Number Field in a with defining polynomial x^2 - 3
        sage: QuadraticField(-4, 'b')
        Number Field in b with defining polynomial x^2 + 4
    """
    def __init__(self, polynomial, name=None, latex_name=None, check=True, embedding=None,
                 assume_disc_small=False, maximize_at_primes=None, structure=None):
        """
        Create a quadratic number field.

        EXAMPLES::

            sage: k.<a> = QuadraticField(5, check=False); k
            Number Field in a with defining polynomial x^2 - 5

        Don't do this::

            sage: k.<a> = QuadraticField(4, check=False); k
            Number Field in a with defining polynomial x^2 - 4

        TESTS::

            sage: k.<a> = QuadraticField(7)
            sage: type(k.zero())
            <type 'sage.rings.number_field.number_field_element_quadratic.NumberFieldElement_quadratic'>
            sage: type(k.one())
            <type 'sage.rings.number_field.number_field_element_quadratic.NumberFieldElement_quadratic'>

            sage: TestSuite(k).run()
        """
        NumberField_absolute.__init__(self, polynomial, name=name, check=check,
                                      embedding=embedding, latex_name=latex_name,
                                      assume_disc_small=assume_disc_small, maximize_at_primes=maximize_at_primes, structure=structure)
        self._standard_embedding = True
        self._element_class = number_field_element_quadratic.NumberFieldElement_quadratic
        c, b, a = [QQ(t) for t in self.defining_polynomial().list()]
        # set the generator
        Dpoly = b*b - 4*a*c
        D = (Dpoly.numer() * Dpoly.denom()).squarefree_part(bound=10000)
        self._D = D
        parts = -b/(2*a), (Dpoly/D).sqrt()/(2*a)
        self._NumberField_generic__gen = self._element_class(self, parts)

        # we must set the flag _standard_embedding *before* any element creation
        # Note that in the following code, no element is built.
        emb = self.coerce_embedding()
        if emb is not None:
            rootD = number_field_element_quadratic.NumberFieldElement_quadratic(self, (QQ(0),QQ(1)))
            if D > 0:
                from sage.rings.real_double import RDF
                self._standard_embedding = RDF.has_coerce_map_from(self) and RDF(rootD) > 0
            else:
                from sage.rings.complex_double import CDF
                self._standard_embedding = CDF.has_coerce_map_from(self) and CDF(rootD).imag() > 0

        # we reset _NumberField_generic__gen has the flag standard_embedding
        # might be modified
        self._NumberField_generic__gen = self._element_class(self, parts)

        # NumberField_absolute.__init__(...) set _zero_element and
        # _one_element to NumberFieldElement_absolute values, which is
        # wrong (and dangerous; such elements can actually be used to
        # crash Sage: see #5316).  Overwrite them with correct values.
        self._zero_element = self._element_class(self, (QQ(0), QQ(0)))
        self._one_element  = self._element_class(self, (QQ(1), QQ(0)))

    def _coerce_map_from_(self, K):
        """
        EXAMPLES::

            sage: K.<a> = QuadraticField(-3)
            sage: f = K.coerce_map_from(QQ); f # indirect doctest
            Natural morphism:
              From: Rational Field
              To:   Number Field in a with defining polynomial x^2 + 3
            sage: f(3/5)
            3/5
            sage: parent(f(3/5)) is K
            True

            sage: g = K.coerce_map_from(ZZ); g # indirect doctest
            Natural morphism:
              From: Integer Ring
              To:   Number Field in a with defining polynomial x^2 + 3
            sage: g(1)
            1
            sage: parent(g(1)) is K
            True
        """
        if K is ZZ:
            return number_field_element_quadratic.Z_to_quadratic_field_element(self)
        if K is int:
            return self._coerce_map_via([ZZ], int) # faster than direct
        if K is QQ:
            return number_field_element_quadratic.Q_to_quadratic_field_element(self)
        return NumberField_absolute._coerce_map_from_(self, K)

    def _latex_(self):
        """
        Return the latex representation of this quadratic field.

        EXAMPLES::

            sage: Z = QuadraticField(7)
            sage: latex(Z) # indirect doctest
            \Bold{Q}(\sqrt{7})

            sage: Z = QuadraticField(7, latex_name='x')
            sage: latex(Z) # indirect doctest
            \Bold{Q}[x]/(x^{2} - 7)
        """
        v = self.latex_variable_name()
        if v.startswith('\\sqrt'):
            return "%s(%s)"%(latex(QQ), v)
        else:
            return NumberField_generic._latex_(self)

    def _polymake_init_(self):
        r"""
        Return the polymake representation of this quadratic field.

        This is merely a string, and does not represent a specific quadratic field.
        In polymake, only the elements know which field they belong to.

        EXAMPLES::

            sage: Z = QuadraticField(7)
            sage: polymake(Z)    # optional - polymake # indirect doctest
            QuadraticExtension

        """
        return '"QuadraticExtension"'

    def discriminant(self, v=None):
        """
        Returns the discriminant of the ring of integers of the number
        field, or if v is specified, the determinant of the trace pairing
        on the elements of the list v.

        INPUT:


        -  ``v (optional)`` - list of element of this number
           field


        OUTPUT: Integer if v is omitted, and Rational otherwise.

        EXAMPLES::

            sage: K.<i> = NumberField(x^2+1)
            sage: K.discriminant()
            -4
            sage: K.<a> = NumberField(x^2+5)
            sage: K.discriminant()
            -20
            sage: K.<a> = NumberField(x^2-5)
            sage: K.discriminant()
            5
        """
        if v is None:
            try:
                return self.__disc
            except AttributeError:
                d = self._D.squarefree_part()
                if d % 4 != 1:
                    d *= 4
                self.__disc = d
                return self.__disc
        else:
            return NumberField_generic.discriminant(self, v)

    def is_galois(self):
        """
        Return True since all quadratic fields are automatically Galois.

        EXAMPLES::

            sage: QuadraticField(1234,'d').is_galois()
            True
        """
        return True

    def class_number(self, proof=None):
        r"""
        Return the size of the class group of self.

        If proof = False (*not* the default!) and the discriminant of the
        field is negative, then the following warning from the PARI manual
        applies:

        .. warning::

            For `D<0`, this function may give incorrect results when
            the class group has a low exponent (has many cyclic
            factors), because implementing Shank's method in full
            generality slows it down immensely.

        EXAMPLES::

            sage: QuadraticField(-23,'a').class_number()
            3

        These are all the primes so that the class number of
        `\QQ(\sqrt{-p})` is `1`::

            sage: [d for d in prime_range(2,300) if not is_square(d) and QuadraticField(-d,'a').class_number() == 1]
            [2, 3, 7, 11, 19, 43, 67, 163]

        It is an open problem to *prove* that there are infinity many
        positive square-free `d` such that
        `\QQ(\sqrt{d})` has class number `1`:

        ::

            sage: len([d for d in range(2,200) if not is_square(d) and QuadraticField(d,'a').class_number() == 1])
            121

        TESTS::

            sage: type(QuadraticField(-23,'a').class_number())
            <type 'sage.rings.integer.Integer'>
            sage: type(NumberField(x^3 + 23, 'a').class_number())
            <type 'sage.rings.integer.Integer'>
            sage: type(NumberField(x^3 + 23, 'a').extension(x^2 + 5, 'b').class_number())
            <type 'sage.rings.integer.Integer'>
            sage: type(CyclotomicField(10).class_number())
            <type 'sage.rings.integer.Integer'>
        """
        proof = proof_flag(proof)
        try:
            return self.__class_number
        except AttributeError:
            self.__class_number = self.discriminant().class_number(proof)
            return self.__class_number

    def hilbert_class_field_defining_polynomial(self, name='x'):
        r"""
        Returns a polynomial over `\QQ` whose roots generate the
        Hilbert class field of this quadratic field as an extension of
        this quadratic field.

        .. note::

           Computed using PARI via Schertz's method. This
           implementation is quite fast.

        EXAMPLES::

            sage: K.<b> = QuadraticField(-23)
            sage: K.hilbert_class_field_defining_polynomial()
            x^3 - x^2 + 1

        Note that this polynomial is not the actual Hilbert class
        polynomial: see ``hilbert_class_polynomial``::

            sage: K.hilbert_class_polynomial()
            x^3 + 3491750*x^2 - 5151296875*x + 12771880859375

        ::

            sage: K.<a> = QuadraticField(-431)
            sage: K.class_number()
            21
            sage: K.hilbert_class_field_defining_polynomial(name='z')
            z^21 + 6*z^20 + 9*z^19 - 4*z^18 + 33*z^17 + 140*z^16 + 220*z^15 + 243*z^14 + 297*z^13 + 461*z^12 + 658*z^11 + 743*z^10 + 722*z^9 + 681*z^8 + 619*z^7 + 522*z^6 + 405*z^5 + 261*z^4 + 119*z^3 + 35*z^2 + 7*z + 1
        """
        f = pari(self.discriminant()).quadhilbert()
        return QQ[name](f)

    def hilbert_class_field(self, names):
        r"""
        Returns the Hilbert class field of this quadratic field as a
        relative extension of this field.

        .. note::

           For the polynomial that defines this field as a relative
           extension, see the ``hilbert_class_field_defining_polynomial``
           command, which is vastly faster than this command, since it doesn't
           construct a relative extension.

        EXAMPLES::

            sage: K.<a> = NumberField(x^2 + 23)
            sage: L = K.hilbert_class_field('b'); L
            Number Field in b with defining polynomial x^3 - x^2 + 1 over its base field
            sage: L.absolute_field('c')
            Number Field in c with defining polynomial x^6 - 2*x^5 + 70*x^4 - 90*x^3 + 1631*x^2 - 1196*x + 12743
            sage: K.hilbert_class_field_defining_polynomial()
            x^3 - x^2 + 1
        """
        f = self.hilbert_class_field_defining_polynomial()
        return self.extension(f, names)

    def hilbert_class_polynomial(self, name='x'):
        r"""
        Compute the Hilbert class polynomial of this quadratic field.

        Right now, this is only implemented for imaginary quadratic
        fields.

        EXAMPLES::

            sage: K.<a> = QuadraticField(-3)
            sage: K.hilbert_class_polynomial()
            x

            sage: K.<a> = QuadraticField(-31)
            sage: K.hilbert_class_polynomial(name='z')
            z^3 + 39491307*z^2 - 58682638134*z + 1566028350940383
        """
        D = self.discriminant()

        if D > 0:
            raise NotImplementedError("Hilbert class polynomial is not implemented for real quadratic fields.")

        from sage.schemes.elliptic_curves.all import hilbert_class_polynomial as HCP
        return QQ[name](HCP(D))

def is_fundamental_discriminant(D):
    r"""
    Return True if the integer `D` is a fundamental
    discriminant, i.e., if `D \cong 0,1\pmod{4}`, and
    `D\neq 0, 1` and either (1) `D` is square free or
    (2) we have `D\cong 0\pmod{4}` with
    `D/4 \cong 2,3\pmod{4}` and `D/4` square free. These
    are exactly the discriminants of quadratic fields.

    EXAMPLES::

        sage: [D for D in range(-15,15) if is_fundamental_discriminant(D)]
        [-15, -11, -8, -7, -4, -3, 5, 8, 12, 13]
        sage: [D for D in range(-15,15) if not is_square(D) and QuadraticField(D,'a').disc() == D]
        [-15, -11, -8, -7, -4, -3, 5, 8, 12, 13]
    """
    d = D % 4
    if not (d in [0,1]):
        return False
    return D != 1 and  D != 0 and \
           (arith.is_squarefree(D) or \
            (d == 0 and (D//4)%4 in [2,3] and arith.is_squarefree(D//4)))


###################
# For pickling
###################


def NumberField_absolute_v1(poly, name, latex_name, canonical_embedding=None):
    """
    Used for unpickling old pickles.

    EXAMPLES::

        sage: from sage.rings.number_field.number_field import NumberField_absolute_v1
        sage: R.<x> = QQ[]
        sage: NumberField_absolute_v1(x^2 + 1, 'i', 'i')
        Number Field in i with defining polynomial x^2 + 1
    """
    return NumberField(polynomial=poly, name=name, latex_name=latex_name, check=False, embedding=canonical_embedding)

NumberField_generic_v1 = NumberField_absolute_v1  # for historical reasons only (so old objects unpickle)

def NumberField_cyclotomic_v1(zeta_order, name, canonical_embedding=None):
    """
    Used for unpickling old pickles.

    EXAMPLES::

        sage: from sage.rings.number_field.number_field import NumberField_cyclotomic_v1
        sage: NumberField_cyclotomic_v1(5,'a')
        Cyclotomic Field of order 5 and degree 4
        sage: NumberField_cyclotomic_v1(5,'a').variable_name()
        'a'
    """
    return CyclotomicField(n=zeta_order, names=name, embedding=canonical_embedding)

def NumberField_quadratic_v1(poly, name, canonical_embedding=None):
    """
    Used for unpickling old pickles.

    EXAMPLES::

        sage: from sage.rings.number_field.number_field import NumberField_quadratic_v1
        sage: R.<x> = QQ[]
        sage: NumberField_quadratic_v1(x^2 - 2, 'd')
        Number Field in d with defining polynomial x^2 - 2
    """
    return NumberField(polynomial=poly, name=name, check=False, embedding=canonical_embedding)

def put_natural_embedding_first(v):
    """
    Helper function for embeddings() functions for number fields.

    INPUT: a list of embeddings of a number field

    OUTPUT: None. The
    list is altered in-place, so that, if possible, the first embedding
    has been switched with one of the others, so that if there is an
    embedding which preserves the generator names then it appears
    first.

    EXAMPLES::

        sage: K.<a> = CyclotomicField(7)
        sage: embs = K.embeddings(K)
        sage: [e(a) for e in embs] # random - there is no natural sort order
        [a, a^2, a^3, a^4, a^5, -a^5 - a^4 - a^3 - a^2 - a - 1]
        sage: id = [ e for e in embs if e(a) == a ][0]; id
        Ring endomorphism of Cyclotomic Field of order 7 and degree 6
          Defn: a |--> a
        sage: permuted_embs = list(embs); permuted_embs.remove(id); permuted_embs.append(id)
        sage: [e(a) for e in permuted_embs] # random - but natural map is not first
        [a^2, a^3, a^4, a^5, -a^5 - a^4 - a^3 - a^2 - a - 1, a]
        sage: permuted_embs[0] != a
        True
        sage: from sage.rings.number_field.number_field import put_natural_embedding_first
        sage: put_natural_embedding_first(permuted_embs)
        sage: [e(a) for e in permuted_embs] # random - but natural map is first
        [a, a^3, a^4, a^5, -a^5 - a^4 - a^3 - a^2 - a - 1, a^2]
        sage: permuted_embs[0] == id
        True
    """
    for i in range(len(v)):
        phi = v[i]
        a = str(list(phi.domain().gens()))
        b = str(list(phi.im_gens()))
        if a == b:
            v[i] = v[0]
            v[0] = phi
            return



def refine_embedding(e, prec=None):
    r"""
    Given an embedding from a number field to either `\RR` or
    `\CC`, returns an equivalent embedding with higher precision.

    INPUT:


    -  ``e`` - an embedding of a number field into either
       RR or CC (with some precision)

    - ``prec`` - (default None) the desired precision; if None,
       current precision is doubled; if Infinity, the equivalent
       embedding into either ``QQbar`` or ``AA`` is returned.

    EXAMPLES::

        sage: from sage.rings.number_field.number_field import refine_embedding
        sage: K = CyclotomicField(3)
        sage: e10 = K.complex_embedding(10)
        sage: e10.codomain().precision()
        10
        sage: e25 = refine_embedding(e10, prec=25)
        sage: e25.codomain().precision()
        25

    An example where we extend a real embedding into ``AA``::

        sage: K.<a> = NumberField(x^3-2)
        sage: K.signature()
        (1, 1)
        sage: e = K.embeddings(RR)[0]; e
        Ring morphism:
        From: Number Field in a with defining polynomial x^3 - 2
        To:   Real Field with 53 bits of precision
        Defn: a |--> 1.25992104989487
        sage: e = refine_embedding(e,Infinity); e
        Ring morphism:
        From: Number Field in a with defining polynomial x^3 - 2
        To:   Algebraic Real Field
        Defn: a |--> 1.259921049894873?

    Now we can obtain arbitrary precision values with no trouble::

        sage: RealField(150)(e(a))
        1.2599210498948731647672106072782283505702515
        sage: _^3
        2.0000000000000000000000000000000000000000000
        sage: RealField(200)(e(a^2-3*a+7))
        4.8076379022835799804500738174376232086807389337953290695624

    Complex embeddings can be extended into ``QQbar``::

        sage: e = K.embeddings(CC)[0]; e
        Ring morphism:
        From: Number Field in a with defining polynomial x^3 - 2
        To:   Complex Field with 53 bits of precision
        Defn: a |--> -0.62996052494743... - 1.09112363597172*I
        sage: e = refine_embedding(e,Infinity); e
        Ring morphism:
        From: Number Field in a with defining polynomial x^3 - 2
        To:   Algebraic Field
        Defn: a |--> -0.6299605249474365? - 1.091123635971722?*I
        sage: ComplexField(200)(e(a))
        -0.62996052494743658238360530363911417528512573235075399004099 - 1.0911236359717214035600726141898088813258733387403009407036*I
        sage: e(a)^3
        2

    Embeddings into lazy fields work::

        sage: L = CyclotomicField(7)
        sage: x = L.specified_complex_embedding(); x
        Generic morphism:
          From: Cyclotomic Field of order 7 and degree 6
          To:   Complex Lazy Field
          Defn: zeta7 -> 0.623489801858734? + 0.781831482468030?*I
        sage: refine_embedding(x, 300)
        Ring morphism:
          From: Cyclotomic Field of order 7 and degree 6
          To:   Complex Field with 300 bits of precision
          Defn: zeta7 |--> 0.623489801858733530525004884004239810632274730896402105365549439096853652456487284575942507 + 0.781831482468029808708444526674057750232334518708687528980634958045091731633936441700868007*I
        sage: refine_embedding(x, infinity)
        Ring morphism:
          From: Cyclotomic Field of order 7 and degree 6
          To:   Algebraic Field
          Defn: zeta7 |--> 0.6234898018587335? + 0.7818314824680299?*I

    When the old embedding is into the real lazy field,
    then only real embeddings should be considered.
    See :trac:`17495`::

        sage: R.<x> = QQ[]
        sage: K.<a> = NumberField(x^3 + x - 1, embedding=0.68)
        sage: from sage.rings.number_field.number_field import refine_embedding
        sage: refine_embedding(K.specified_complex_embedding(), 100)
        Ring morphism:
          From: Number Field in a with defining polynomial x^3 + x - 1
          To:   Real Field with 100 bits of precision
          Defn: a |--> 0.68232780382801932736948373971
        sage: refine_embedding(K.specified_complex_embedding(), Infinity)
        Ring morphism:
          From: Number Field in a with defining polynomial x^3 + x - 1
          To:   Algebraic Real Field
          Defn: a |--> 0.6823278038280193?
    """
    K = e.domain()
    RC = e.codomain()
    if RC in (sage.rings.qqbar.AA, sage.rings.qqbar.QQbar):
        return e
    if RC in (RLF, CLF):
        prec_old = e.gen_image().approx().prec()
        old_root = e(K.gen()).approx()
    else:
        prec_old = RC.precision()
        old_root = e(K.gen())

    if prec is None:
        prec = 2*prec_old
    elif prec_old >= prec:
        return e

    # We first compute all the embeddings at the new precision:
    if sage.rings.real_mpfr.is_RealField(RC) or RC in (RDF, RLF):
        if prec == Infinity:
            elist = K.embeddings(sage.rings.qqbar.AA)
        else:
            elist = K.real_embeddings(prec)
    else:
        if prec == Infinity:
            elist = K.embeddings(sage.rings.qqbar.QQbar)
        else:
            elist = K.complex_embeddings(prec)

    # Now we determine which is an extension of the old one; this
    # relies on the fact that coercing a high-precision root into a
    # field with lower precision will equal the lower-precision root!
    diffs = [(RC(ee(K.gen()))-old_root).abs() for ee in elist]
    return elist[min(zip(diffs, count()))[1]]

def is_real_place(v):
    r"""
    Return ``True`` if ``v`` is real, ``False`` if ``v`` is complex

    INPUT:

    - ``v`` -- an infinite place of ``K``

    OUTPUT:

    A boolean indicating whether a place is real (``True``) or complex (``False``).

    EXAMPLES::

        sage: K.<xi> = NumberField(x^3-3)
        sage: phi_real = K.places()[0]
        sage: phi_complex = K.places()[1]
        sage: v_fin = tuple(K.primes_above(3))[0]

        sage: is_real_place(phi_real)
        True

        sage: is_real_place(phi_complex)
        False

    It is an error to put in a finite place

    ::

        sage: is_real_place(v_fin)
        Traceback (most recent call last):
        ...
        AttributeError: 'NumberFieldFractionalIdeal' object has no attribute 'im_gens'

    """
    RR = sage.rings.real_mpfr.RealField(53)
    try:
        RR(v.im_gens()[0])
        return True
    except TypeError:
        return False<|MERGE_RESOLUTION|>--- conflicted
+++ resolved
@@ -6640,7 +6640,6 @@
             raise RuntimeError("Error in number field solve_CRT()")
         return self(x)
 
-<<<<<<< HEAD
     def valuation(self, prime):
         r"""
         Return the valuation on this field defined by ``prime``.
@@ -6726,7 +6725,7 @@
         """
         from sage.rings.padics.padic_valuation import pAdicValuation
         return pAdicValuation(self, prime)
-=======
+
     def some_elements(self):
         """
         Return a list of elements in the given number field.
@@ -6769,7 +6768,6 @@
 
         return elements
 
->>>>>>> e77531ed
 
 class NumberField_absolute(NumberField_generic):
     def __init__(self, polynomial, name, latex_name=None, check=True, embedding=None,
