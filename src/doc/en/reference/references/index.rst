--- conflicted
+++ resolved
@@ -829,13 +829,10 @@
              function fields and related topics," J. Symbolic
              Comput. 33 (2002), no. 4, 425--445.
 
-<<<<<<< HEAD
 .. [Hes2002b] Florian Hess, "An algorithm for computing Weierstrass points,"
               International Algorithmic Number Theory Symposium (pp. 357-371).
               Springer Berlin Heidelberg, 2002.
 
-=======
->>>>>>> c011cfad
 .. [Hig2008] \N. J. Higham, "Functions of matrices: theory and computation",
              Society for Industrial and Applied Mathematics (2008).
 
