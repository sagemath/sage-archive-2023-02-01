--- conflicted
+++ resolved
@@ -1393,15 +1393,9 @@
     def __array_interface__(self):
         """
         Used for NumPy conversion.
-<<<<<<< HEAD
-
-        EXAMPLES::
-
-=======
-
-        EXAMPLES::
-
->>>>>>> adef4de9
+
+        EXAMPLES::
+
             sage: import numpy
             sage: numpy.arange(10.0)
             array([ 0.,  1.,  2.,  3.,  4.,  5.,  6.,  7.,  8.,  9.])
