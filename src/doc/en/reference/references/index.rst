--- conflicted
+++ resolved
@@ -2495,15 +2495,13 @@
 .. [Ke2008] \B. Keller, *Cluster algebras, quiver representations
             and triangulated categories*, :arxiv:`0807.1960`.
 
-<<<<<<< HEAD
+.. [Ked2001] Kedlaya, K., *Counting points on hyperelliptic curves using
+             Monsky-Washnitzer cohomology*, J. Ramanujan Math. Soc. 16 (2001) no
+             4, 323-338
+
 .. [KeSm1998] \S. Keller and M. Smid, *Modes of Operation Validation System
               (MOVS): Requirements and Procedures* NIST Special Publication
               800-17, 1998 :doi:`10.6028/NIST.SP.800-17`
-=======
-.. [Ked2001] Kedlaya, K., *Counting points on hyperelliptic curves using
-             Monsky-Washnitzer cohomology*, J. Ramanujan Math. Soc. 16 (2001) no
-             4, 323-338
->>>>>>> ac8cf16c
 
 .. [KG2016] \P. Karpmann and Benjamin Gregoire, *The LITTLUN S-box and the FLY
             block cipher*, Lightweight Cryptography Workshop, 2016.
