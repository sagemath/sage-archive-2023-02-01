--- conflicted
+++ resolved
@@ -74,13 +74,7 @@
 from sage.plot.circle import circle
 from sage.plot.arc import Arc
 from sage.misc.decorators import options, rename_keyword
-<<<<<<< HEAD
-from sage.rings.all import CC
-from sage.symbolic.constants import pi
-from sage.functions.trig import cos, sin, tan
-=======
 from sage.rings.cc import CC
->>>>>>> 38323507
 
 
 class HyperbolicArcCore(BezierPath):
