--- conflicted
+++ resolved
@@ -647,11 +647,7 @@
             (<function Hom at ...>,
              (Vector space of dimension 2 over Rational Field,
               Vector space of dimension 3 over Rational Field,
-<<<<<<< HEAD
-              Category of finite dimensional vector spaces with basis over quotient fields,
-=======
-              Category of vector spaces with basis over (quotient fields and metric spaces),
->>>>>>> 3152b5c3
+              Category of finite dimensional vector spaces with basis over (quotient fields and metric spaces),
               False))
 
         TESTS::
@@ -1169,30 +1165,17 @@
             sage: H = Hom(ZZ^2, ZZ^3); H
             Set of Morphisms from Ambient free module of rank 2 over
              the principal ideal domain Integer Ring to Ambient free module
-<<<<<<< HEAD
              of rank 3 over the principal ideal domain Integer Ring in
-             Category of finite dimensional modules with basis over
-             (euclidean domains and infinite enumerated sets)
-=======
-             of rank 3 over the principal ideal domain Integer Ring
-             in Category of modules with basis over (euclidean domains and
-             infinite enumerated sets and metric spaces)
->>>>>>> 3152b5c3
+             Category of finite dimensional modules with basis over (euclidean
+             domains and infinite enumerated sets and metric spaces)
             sage: type(H)
             <class 'sage.modules.free_module_homspace.FreeModuleHomspace_with_category'>
             sage: H.reversed()
             Set of Morphisms from Ambient free module of rank 3 over
-<<<<<<< HEAD
              the principal ideal domain Integer Ring to Ambient free module
              of rank 2 over the principal ideal domain Integer Ring in
-             Category of finite dimensional modules with basis over
-             (euclidean domains and infinite enumerated sets)
-=======
-             the principal ideal domain Integer Ring to Ambient free
-             module of rank 2 over the principal ideal domain Integer Ring
-             in Category of modules with basis over (euclidean domains and
-             infinite enumerated sets and metric spaces)
->>>>>>> 3152b5c3
+             Category of finite dimensional modules with basis over (euclidean
+             domains and infinite enumerated sets and metric spaces)
             sage: type(H.reversed())
             <class 'sage.modules.free_module_homspace.FreeModuleHomspace_with_category'>
         """
