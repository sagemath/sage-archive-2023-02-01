--- conflicted
+++ resolved
@@ -500,21 +500,13 @@
             Function field in z defined by z^5 - x^12
             sage: from_A
             Function Field morphism:
-<<<<<<< HEAD
-              From: Function field in z defined by y^5 - x^12
-=======
               From: Function field in z defined by z^5 - x^12
->>>>>>> f16112c7
               To:   Function field in y defined by x^2*y^5 - 1/x
               Defn: z |--> x^3*y
             sage: to_A
             Function Field morphism:
               From: Function field in y defined by x^2*y^5 - 1/x
-<<<<<<< HEAD
-              To:   Function field in z defined by y^5 - x^12
-=======
               To:   Function field in z defined by z^5 - x^12
->>>>>>> f16112c7
               Defn: y |--> 1/x^3*z
             sage: to_A(y)
             1/x^3*z
