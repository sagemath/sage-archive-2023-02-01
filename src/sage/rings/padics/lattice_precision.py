r"""
Lattice precision for the parents ``ZpLC``/``QpLC`` and ``ZpLF``/``QpLF``

AUTHOR:

- Xavier Caruso (2018-02): initial version

TESTS::

    sage: R = ZpLC(2)
    doctest:...: FutureWarning: This class/method/function is marked as experimental. It, its functionality or its interface might change without a formal deprecation.
    See http://trac.sagemath.org/23505 for details.
    sage: prec = R.precision()
    sage: prec
    Precision lattice on 0 objects

    sage: S = ZpLF(2)
    sage: prec = S.precision()
    sage: prec
    Precision module on 0 objects
"""

# ****************************************************************************
#       Copyright (C) 2018 Xavier Caruso <xavier.caruso@normalesup.org>
#
# This program is free software: you can redistribute it and/or modify
# it under the terms of the GNU General Public License as published by
# the Free Software Foundation, either version 2 of the License, or
# (at your option) any later version.
#                  https://www.gnu.org/licenses/
# ****************************************************************************

from collections import defaultdict

from sage.misc.misc import walltime

from sage.structure.sage_object import SageObject
from sage.structure.unique_representation import UniqueRepresentation
from sage.misc.abstract_method import abstract_method
from sage.misc.cachefunc import cached_method

from sage.rings.integer_ring import ZZ
from sage.rings.rational_field import QQ
from sage.rings.infinity import Infinity

from sage.rings.padics.precision_error import PrecisionError


# The default minimal size after which re-echelonization is not performed,
# i.e., when a variable is not referenced anymore and could be deleted but its
# corresponding column is further than this threshold from the right end of the
# matrix representing the precision lattice, then the column is not removed
# from the matrix because the re-echelonization would be too costly.
DEFAULT_THRESHOLD_DELETION = 50

# The number of additional digits used for internal computations
STARTING_ADDITIONAL_PREC = 5

class pRational:
    r"""
    This class implements rational numbers viewed as elements of ``Qp``.
    In particular, it provides additional methods which are specific to
    ``p``-adics (as ``p``-adic valuation).

    Only for internal use.

    INPUT:

    - ``p`` -- a prime number

    - ``x`` -- a rational number

    - ``exponent`` -- an integer (default: 0)

    - ``valuation`` -- an integer or None (default: ``None``),
      the ``p``-adic valuation of this element

    If not ``None``, this method trusts the given value to the
    attribute ``valuation``.

    TESTS::

        sage: from sage.rings.padics.lattice_precision import pRational
        sage: x = pRational(2, 5); x
        5
        sage: y = pRational(2, 5/3, 2); y
        2^2 * 5/3

        sage: x + y
        35/3
        sage: x - y
        -5/3
        sage: x * y
        2^2 * 25/3
        sage: x / y
        2^-2 * 3

        sage: x.valuation()
        0
        sage: y.valuation()
        2

        sage: z = pRational(2, 1024, valuation=4)
        sage: z
        1024
        sage: z.valuation()
        4
    """
    def __init__(self, p, x, exponent=0, valuation=None):
        r"""
        Construct the element ``x * p^exponent``

        TESTS::

            sage: from sage.rings.padics.lattice_precision import pRational
            sage: pRational(2, 5)
            5
            sage: pRational(2, 5/3, 2)
            2^2 * 5/3
        """
        self.p = p
        if x in ZZ:
            self.x = ZZ(x)
        else:
            self.x = x
        self.exponent = exponent
        self._valuation = valuation

    def __repr__(self):
        r"""
        Return a string representation of this element.

        TESTS::

            sage: from sage.rings.padics.lattice_precision import pRational
            sage: pRational(2, 5, 2)  # indirect doctest
            2^2 * 5
        """
        if self.exponent == 0:
            return repr(self.x)
        else:
            return "%s^%s * %s" % (self.p, self.exponent, self.x)

    def reduce(self, prec):
        r"""
        Return this element reduced modulo ``p^prec``.

        INPUT:

        - ``prec`` -- an integer

        TESTS::

            sage: from sage.rings.padics.lattice_precision import pRational
            sage: x = pRational(2, 1234567); x
            1234567
            sage: x.reduce(12)
            1671

            sage: x = pRational(2, 1234/567); x
            1234/567
            sage: x.reduce(12)
            190
        """
        if prec is Infinity:
            return self
        x = self.x
        exp = self.exponent
        if x.parent() is ZZ:
            if prec > exp:
                x = x % (self.p ** (prec-exp))
            else:
                x = 0
        elif x.parent() is QQ:
            num = x.numerator()
            denom = x.denominator()
            valdenom = denom.valuation(self.p)
            denom //= self.p ** valdenom
            exp -= valdenom
            if prec > exp:
                modulo = self.p ** (prec - exp)
                # probably we should use Newton iteration instead
                # (but it is actually slower for now - Python implementation)
                _, inv, _ = denom.xgcd(modulo)
                x = (num*inv) % modulo
            else:
                x = 0
        if self.x == 0:
            val = Infinity
        else:
            val = self._valuation
        return self.__class__(self.p, x, exp, valuation=val)

    def reduce_relative(self, prec):
        r"""
        Return this element reduced modulo ``p^n`` where ``n = prec + val(x)``.

        INPUT:

        - ``prec`` -- a nonnegative integer

        TESTS::

            sage: from sage.rings.padics.lattice_precision import pRational
            sage: x = pRational(2, 1234567); x
            1234567
            sage: x.reduce_relative(12)
            1671

            sage: x = pRational(2, 1234/567); x
            1234/567
            sage: x.reduce_relative(12)
            190
        """
        v = self.valuation()
        if v is Infinity:
            return self
        return self.reduce(prec+v)

    def normalize(self):
        r"""
        Normalize this element, i.e. write it as ``p^v * u`` where
        ``u`` is coprime to `p`.

        TESTS::

            sage: from sage.rings.padics.lattice_precision import pRational
            sage: x = pRational(2, 123456, 7); x
            2^7 * 123456
            sage: x.normalize(); x
            2^13 * 1929
        """
        if self.x == 0:
            self.exponent = 0
        else:
            val = self.valuation()
            exp = self.exponent
            self.x /= self.p ** (val-exp)
            if self.x in ZZ:
                self.x = ZZ(self.x)
            self.exponent = val

    def valuation(self):
        r"""
        Return the `p`-adic valuation of this element.

        TESTS::

            sage: from sage.rings.padics.lattice_precision import pRational
            sage: x = pRational(2, 123456, 7); x
            2^7 * 123456
            sage: x.valuation()
            13
        """
        if self._valuation is None:
            valx = self.x.valuation(self.p)
            self._valuation = self.exponent + valx
        return self._valuation

    def is_p_power(self):
        r"""
        Return true if this element is a power of `p`.

        TESTS::

            sage: from sage.rings.padics.lattice_precision import pRational
            sage: x = pRational(2, 1024, 2); x
            2^2 * 1024
            sage: x.is_p_power()
            True

            sage: y = pRational(2, 123456, 7); y
            2^7 * 123456
            sage: y.is_p_power()
            False
        """
        self.normalize()
        return self.x == 1

    def is_zero(self):
        r"""
        Return true if this element vanishes.

        TESTS::

            sage: from sage.rings.padics.lattice_precision import pRational
            sage: x = pRational(2, 123456, 7); x
            2^7 * 123456
            sage: x.is_zero()
            False

            sage: (x-x).is_zero()
            True
        """
        return self.x == 0

    def __add__(self, other):
        r"""
        Return the sum of ``self`` and ``other``.

        TESTS::

            sage: from sage.rings.padics.lattice_precision import pRational
            sage: x = pRational(2, 123456, 7); x
            2^7 * 123456
            sage: y = pRational(2, 891011, 12); y
            2^12 * 891011
            sage: x + y
            2^7 * 28635808
        """
        p = self.p
        sexp = self.exponent
        oexp = other.exponent
        if sexp is Infinity:
            return other
        if oexp is Infinity:
            return self
        if self._valuation is None or other._valuation is None:
            val = None
        elif self._valuation < other._valuation:
            val = self._valuation
        elif self._valuation > other._valuation:
            val = other._valuation
        else:
            val = None
        if sexp < oexp:
            return self.__class__(p, self.x + other.x * p**(oexp-sexp), sexp, valuation=val)
        else:
            return self.__class__(p, self.x * p**(sexp-oexp) + other.x, oexp, valuation=val)

    def __sub__(self, other):
        r"""
        Return the subtraction of ``self`` by ``other``.

        TESTS::

            sage: from sage.rings.padics.lattice_precision import pRational
            sage: x = pRational(2, 123456, 7); x
            2^7 * 123456
            sage: y = pRational(2, 891011, 12); y
            2^12 * 891011
            sage: x - y
            2^7 * -28388896
        """
        return self + (-other)

    def __neg__(self):
        r"""
        Return the opposite of this element.

        TESTS::

            sage: from sage.rings.padics.lattice_precision import pRational
            sage: x = pRational(2, 123456, 7); x
            2^7 * 123456
            sage: -x
            2^7 * -123456
        """
        return self.__class__(self.p, -self.x, self.exponent, valuation=self._valuation)

    def __mul__(self, other):
        r"""
        Return the product of ``self`` and ``other``.

        TESTS::

            sage: from sage.rings.padics.lattice_precision import pRational
            sage: x = pRational(2, 123456, 7); x
            2^7 * 123456
            sage: y = pRational(2, 891011, 12); y
            2^12 * 891011
            sage: x * y
            2^19 * 110000654016
        """
        if self._valuation is None or other._valuation is None:
            val = None
        else:
            val = self._valuation + other._valuation
        return self.__class__(self.p, self.x * other.x, self.exponent + other.exponent, valuation=val)

    def __truediv__(self, other):
        r"""
        Return the quotient of ``self`` by ``other``.

        TESTS::

            sage: from sage.rings.padics.lattice_precision import pRational
            sage: x = pRational(2, 123456, 7); x
            2^7 * 123456
            sage: y = pRational(2, 891011, 12); y
            2^12 * 891011
            sage: x / y
            2^-5 * 123456/891011
        """
        if self._valuation is None or other._valuation is None:
            val = None
        else:
            val = self._valuation - other._valuation
        return self.__class__(self.p, self.x / other.x, self.exponent - other.exponent, valuation=val)

    def _quo_rem(self, other):
        """
        Quotient with remainder.

        Returns a pair `q`, `r` where `r` has the p-adic expansion of this element,
        truncated at the valuation of other.

        EXAMPLES::

            sage: from sage.rings.padics.lattice_precision import pRational
            sage: a = pRational(2, 123456, 3)
            sage: b = pRational(2, 654321, 2)
            sage: q,r = a._quo_rem(b); q, r
            (2^7 * 643/218107, 0)
            sage: q*b+r - a
            0
            sage: q,r = b._quo_rem(a); q, r
            (5111/1929, 2^2 * 113)
            sage: q*a+r - b
            2^2 * 0
        """
        other.normalize()
        ox = other.x
        if ox == 0:
            raise ZeroDivisionError
        self.normalize()
        oval = other.exponent
        sx = self.x
        sval = self.exponent
        diff = sval - oval
        if sx == 0:
            return (self.__class__(self.p, 0, 0, valuation=Infinity),
                    self.__class__(self.p, 0, 0, valuation=Infinity))
        elif sval >= oval:
            return (self.__class__(self.p, sx / ox, diff, valuation=diff),
                    self.__class__(self.p, 0, 0, valuation=Infinity))
        else:
            pd = self.p**(-diff)
            sred = sx % pd
            return (self.__class__(self.p, (sx - sred)/(pd*ox), 0),
                    self.__class__(self.p, sred, sval, valuation=sval))


    def __lshift__(self, n):
        r"""
        Return the product of this element by ``p^n``.

        INPUT:

        - ``n`` -- a relative integer

        TESTS::

            sage: from sage.rings.padics.lattice_precision import pRational
            sage: x = pRational(2, 123456, 7); x
            2^7 * 123456
            sage: x << 10
            2^17 * 123456
        """
        if self._valuation is None:
            val = None
        else:
            val = self._valuation + n
        return self.__class__(self.p, self.x, self.exponent + n, valuation=val)

    def __rshift__(self, n):
        r"""
        Return the quotient of this element by ``p^n``.

        INPUT:

        - ``n`` -- a relative integer

        TESTS::

            sage: from sage.rings.padics.lattice_precision import pRational
            sage: x = pRational(2, 123456, 7); x
            2^7 * 123456
            sage: x >> 10
            2^-3 * 123456
        """
        return self << (-n)

    def unit_part(self):
        r"""
        Return the unit part of this element, that is the part ``u``
        in the writing ``u * p^v`` with ``u`` coprime to `p`.

        TESTS::

            sage: from sage.rings.padics.lattice_precision import pRational
            sage: x = pRational(2, 123456, 7); x
            2^7 * 123456
            sage: x.unit_part()
            1929
        """
        if self.is_zero():
            raise ValueError("the unit part of zero is not defined")
        p = self.p
        val = self.valuation()
        x = self.x / (p ** (val-self.exponent))
        return self.__class__(p, x, 0, valuation=0)

    def xgcd(self, other):
        r"""
        Return the gcd of ``self`` and ``other`` together with two
        element ``u`` and ``v`` such that ``u*self + v*other = gcd``.

        The ``gcd`` is normalized so that it is a power of `p`.

        TESTS::

            sage: from sage.rings.padics.lattice_precision import pRational
            sage: x = pRational(2, 123456, 7); x
            2^7 * 123456
            sage: y = pRational(2, 891011, 12); y
            2^12 * 891011

            sage: d, u, v = x.xgcd(y)
            sage: d
            2^7 * 32
            sage: d.normalize(); d
            2^12 * 1

            sage: u*x + v*y
            2^7 * 32
        """
        p = self.p
        sexp = self.exponent
        oexp = other.exponent
        if sexp < oexp:
            a = ZZ(self.x)
            b = ZZ(other.x * (p ** (oexp-sexp)))
            exp = sexp
        else:
            a = ZZ(self.x * (p ** (sexp-oexp)))
            b = ZZ(other.x)
            exp = oexp
        d, u, v = a.xgcd(b)
        if self._valuation is None or other._valuation is None:
            val = None
        else:
            val = min(self._valuation, other._valuation)
        d = self.__class__(p, d, exp, valuation=val)
        u = self.__class__(p, u)
        v = self.__class__(p, v)
        return d, u, v

    def value(self):
        r"""
        Return this element as a rational number.

        TESTS::

            sage: from sage.rings.padics.lattice_precision import pRational
            sage: x = pRational(2, 123456, 7); x
            2^7 * 123456
            sage: x.value()
            15802368
        """
        return (self.p ** self.exponent) * self.x

    def list(self, prec):
        r"""
        Return the list of the digits of this element (written in radix
        `p`) up to position ``prec``.

        The first zeros are omitted.

        TESTS::

            sage: from sage.rings.padics.lattice_precision import pRational
            sage: x = pRational(2, 123456); x
            123456
            sage: x.list(5)
            []
            sage: x.list(20)
            [1, 0, 0, 1, 0, 0, 0, 1, 1, 1, 1, 0, 0, 0]

            sage: y = pRational(2, 123/456); y
            41/152
            sage: y.list(10)
            [1, 1, 0, 0, 1, 0, 1, 0, 0, 1, 1, 1, 1]

            sage: z = pRational(2, 0)
            sage: z.list(10)
            []
            sage: z.list(100)
            []
        """
        if self.x not in ZZ:
            self = self.reduce(prec)
        val = self.valuation()
        if val is Infinity:
            return []
        p = self.p
        x = ZZ(self.x * p**(self.exponent - val))
        l = []
        for _ in range(val, prec):
            x, digit = x.quo_rem(p)
            l.append(digit)
        return l


class DifferentialPrecisionGeneric(SageObject):
    r"""
    A generic class for precision objects obtained by automatic
    differentiation.

    INPUT:

    - ``p`` -- a prime number

    - ``label`` -- a string, the label of the parents to which the elements
      belong that are tracked by this precision module

    .. NOTE::

        This object is used internally by the parent ring. You should not
        create instances of this class on your own.

    EXAMPLES::

        sage: R = ZpLC(2, label='init')
        sage: R.precision()
        Precision lattice on 0 objects (label: init)
    """
    def __init__(self, p, label):
        r"""
        TESTS::

            sage: prec = ZpLC(2, label='init').precision()
            sage: from sage.rings.padics.lattice_precision import DifferentialPrecisionGeneric
            sage: isinstance(prec, DifferentialPrecisionGeneric)
            True

        """
        self._p = p
        self._label = label
        self._elements = [ ]
        self._matrix = { } # A dictionary whose keys are weak references to tracked elements
                           # and values corresponding columns in the matrix
                           # representing the precision lattice
        self._collected_references = [ ]
        self._marked_for_deletion = [ ]
        self._approx_zero = pRational(p, ZZ(0))
        self._threshold_deletion = DEFAULT_THRESHOLD_DELETION
        self._history_init = None
        self._history = None

    def __reduce__(self):
        r"""
        TESTS::

            sage: R = ZpLF(2)
            sage: prec = R.precision()
            sage: dumps(prec)
            Traceback (most recent call last):
            ...
            NotImplementedError: pickling/unpickling precision modules is not implemented yet
        """
        raise NotImplementedError("pickling/unpickling precision modules is not implemented yet")

    def _repr_(self):
        r"""
        Return a string representation of this precision object.

        EXAMPLES::

            sage: R = ZpLC(2)
            sage: R.precision()
            Precision lattice on ... objects

        If a label has been specified, it is included in the representation::

            sage: R = ZpLC(2, label="mylabel")
            sage: R.precision()
            Precision lattice on 0 objects (label: mylabel)
        """
        label = "" if self._label is None else " (label: %s)"%(self._label,)
        count = "1 object" if len(self._elements) == 1 else "%s objects"%len(self._elements)
        return "%s on %s%s"%(self._repr_type, count, label)

    def threshold_deletion(self, threshold=None):
        r"""
        Return (and set) the threshold for column deletion.

        When a variable dies, i.e., goes out of scope, the ambient space in
        which the precision module lives can be reduced (by projection onto the
        hyperplane defined by the dead variable).
        This reduction has a cost because it leads to re-echelonization
        of a part of the matrix that encodes the precision. The size of this
        part is roughly measured by the number of columns between the last
        column and the one corresponding to the dead variable.

        This threshold returned by this method is the maximal distance until
        which a column of a dead variable is removed and the matrix
        re-echelonized. Beyond the threshold, the column of the dead variable
        is kept in this matrix as if the variable were not destroyed.

        INPUT:

        - ``threshold`` -- a non-negative integer, ``Infinity`` or ``None``
          (default: ``None``): if not ``None`` set the threshold to the given
          value.

        .. NOTE::

            Setting the threshold to ``0`` disables the dimension reduction.

            Setting the threshold to ``Infinity`` forces the dimension reduction
            after each deletion.

        EXAMPLES::

            sage: R = ZpLC(2, label='threshold_deletion')
            sage: prec = R.precision()
            sage: prec.threshold_deletion()
            50

            sage: prec.threshold_deletion(20)
            20
            sage: prec.threshold_deletion()
            20

            sage: prec.threshold_deletion(-2)
            Traceback (most recent call last):
            ...
            ValueError: The threshold must be a nonnegative integer or Infinity
        """
        if threshold is not None:
            if threshold is Infinity or (threshold in ZZ and threshold >= 0):
                self._threshold_deletion = threshold
            else:
                raise ValueError("The threshold must be a nonnegative integer or Infinity")
        return self._threshold_deletion

    def prime(self):
        r"""
        Return the underlying prime number attached to this precision lattice.

        EXAMPLES::

            sage: R = ZpLC(2, label="mylabel")
            sage: R.precision().prime()
            2
        """
        return self._p

    def _index(self, ref):
        r"""
        Return the index of the column in the precision matrix that
        corresponds to ``ref``.

        Only for internal use.

        TESTS::

            sage: from sage.rings.padics.lattice_precision import pAdicLatticeElementWeakProxy
            sage: R = ZpLC(2, label="index")
            sage: prec = R.precision()
            sage: x = R(1, 10)
            sage: y = R(1, 5)

            sage: prec._index(pAdicLatticeElementWeakProxy(x))
            0
            sage: prec._index(pAdicLatticeElementWeakProxy(y))
            1

            sage: del x
            sage: prec.del_elements()
            sage: prec._index(pAdicLatticeElementWeakProxy(y))
            0
        """
        return self._elements.index(ref)

    def ambient_dimension(self):
        r"""
        Return the dimension of the vector space in which the precision
        module/lattice lives.

        EXAMPLES::

            sage: R = ZpLC(2, label='ambient_dim')
            sage: prec = R.precision()

            sage: x, y = R(1, 10), R(1, 5)
            sage: prec.ambient_dimension()
            2
            sage: prec.dimension()
            2

            sage: u = x + y
            sage: prec.ambient_dimension()
            3
            sage: prec.dimension()
            3

        In the case of ``ZpLC`` (lattice-cap precision), it is always
        equal to the dimension of the lattice.

        In the case of ``ZpLF`` (lattice-float precision), the precision
        object is not necessarily a lattice and then may have smaller
        dimension::

            sage: R = ZpLF(2, label='ambient_dim')
            sage: prec = R.precision()

            sage: x, y = R(1, 10), R(1, 5)
            sage: prec.ambient_dimension()
            2
            sage: prec.dimension()
            2

            sage: u = x + y
            sage: prec.ambient_dimension()
            3
            sage: prec.dimension()
            2
        """
        return len(self._matrix)

    @abstract_method
    def dimension(self):
        r"""
        Return the dimension of this precision module.

        EXAMPLES::

            sage: R = ZpLC(5, label='dim')
            sage: prec = R.precision()
            sage: prec.dimension()
            0

            sage: x = R(1, 10)
            sage: prec.dimension()
            1
        """
        pass

    @abstract_method
    def _new_element(self, *args, **kwargs):
        r"""
        Insert a new element in this precision module.

        TESTS::

            sage: R = ZpLC(2)
            sage: x = R.random_element()
            sage: y = R.random_element()
            sage: z = x*y # indirect doctest
        """
        pass

    def _record_collected_element(self, ref):
        r"""
        Record that the element with weak reference ``ref``
        has been collected by the garbage collector.

        INPUT:

        - ``ref`` -- the weak reference of the collected element

        TESTS::

            sage: R = ZpLC(2, label='gc')
            sage: prec = R.precision()

            sage: x = R.random_element()
            sage: prec._collected_references
            []

            sage: del x
            sage: prec._collected_references
            [WeakProxy#...]
        """
        self._collected_references.append(ref)

    @abstract_method
    def del_elements(self, threshold=None):
        r"""
        Delete (or mark for future deletion) the columns of precision
        matrix corresponding to elements that were collected by the
        garbage collector.

        INPUT:

        - ``threshold`` -- an integer or ``None`` (default: ``None``):
          a column whose distance to the right is greater than the
          threshold is not erased but marked for deletion;
          if ``None``, always erase (never mark for deletion).

        EXAMPLES::

            sage: R = ZpLC(2, label='del_elements')
            sage: prec = R.precision()

            sage: x = R(1, 10)
            sage: prec
            Precision lattice on 1 object (label: del_elements)
            sage: prec.precision_lattice()
            [1024]

            sage: del x
            sage: prec
            Precision lattice on 1 object (label: del_elements)
            sage: prec.precision_lattice()
            [1024]

            sage: prec.del_elements()
            sage: prec
            Precision lattice on 0 objects (label: del_elements)
            sage: prec.precision_lattice()
            []
        """
        pass

    @abstract_method
    def _precision_absolute(self, x):
        r"""
        Return the absolute precision of the given element.

        INPUT:

        - ``x`` -- the element whose absolute precision is requested

        .. NOTE::

            The absolute precision is obtained by projecting the precision
            lattice onto the line of coordinate ``dx``.

            This function is not meant to be called directly. Call
            ``x.precision_absolute()`` instead.

        EXAMPLES::

            sage: R = ZpLC(2)
            sage: x = R(1, 10); x
            1 + O(2^10)
            sage: y = R(1, 5); y
            1 + O(2^5)
            sage: z = x + y; z
            2 + O(2^5)
            sage: z.precision_absolute()  # indirect doctest
            5
        """
        pass

    @abstract_method
    def precision_lattice(self, elements=None):
        r"""
        Return a lattice modeling the precision on the given set of elements
        or, if not given, on the whole set of elements tracked by the precision
        module.

        INPUT:

        - ``elements`` -- a list of elements or ``None`` (default: ``None``)

        EXAMPLES::

            sage: R = ZpLC(2, label='precision_lattice')
            sage: prec = R.precision()
            sage: x = R(1, 10); y = R(1, 5)
            sage: u = x + y
            sage: v = x - y
            sage: prec.precision_lattice()
            [         1024             0          1024          1024]
            [            0            32            32 1099511627744]
            [            0             0       2097152             0]
            [            0             0             0 1099511627776]
            sage: prec.precision_lattice([u, v])
            [  32 2016]
            [   0 2048]

        If the precision module does not project to a lattice,
        an error is raised.

            sage: R = ZpLF(2, label='precision_lattice')
            sage: prec = R.precision()
            sage: x = R(1, 10); y = R(1, 5)
            sage: u = x + y
            sage: v = x - y
            sage: prec.precision_lattice([x,y,u,v])
            Traceback (most recent call last):
            ...
            PrecisionError: the differential is not surjective
        """
        pass

    def diffused_digits(self, elements=None):
        r"""
        Return the number of diffused digits of precision within a
        subset of elements.

        A diffused digit of precision is a known digit which is not
        located on a single variable but only appears on a suitable
        linear combination of variables.

        The number of diffused digits of precision quantifies the
        quality of the approximation of the lattice precision by a
        jagged precision (that is a precision which is split over
        all variables).

        We refer to [CRV2018]_ for a detail exposition of the notion of
        diffused digits.

        EXAMPLES::

            sage: R = ZpLC(2)
            sage: prec = R.precision()
            sage: x = R(1, 10); y = R(1, 5)
            sage: u = x + y
            sage: v = x - y

            sage: prec.diffused_digits([x, y])
            0
            sage: prec.diffused_digits([u, v])
            6

        The elements `u` and `v` are known at absolute precision `O(2^5)`.
        However, the sum `u + v = 2x` is known at precision `O(2^11)`, that
        is with `6` more digits.
        That is where the `6` diffused digits of precision comes from.

        Here is another example with matrices::

            sage: M = matrix(R, 2, 2, [R(3, 5), R(7, 5), R(1, 5), R(11, 1)])
            sage: N = M^10

        The next syntax provides as easy way to select an interesting
        subset of variables (the selected subset consists of the four
        entries of the matrix ``N``)::

            sage: prec.diffused_digits(N)
            17

        Note that, in some cases, the number of diffused digits can be
        infinite::

            sage: R = ZpLF(2)
            sage: prec = R.precision()
            sage: x = R(1, 10)
            sage: y = x
            sage: prec.diffused_digits([x, y])
            +Infinity
        """
        try:
            M = self.precision_lattice(elements)
        except PrecisionError:
            return Infinity
        n = M.nrows()
        p = self._p
        return sum(M[i, i].valuation(p) - min(M[j, i].valuation(p) for j in range(i + 1)) for i in range(n))

    def tracked_elements(self, values=True, dead=True):
        r"""
        Return the list of tracked elements.

        INPUT:

        - ``values`` -- a boolean (default: ``True``); if false,
          the method returns a list of weak references on tracked
          elements instead

        - ``dead`` -- a boolean (default: ``True``); whether dead
          elements for which the corresponding column is still not
          erased should be listed or not

        EXAMPLES::

            sage: R = ZpLC(2, label='tracked')
            sage: prec = R.precision()
            sage: x = R(1, 10); y = R(1, 5)
            sage: prec.tracked_elements()
            [1 + O(2^10), 1 + O(2^5)]
            sage: prec.tracked_elements(values=False)
            [WeakProxy#...,
             WeakProxy#...,
             WeakProxy#...]
            sage: prec.tracked_elements(values=False, dead=False)
            [WeakProxy#...,
             WeakProxy#...]

            sage: u = x + y
            sage: v = x - y
            sage: prec.tracked_elements()
            [1 + O(2^10), 1 + O(2^5), 2 + O(2^5), O(2^5)]
            sage: prec.tracked_elements(values=False)
            [WeakProxy#...,
             WeakProxy#...,
             WeakProxy#...,
             WeakProxy#...,
             WeakProxy#...]

            sage: del x; del y
            sage: prec.tracked_elements()
            [None, None, 2 + O(2^5), O(2^5), None]
            sage: prec.tracked_elements(values=False)
            [WeakProxy#...,
             WeakProxy#...,
             WeakProxy#...]
        """
        ret = [ ref for ref in self._elements if dead or ref() is not None]
        if values:
            ret = [ ref() for ref in ret ]
        return ret

    # History

    def history_enable(self):
        r"""
        Enable history.

        We refer to the documentation of the method :meth:`history` for
        a complete documentation (including examples) about history.

        TESTS::

            sage: R = ZpLC(2, label='history_en')
            sage: prec = R.precision()

            sage: print(prec.history())  # history is disabled by default
            Traceback (most recent call last):
            ...
            ValueError: History is not tracked

            sage: prec.history_enable()
            sage: print(prec.history())
             Timings
               ---

        .. SEEALSO::

            :meth:`history`, :meth:`history_disable`, :meth:`history_clear`
        """
        if self._history is None:
            self._history_init = ( len(self._elements), list(self._marked_for_deletion) )
            self._history = [ ]

    def history_disable(self):
        r"""
        Disable history.

        We refer to the documentation of the method :meth:`history` for
        a complete documentation (including examples) about history.

        TESTS::

            sage: R = ZpLC(2, label='history_dis')
            sage: prec = R.precision()

            sage: print(prec.history())  # history is disabled by default
            Traceback (most recent call last):
            ...
            ValueError: History is not tracked

            sage: prec.history_enable()
            sage: print(prec.history())
             Timings
               ---

            sage: prec.history_disable()
            sage: print(prec.history())
            Traceback (most recent call last):
            ...
            ValueError: History is not tracked

        .. SEEALSO::

            :meth:`history`, :meth:`history_enable`, :meth:`history_clear`
        """
        self._history = self._history_init = None

    def history_clear(self):
        r"""
        Clear history.

        We refer to the documentation of the method :meth:`history` for
        a complete documentation (including examples) about history.

        TESTS::

            sage: R = ZpLC(2, label='history_clear')
            sage: prec = R.precision()
            sage: prec.history_enable()

            sage: x = R(1, 10); y = R(1, 5)
            sage: x, y = x+y, x-y
            sage: print(prec.history())  # somewhat random
             Timings
            0.000213s  oooo

        When we clear history, only the last line is kept::

            sage: prec.history_clear()
            sage: print(prec.history())
             Timings   oooo
               ---     oooo

            sage: prec.del_elements()

            sage: print(prec.history())  # somewhat random
             Timings   oooo
            0.000005s  ~~oo
            0.000285s  oo

        .. SEEALSO::

            :meth:`history`, :meth:`history_enable`, :meth:`history_disable`
        """
        if self._history is None:
            raise ValueError("History is not tracked")
        self._history_init = ( len(self._elements), list(self._marked_for_deletion) )
        self._history = [ ]

    def _format_history(self, time, status, timings):
        r"""
        Return a formatted output for the history.

        This is a helper function for the method :meth:`history`.

        TESTS::

            sage: R = ZpLC(2, label='history_en')
            sage: prec = R.precision()
            sage: prec._format_history(1.23456789, ['o', 'o', 'o', 'o', 'o', 'o', '~', 'o', 'o'], true)
            '1.234568s  oooooo~oo'
            sage: prec._format_history(1.23456789, ['o', 'o', 'o', 'o', 'o', 'o', '~', 'o', 'o'], false)
            'oooooo~oo'

            sage: prec._format_history(12.3456789, ['o', 'o', 'o', 'o', 'o', 'o', '~', 'o', 'o'], true)
            '  >= 10s   oooooo~oo'
            sage: prec._format_history(10^(-10), ['o', 'o', 'o', 'o', 'o', 'o', '~', 'o', 'o'], true)
            '   ---     oooooo~oo'
            sage: prec._format_history(-1, ['o', 'o', 'o', 'o', 'o', 'o', '~', 'o', 'o'], true)
            ' Timings   oooooo~oo'
        """
        status = ''.join(status)
        if timings:
            if time < 0:
                s = " Timings "
            elif time < 0.000001:
                s = "   ---   "
            elif time >= 10:
                s = "  >= 10s "
            else:
                s = "%.6fs" % time
            return s + "  " + status
        else:
            return status


    def history(self, compact=True, separate_reduce=False, timings=True, output_type='asciiart'):
        r"""
        Show history.

        The history records creations and deletions of elements attached
        to this precision lattice, together with many timings.

        INPUT:

        - ``compact`` -- a boolean (default: ``True``); if true, all
          consecutive operations of the same type appear on a single row

        - ``separate_reduce`` -- a boolean (default: ``False``); specify
          whether partial/full Hermite reduction should be displayed
          separately

        - ``timings`` -- a boolean (default: ``True``); specify whether
          timings should be displayed

        - ``output_type`` -- only ``asciiart`` is implemented for now.

        IMPORTANT NOTE:

        History is disabled by default.
        It should then be enabled (through a call to the method :meth:`history_enable`)
        before use.

        EXAMPLES::

            sage: R = ZpLC(2, label='history_en')
            sage: prec = R.precision()

        We first enable history::

            sage: prec.history_enable()

        At the beginning, the history is of course empty::

            sage: print(prec.history())
             Timings
               ---

        Now we start creating and deleting elements::

            sage: L = [ R.random_element() for _ in range(20) ]
            sage: for p in range(20):
            ....:    if is_prime(p): L[p] = None
            sage: prec.del_elements()

            sage: print(prec.history())  # somewhat random
             Timings
            0.001108s  oooooooooooooooooooo
            0.000009s  oo~~o~o~ooo~o~ooo~o~
            0.014250s  oooooooooooo

        The legend is the following::
        - the symbol ``o`` represents a tracked element,
        - the symbol ``~`` represents an element which is marked for deletion.

        On the history, we see:
        - 1st line: twenty new elements were created
          (this corresponds to the affectation of the list ``L``);
        - 2nd line: elements at prime positions were marked for deletion
          (this corresponds to the ``for`` loop);
        - 3rd line: the above elements are indeed deleted
          (this corresponds to the call of the method :meth:`del_elements`.

        Here are some variants::

            sage: print(prec.history(timings=False))
            oooooooooooooooooooo
            oo~~o~o~ooo~o~ooo~o~
            oooooooooooo

            sage: print(prec.history(separate_reduce=True))  # somewhat random
             Timings
            0.001063s  oooooooooooooooooooo
            0.000014s  oo~~o~o~ooo~o~ooo~o~
            0.000798s  oo~~o~o~ooo~ooooo
            0.000233s  oo~~o~o~ooo~orrrr
            0.000824s  oo~~o~o~oooooooo
            0.000375s  oo~~o~o~ooorrrrr
            0.001724s  oo~~o~ooooooooo
            0.001020s  oo~~o~orrrrrrrr
            0.001989s  oo~~oooooooooo
            0.001303s  oo~~orrrrrrrrr
            0.002352s  oo~oooooooooo
            0.001632s  oo~rrrrrrrrrr
            0.002265s  oooooooooooo
            0.001630s  oorrrrrrrrrr
               ---     oooooooooooo

        The symbol ``r`` represents a column of the precision matrix which is
        currently under partial Hermite reduction.

        Timings for automatic reduction do not appear because they are included
        in the timings for deletion.

        The symbol ``R`` is used to symbolize a column which is under full
        Hermite reduction. Note that full Hermite reduction are never performed
        automatically but needs to be called by hand::

            sage: prec.reduce()
            sage: print(prec.history(separate_reduce=True))  # somewhat random
             Timings
            0.001063s  oooooooooooooooooooo
            0.000014s  oo~~o~o~ooo~o~ooo~o~
            0.000798s  oo~~o~o~ooo~ooooo
            0.000233s  oo~~o~o~ooo~orrrr
            0.000824s  oo~~o~o~oooooooo
            0.000375s  oo~~o~o~ooorrrrr
            0.001724s  oo~~o~ooooooooo
            0.001020s  oo~~o~orrrrrrrr
            0.001989s  oo~~oooooooooo
            0.001303s  oo~~orrrrrrrrr
            0.002352s  oo~oooooooooo
            0.001632s  oo~rrrrrrrrrr
            0.002265s  oooooooooooo
            0.001630s  oorrrrrrrrrr
            0.001486s  RRRRRRRRRRRR
               ---     oooooooooooo

        Here is a more common example with matrices::

            sage: R = ZpLC(3)
            sage: prec = R.precision()
            sage: prec.history_enable()
            sage: M = random_matrix(R, 5)
            sage: d = M.determinant()
            sage: print(prec.history())  # somewhat random
               ---
            0.004212s  oooooooooooooooooooooooooooooooooooo
            0.000003s  oooooooooooooooooooooooooooooooooo~~
            0.000010s  oooooooooooooooooooooooooooooooooo
            0.001560s  ooooooooooooooooooooooooooooooooooooooooo
            0.000004s  ooooooooooooooooooooooooooooo~oooo~oooo~o
            0.002168s  oooooooooooooooooooooooooooooooooooooo
            0.001787s  ooooooooooooooooooooooooooooooooooooooooo
            0.000004s  oooooooooooooooooooooooooooooooooooooo~~o
            0.000198s  ooooooooooooooooooooooooooooooooooooooo
            0.001152s  ooooooooooooooooooooooooooooooooooooooooo
            0.000005s  ooooooooooooooooooooooooooooooooo~oooo~~o
            0.000853s  oooooooooooooooooooooooooooooooooooooo
            0.000610s  ooooooooooooooooooooooooooooooooooooooo
             [...]
            0.003879s  ooooooooooooooooooooooooooooooooooooooooooooooooooooooooo
            0.000006s  oooooooooooooooooooooooooooooooooooooooooooooooooooo~~~~~
            0.000036s  oooooooooooooooooooooooooooooooooooooooooooooooooooo
            0.006737s  oooooooooooooooooooooooooooooooooooooooooooooooooooooooooooooo
            0.000005s  oooooooooooooooooooooooooooooooooooooooooooooooooooo~~~~~ooooo
            0.002637s  ooooooooooooooooooooooooooooooooooooooooooooooooooooooooo
            0.007118s  ooooooooooooooooooooooooooooooooooooooooooooooooooooooooooooooooo
            0.000008s  oooooooooooooooooooooooooooooooooooooooooooooooooooo~~~~o~~~~oooo
            0.003504s  ooooooooooooooooooooooooooooooooooooooooooooooooooooooooo
            0.005371s  ooooooooooooooooooooooooooooooooooooooooooooooooooooooooooooooo
            0.000006s  ooooooooooooooooooooooooooooooooooooooooooooooooooooo~~~o~~~ooo
            0.001858s  ooooooooooooooooooooooooooooooooooooooooooooooooooooooooo
            0.003584s  ooooooooooooooooooooooooooooooooooooooooooooooooooooooooooooo
            0.000004s  oooooooooooooooooooooooooooooooooooooooooooooooooooooo~~o~~oo
            0.000801s  ooooooooooooooooooooooooooooooooooooooooooooooooooooooooo
            0.001916s  ooooooooooooooooooooooooooooooooooooooooooooooooooooooooooo
            0.000022s  ooooooooooooooooooooooooooooo~~~~~~~~~~~~~~~~~~~~~~oooo~o~o
            0.014705s  ooooooooooooooooooooooooooooooooooo
            0.001292s  ooooooooooooooooooooooooooooooooooooo

        We observe that deleted variables appear mostly on the right.
        This is the so-called principal of temporal locality.

        .. SEEALSO::

            :meth:`history_enable`, :meth:`history_disable`, :meth:`history_clear`
        """
        if self._history is None:
            raise ValueError("History is not tracked")
        total_time = 0
        if output_type == 'asciiart':
            # Legend:
            #  o : tracked element
            #  ~ : element marked for deletion
            #  r : partial reduction
            #  R : full Hermite reduction
            (n, mark) = self._history_init
            status = n*['o']
            for index in mark:
                status[index] = '~'
            hist = [ self._format_history(-1, status, timings) ]
            oldevent = ''
            total_time = 0
            for (event, index, tme) in self._history:
                if event == 'partial reduce' or event == 'full reduce':
                    if separate_reduce:
                        if status:
                            hist.append(self._format_history(total_time, status, timings))
                        if event == 'partial reduce':
                            code = 'r'
<<<<<<< HEAD
                        else: code = 'R'
=======
                        else:
                            code = 'R'
>>>>>>> a1125d22
                        status_red = status[:index] + (len(status) - index) * [code]
                        hist.append(self._format_history(tme, status_red, timings))
                        total_time = 0
                        oldevent = ''
                    else:
                        total_time += tme
                    continue
                if not compact or event != oldevent:
                    if status:
                        hist.append(self._format_history(total_time, status, timings))
                    total_time = 0
                    oldevent = event
                total_time += tme
                if event == 'add':
                    if index is None:
                        status.append('o')
                    else:
                        status = status[:index] + ['o'] + status[index:]
                elif event == 'mark':
                    status[index] = '~'
                elif event == 'del':
                    del status[index]
            if status or oldevent == '':
                hist.append(self._format_history(total_time, status, timings))
            return '\n'.join(hist)
        else:
            raise NotImplementedError

    def timings(self, action=None):
        r"""
        Return cumulated timings (grouped by actions) since the last
        time history has been cleared.

        INPUT:

        - ``action`` -- ``None`` (the default), ``add``, ``mark``, ``del``,
          ``partial reduce`` or ``full reduce``; if not None, return the
          cumulated timing corresponding to this action; otherwise, return
          a dictionary

        Here are the meanings of the keywords above:
        - ``add``: time spent in adding new columns to the precision matrix
          (corresponding to the creation of new elements)
        - ``mark``: time spent in marking elements for deletion
        - ``del``: time spent in deleting columns of the precision matrix
          and re-echelonizing the matrix
        - ``partial reduce``: time spent in partial Hermite reduction
        - ``full reduce``: time spent in full Hermite reduction.

        EXAMPLES::

            sage: R = ZpLC(2, label='timings')
            sage: prec = R.precision()
            sage: prec.history_enable()
            sage: M = random_matrix(R, 5, 5)
            sage: N = M^10
            sage: prec.timings()    # somewhat random
            {'add': 1.0530245304107666,
             'del': 0.24358701705932617,
             'mark': 0.0013289451599121094,
             'partial reduce': 0.21604204177856445
             'full reduce': 0}

        TESTS::

            sage: prec.history_clear()
            sage: prec.timings()
            {'add': 0, 'del': 0, 'full reduce': 0, 'mark': 0, 'partial reduce': 0}
        """
        if self._history is None:
            raise ValueError("History is not tracked")
        tme_by_event = { 'add': 0, 'del': 0, 'mark': 0, 'partial reduce': 0, 'full reduce': 0 }
        for (event, _, tme) in self._history:
            tme_by_event[event] += tme
        if action is None:
            return tme_by_event
        if action in tme_by_event:
            return tme_by_event[action]
        else:
            raise ValueError("invalid event")


class PrecisionLattice(UniqueRepresentation, DifferentialPrecisionGeneric):
    r"""
    A class for handling precision lattices which are used to
    track precision in the ZpLC model.

    The precision lattice is stored as a triangular matrix whose
    rows are generators of the lattice.

    INPUT:

    - ``p`` -- a prime number

    - ``label`` -- a string, the label of the parents to which the elements
      tracked by this lattice belong.

    .. NOTE::

        You should not create instances of this class directly. The precision
        lattice is automatically initialized at the creation of the parent.

    EXAMPLES::

        sage: R = ZpLC(2, label='init')
        sage: R.precision()
        Precision lattice on 0 objects (label: init)
    """
    def __init__(self, p, label):
        r"""
        TESTS::

            sage: from sage.rings.padics.lattice_precision import PrecisionLattice
            sage: R = ZpLC(2)
            sage: isinstance(R.precision(), PrecisionLattice)
            True

        """
        DifferentialPrecisionGeneric.__init__(self, p, label)
        self._repr_type = "Precision lattice"
        self._capped = { }

    # We need to copy this method.
    # Indeed otherwise it is inherited from UniqueRepresentation
    def __reduce__(self):
        r"""
        TESTS::

            sage: R = ZpLC(2)
            sage: prec = R.precision()
            sage: dumps(prec)
            Traceback (most recent call last):
            ...
            NotImplementedError: pickling/unpickling precision modules is not implemented yet
        """
        raise NotImplementedError("pickling/unpickling precision modules is not implemented yet")

    def _index(self, ref):
        r"""
        Return the index of the element whose reference is ``ref``.

        TESTS::

            sage: from sage.rings.padics.lattice_precision import pAdicLatticeElementWeakProxy
            sage: R = ZpLC(2, label="index")
            sage: prec = R.precision()
            sage: x = R(1, 10)
            sage: y = R(1, 5)

            sage: prec._index(pAdicLatticeElementWeakProxy(x))
            0
            sage: prec._index(pAdicLatticeElementWeakProxy(y))
            1

            sage: del x
            sage: prec.del_elements()
            sage: prec._index(pAdicLatticeElementWeakProxy(y))
            0
        """
        return len(self._matrix[ref]) - 1

    def dimension(self):
        r"""
        Return the dimension of this lattice.

        EXAMPLES::

            sage: R = ZpLC(5, label='dimension')
            sage: prec = R.precision()
            sage: prec.dimension()
            0

            sage: x = R(1, 10)
            sage: prec.dimension()
            1
        """
        return len(self._matrix)

    def reduce(self, index=0, partial=False):
        r"""
        Reduce the size of the entries above the diagonal of the precision matrix.

        INPUT:

        - ``index`` -- an integer, the starting row for which the reduction
          is performed

        - ``partial`` -- a boolean (default: False) specifying whether a
          partial or a full Hermite reduction should be performed

        NOTE:

        The partial reduction has cost `O(m^2)` where `m` is the number of
        rows that need to be reduced (that is the difference between the
        total number of rows and ``index``).

        The full Hermite reduction has cost `O(m^3)`.

        .. NOTE::

            The software ensures that the precision lattice is always partially
            reduced.  Calling the function manually with the argument
            ``partial=True`` should then just do nothing.

        TESTS::

            sage: R = ZpLC(2)
            sage: x = R.random_element()
            sage: del x
            sage: R.precision().del_elements()   # indirect doctest
        """
        n = len(self._elements)
        if index >= n-1:
            return
        if partial:
            # Partial reduction
            # Cost: O(m^2) with m = n-index
            tme = walltime()
            diffval = (n-index) * [0]
            for j in range(n-1, index, -1):
                col = self._matrix[self._elements[j]]
                prec = col[j].valuation() - diffval[j-index]
                for i in range(index, j):
                    col[i] = col[i].reduce(prec)
                    col[i].normalize()
                    dval = col[i].valuation() - prec
                    if dval < diffval[i-index]:
                        diffval[i-index] = dval
            # We update history
            if self._history is not None:
                self._history.append(('partial reduce', index, walltime(tme)))
        else:
            # Full Hermite reduction
            # Cost: O(m^3) with m = n-index
            tme = walltime()
            for j in range(index+1, n):
                # In what follows, we assume that col[j] is a power of p
                col = self._matrix[self._elements[j]]
                valpivot = col[j].valuation()
                for i in range(index, j):
                    reduced = col[i].reduce(valpivot)
                    scalar = (col[i] - reduced) >> valpivot
                    if scalar.is_zero():
                        continue
                    col[i] = reduced
                    col[i].normalize()
                    for j2 in range(j+1, n):
                        col2 = self._matrix[self._elements[j2]]
                        col2[i] -= scalar*col2[i]
                        col2[i].normalize()
            # We update history
            if self._history is not None:
                self._history.append(('full reduce', index, walltime(tme)))

    def _new_element(self, x, dx, bigoh, dx_mode='linear_combination', capped=False):
        r"""
        Update the lattice when a new element is created.

        This function is not meant to be called manually.
        It is automatically called by the parent when a new
        element is created.

        INPUT:

        - ``x`` -- the newly created element

        - ``dx`` -- a dictionary representing the differential of ``x``

        - ``bigoh`` -- an integer or ``None`` (default: ``None``): the
          bigoh to be added to the precision of ``x``; if ``None``, the
          default cap is used.

        - ``dx_mode`` -- a string, either ``linear_combination`` (the default)
          or ``values``

        - ``capped`` -- a boolean, whether this element has been capped
          according to the parent's cap

        If ``dx_mode`` is ``linear_combination``, the dictionary ``dx``
        encodes the expression of the differential of ``x``.
        For example, if ``x`` was defined as ``x = y*z`` then:

        .. MATH::

            dx = y dz + z dy

        and the corresponding dictionary is ``{z: y, y: z}`` (except
        that the keys are not the elements themselves but weak references
        to them).

        If ``dx_mode`` is ``values``, the dictionary ``dx`` directly
        specifies the entries that have to be stored in the precision lattice.
        This mode is only used for multiple conversion between different
        parents (see :meth:`multiple_conversion`).

        TESTS::

            sage: R = ZpLC(2)
            sage: x = R.random_element()
            sage: y = R.random_element()
            sage: z = x*y    # indirect doctest
        """
        # First we delete some elements marked for deletion
        self.del_elements(threshold=self._threshold_deletion)

        # Then we add the new element
        tme = walltime()
        p = self._p
        n = len(self._elements)
        x_ref = pAdicLatticeElementWeakProxy(x, self._record_collected_element)
        self._elements.append(x_ref)
        col = n * [self._approx_zero]
        if dx_mode == 'linear_combination':
            for elt, scalar in dx:
                ref = pAdicLatticeElementWeakProxy(elt)
                if not isinstance(scalar, pRational):
                    scalar = pRational(p, scalar)
                c = self._matrix[ref]
                for i in range(len(c)):
                    col[i] += scalar * c[i]
        elif dx_mode == 'values':
            for elt, scalar in dx:
                ref = pAdicLatticeElementWeakProxy(elt)
                if not isinstance(scalar, pRational):
                    scalar = pRational(p, scalar)
                i = self._index(ref)
                col[i] = scalar
        else:
            raise ValueError("dx_mode must be either 'linear_combination' or 'values'")
        for i in range(n):
            col[i] = col[i].reduce(bigoh)
        col.append(pRational(p, ZZ(1), bigoh))
        self._matrix[x_ref] = col
        self._capped[x_ref] = capped

        # We update history
        if self._history is not None:
            self._history.append(('add', None, walltime(tme)))

    def del_elements(self, threshold=None):
        r"""
        Erase columns of the lattice precision matrix corresponding to
        elements which are marked for deletion and echelonize the matrix
        in order to keep it upper triangular.

        INPUT:

        - ``threshold`` -- an integer or ``None`` (default: ``None``):
          a column whose distance to the right is greater than the
          threshold is not erased

        EXAMPLES::

            sage: R = ZpLC(2, label='delelts')
            sage: prec = R.precision()

            sage: x = R(1, 10)
            sage: prec
            Precision lattice on 1 object (label: delelts)
            sage: prec.precision_lattice()
            [1024]

            sage: del x
            sage: prec
            Precision lattice on 1 object (label: delelts)
            sage: prec.precision_lattice()
            [1024]

            sage: prec.del_elements()
            sage: prec
            Precision lattice on 0 objects (label: delelts)
            sage: prec.precision_lattice()
            []
        """
        n = len(self._elements)

        # We mark new collected elements for deletion
        # The list self._collected_references can be updated while
        # the loop runs.
        # However, we do not need to copy it because Python supports
        # iteration over a list to which elements are added.
        count = 0
        for ref in self._collected_references:
            count += 1
            tme = walltime()
            index = self._index(ref)
            self._marked_for_deletion.append(index)
            if self._history is not None:
                self._history.append(('mark', index, walltime(tme)))
        del self._collected_references[:count]

        # We erase corresponding columns and echelonize
        self._marked_for_deletion.sort(reverse=True)
        count = 0
        for index in self._marked_for_deletion:
            if threshold is not None and index < n - threshold:
                break
            n -= 1
            count += 1

            tme = walltime()
            ref = self._elements[index]
            del self._elements[index]
            del self._matrix[ref]
            capped = self._capped[ref]
            del self._capped[ref]

            # Now, we echelonize
            for i in range(index, n):
                ref = self._elements[i]
                col = self._matrix[ref]
                if col[i].valuation() < col[i+1].valuation():
                    self._capped[ref], capped = capped, capped or self._capped[ref]
                else:
                    capped = capped or self._capped[ref]

                d, u, v = col[i].xgcd(col[i+1])
                up, vp = col[i+1]/d, col[i]/d
                col[i] = d
                del col[i+1]
                for j in range(i+1, n):
                    col = self._matrix[self._elements[j]]
                    col[i], col[i+1] = u*col[i] + v*col[i+1], up*col[i] - vp*col[i+1]

            # We update history
            if self._history is not None:
                self._history.append(('del', index, walltime(tme)))

            # And we reduce a bit
            # (we do not perform a complete reduction because it is costly)
            self.reduce(index, partial=True)

        del self._marked_for_deletion[:count]

    def _lift_to_precision(self, x, prec):
        r"""
        Lift the specified element to the specified precision.

        INPUT:

        - ``x`` -- the element whose precision has to be lifted

        - ``prec`` -- the new precision

        NOTE:

        The new precision lattice is computed as the intersection
        of the current precision lattice with the subspace

        .. MATH::

            p^{prec} \Z_p dx \oplus \bigoplus_{y \neq x} \Q_p dy

        This function may change at the same time the precision of
        other elements having the same parent.

        .. NOTE::

            This function is not meant to be called directly. Use
            ``x.lift_to_precision`` instead.

        EXAMPLES::

            sage: R = ZpLC(2)
            sage: x = R(1, 10); x
            1 + O(2^10)
            sage: y = R(1, 5); y
            1 + O(2^5)
            sage: z = x + y; z
            2 + O(2^5)

            sage: prec = R.precision()
            sage: prec._lift_to_precision(z, 12)
            sage: z
            2 + O(2^12)
            sage: y
            1 + O(2^10)
        """
        ref = pAdicLatticeElementWeakProxy(x)
        col = self._matrix[ref]
        n = len(self._elements)

        rows_by_val = defaultdict(list)
        for i in range(len(col)):
            v = col[i].valuation()
            if v >= prec:
                continue
            rows_by_val[v].append(i)
        vals = sorted(rows_by_val)
        vals.append(prec)

        for t in range(len(vals)-1):
            v, w = vals[t], vals[t+1]
            rows = rows_by_val[v]
            piv = max(rows)
            for i in rows:
                if i == piv:
                    continue
                # We clear the entry on the i-th row
                scalar = (col[i]/col[piv]).reduce(prec-v)
                for j in range(piv,n):
                    col_cur = self._matrix[self._elements[j]]
                    col_cur[i] -= scalar*col_cur[piv]
            # We rescale the piv-th row
            for j in range(piv,n):
                col_cur = self._matrix[self._elements[j]]
                col_cur[piv] <<= w - v
            # Now the entry on the piv-th row has valuation w
            # We update the dictionary accordingly
            if w < prec:
                rows_by_val[w].append(piv)

        self._precision_absolute_data.clear_cache()

    @cached_method(key=lambda self, x: pAdicLatticeElementWeakProxy(x))
    def _precision_absolute_data(self, x):
        r"""
        Return absolute precision data for ``x``.

        .. NOTE::

            Helper method for :meth:`_precision_absolute` and
            :meth:`_is_precision_capped`.

        TESTS::

            sage: R = ZpLC(2)
            sage: x = R(1, 10); x
            1 + O(2^10)
            sage: y = R(1, 5); y
            1 + O(2^5)
            sage: z = x + y; z
            2 + O(2^5)
            sage: z.precision_absolute()  # indirect doctest
            5
        """
        ref = pAdicLatticeElementWeakProxy(x)
        col = self._matrix[ref]
        absprec = Infinity
        capped = False
        for i in range(len(col)):
            v = col[i].valuation()
            if v < absprec:
                absprec = v
                capped = self._capped[self._elements[i]]
            elif v == absprec:
                capped = capped and self._capped[self._elements[i]]
        return (absprec, capped)

    def _precision_absolute(self, x):
        r"""
        Return the absolute precision of the given element.

        INPUT:

        - ``x`` -- an element in the parent corresponding to this lattice

        .. NOTE::

            The absolute precision is obtained by projecting the precision
            lattice onto the line of coordinate ``dx``.

            This function is not meant to be called directly. Call
            ``x.precision_absolute()`` instead.

        EXAMPLES::

            sage: R = ZpLC(2)
            sage: x = R(1, 10); x
            1 + O(2^10)
            sage: y = R(1, 5); y
            1 + O(2^5)
            sage: z = x + y; z
            2 + O(2^5)
            sage: z.precision_absolute()  # indirect doctest
            5
        """
        return self._precision_absolute_data(x)[0]

    def _is_precision_capped(self, x):
        r"""
        Return whether the absolute precision of ``x`` results from a cap
        coming from the parent.

        INPUT:

        - ``x`` -- an element in the parent corresponding to this lattice

        .. NOTE::

            This function is not meant to be called directly. Call
            ``x.is_precision_capped`` instead.

        EXAMPLES::

            sage: R = ZpLC(2)
            sage: x = R(1, 10); x
            1 + O(2^10)
            sage: x.is_precision_capped()  # indirect doctest
            False

            sage: y = x-x; y
            O(2^40)
            sage: y.is_precision_capped()  # indirect doctest
            True
        """
        return self._precision_absolute_data(x)[1]

    def precision_lattice(self, elements=None):
        r"""
        Return a matrix representing the precision lattice on a
        subset of elements.

        INPUT:

        - ``elements`` -- a list of elements or ``None`` (default: ``None``)

        - ``echelon`` -- a boolean (default: ``True``); whether the result
          should be in echelon form

        EXAMPLES::

            sage: R = ZpLC(2, label='preclattice')
            sage: prec = R.precision()
            sage: x = R(1, 10); y = R(1, 5)
            sage: u = x + y
            sage: v = x - y
            sage: prec.precision_lattice()
            [         1024             0          1024          1024]
            [            0            32            32 1099511627744]
            [            0             0       2097152             0]
            [            0             0             0 1099511627776]
            sage: prec.precision_lattice([u, v])
            [  32 2016]
            [   0 2048]

        Here is another example with matrices::

            sage: M = matrix(R, 2, 2, [R(3, 5), R(7, 5), R(1, 5), R(11, 1)])
            sage: N = M^10
            sage: prec.precision_lattice()
            23 x 23 dense matrix over Integer Ring (use the '.str()' method to see the entries)

        The next syntax provides as easy way to select an interesting
        subset of variables (the selected subset consists of the four
        entries of the matrix ``N``)::

            sage: prec.precision_lattice(N)
            [  2048    512  28160 230400]
            [     0   2048  14336 258048]
            [     0      0  65536  65536]
            [     0      0      0 262144]

        We can give a list of matrices as well::

            sage: prec.precision_lattice([M, N])
            [       32         0         0         0 226115584  96788480  52174848  82804736]
            [        0        32         0         0  52174848 121765888  11829248  28516352]
            [        0         0        32         0  96788480  42762240 121765888 199614464]
            [        0         0         0         2   5175296  12475904   1782272   4045824]
            [        0         0         0         0 268435456         0         0         0]
            [        0         0         0         0         0 268435456         0         0]
            [        0         0         0         0         0         0 268435456         0]
            [        0         0         0         0         0         0         0 268435456]
        """
        if elements is None:
            elements = self._elements
        else:
            elements = list_of_padics(elements)
        n = len(self._elements)
        rows = []
        val = 0
        for ref in elements:
            col = self._matrix[ref]
            row = [ x.value() for x in col ]
            valcol = min([ x.valuation() for x in col ])
            if valcol < val:
                val = valcol
            row += (n-len(row)) * [ZZ(0)]
            rows.append(row)
        from sage.matrix.constructor import matrix
        M = matrix(rows).transpose()
        if val < 0:
            M *= self._p ** (-val)
        M = M.change_ring(ZZ)
        M.echelonize()
        n = len(elements)
        M = M.submatrix(0, 0, n, n)
        if val < 0:
            M *= self._p ** val
        return M


class PrecisionModule(UniqueRepresentation, DifferentialPrecisionGeneric):
    r"""
    A class for handling precision modules which are used to
    track precision in the ZpLF model.

    The precision module (which is not necessarily a lattice)
    is stored as a matrix whose rows are generators.
    """
    def __init__(self, p, label, prec):
        r"""
        Initialize this precision module.

        INPUT:

        - ``p`` -- a prime number

        - ``label`` -- a string, the label of the parents to which belong
          the elements tracked by this precision module

        NOTE:

        The precision module is automatically initialized at the
        creation of the parent.

        TESTS::

            sage: R = ZpLF(2, label='init')
            sage: R.precision()
            Precision module on 0 objects (label: init)
        """
        DifferentialPrecisionGeneric.__init__(self, p, label)
        # elements whose valuation are not less than self._zero_cap are assumed to vanish
        self._zero_cap = prec
        self._internal_prec = prec + STARTING_ADDITIONAL_PREC
        self._count = 0
        self._threshold = 1
        self._repr_type = "Precision module"

    # We need to copy this method.
    # Indeed otherwise it is inherited from UniqueRepresentation
    def __reduce__(self):
        r"""
        TESTS::

            sage: R = ZpLF(2)
            sage: prec = R.precision()
            sage: dumps(prec)
            Traceback (most recent call last):
            ...
            NotImplementedError: pickling/unpickling precision modules is not implemented yet
        """
        raise NotImplementedError("pickling/unpickling precision modules is not implemented yet")

    def internal_prec(self):
        r"""
        Return the relative precision at which computations is handled
        internally.

        It is slightly greater than the actual precision and increases
        a bit (at a logarithmic rate) when new elements are created
        and/or computed.

        EXAMPLES::

            sage: R = ZpLF(5, prec=20, label='internal_prec')
            sage: prec = R.precision()

            sage: prec.internal_prec()
            25

            sage: L = [ R.random_element() for _ in range(50) ]
            sage: prec.internal_prec()
            28
        """
        return self._internal_prec

    def dimension(self):
        r"""
        Return the dimension of this precision module.

        EXAMPLES:

        In general, the dimension increases by 1 when a new
        element with a given precision is created::

            sage: R = ZpLF(2, label='dimension')
            sage: prec = R.precision()

            sage: prec.dimension()
            0
            sage: x = R.random_element(prec=10)
            sage: prec.dimension()
            1
            sage: y = R.random_element(prec=10)
            sage: prec.dimension()
            2

        However in general it does not increase while
        doing computations::

            sage: u = x + y
            sage: v = x^2 + 3*y + x*y + y^3
            sage: prec.dimension()
            2

        Of course, it may also decrease when a sufficient
        number of variables are collected::

            sage: del x, y, u
            sage: prec.del_elements()
            sage: prec.dimension()
            1

            sage: del v
            sage: prec.del_elements()
            sage: prec.dimension()
            0
        """
        if len(self._elements) == 0:
            return 0
        return len(self._matrix[self._elements[-1]])

    def is_lattice(self):
        r"""
        Return ``True`` if this precision module is a lattice
        (i.e. has maximal dimension).

        EXAMPLES::

            sage: R = ZpLF(2, label='is_lattice')
            sage: prec = R.precision()

            sage: x = R(1, 10)
            sage: y = R(1, 5)
            sage: prec.is_lattice()
            True

            sage: u = x + y
            sage: prec.is_lattice()
            False

        .. SEEALSO::

            :meth:`dimension`
        """
        return self.dimension() == len(self._elements)

    def _new_element(self, x, dx, bigoh, dx_mode='linear_combination'):
        r"""
        Update the lattice when a new element is created.

        This function is not meant to be called manually.
        It is automatically called by the parent when a new
        element is created.

        INPUT:

        - ``x`` -- the newly created element

        - ``dx`` -- a dictionary representing the differential of ``x``

        - ``bigoh`` -- an integer or ``None`` (default: ``None``): the
          bigoh to be added to the precision of ``x``; if ``None``, the
          default cap is used.

        - ``dx_mode`` -- a string, either ``"linear_combination"`` (the
          default) or ``"values"``

        If ``dx_mode`` is ``"linear_combination"``, the dictionary ``dx``
        encodes the expression of the differential of ``x``.  For example, if
        ``x`` was defined as ``x = y*z`` then:

        .. MATH::

            dx = y dz + z dy

        and the corresponding dictionary is ``{z: y, y: z}`` (except
        that the keys are not the elements themselves but weak references
        to them).

        If ``dx_mode`` is ``"values"``, the dictionary ``dx`` directly
        specifies the entries that have to stored in the precision module.
        This mode is only used for multiple conversion between different
        parents (see :meth:`multiple_conversion`).

        TESTS::

            sage: R = ZpLF(2)
            sage: x = R.random_element()
            sage: y = R.random_element()
            sage: z = x*y    # indirect doctest
        """
        # First we delete some elements marked for deletion
        if self._marked_for_deletion:
            self.del_elements(threshold=self._threshold_deletion)

        # We increase the internal prec
        # The heuristic behind this is the following: when computing
        # with N digits of precision, we except that about N-log_p(c)
        # of them are correct after c elementary operations.
        self._count += 1
        if self._count > self._threshold:
            self._internal_prec += 1
            self._threshold *= self._p

        tme = walltime()
        p = self._p
        n = self.dimension()
        x_ref = pAdicLatticeElementWeakProxy(x, self._record_collected_element)
        col = n * [self._approx_zero]
        if dx_mode == 'linear_combination':
            expected_vals = n * [ Infinity ]
            for elt, scalar in dx:
                ref = pAdicLatticeElementWeakProxy(elt)
                if not isinstance(scalar, pRational):
                    scalar = pRational(p, scalar)
                c = self._matrix[ref]
                for i in range(len(c)):
                    summand = scalar * c[i]
                    expected_vals[i] = min(expected_vals[i], summand.valuation())
                    col[i] += summand
            for i in range(n):
                if col[i].valuation() >= expected_vals[i] + self._zero_cap:
                    col[i] = self._approx_zero
        elif dx_mode == 'values':
            for elt, scalar in dx:
                ref = pAdicLatticeElementWeakProxy(elt)
                if not isinstance(scalar, pRational):
                    scalar = pRational(p, scalar)
                i = self._index(ref)
                col[i] = scalar
        else:
            raise ValueError("dx_mode must be either 'linear_combination' or 'values'")

        for i in range(n):
            col[i] = col[i].reduce_relative(self._internal_prec)
        if bigoh is not None:
            col.append(pRational(p, ZZ(1), bigoh))

        self._elements.append(x_ref)
        self._matrix[x_ref] = col

        # We update history
        if self._history is not None:
            self._history.append(('add', None, walltime(tme)))

    def del_elements(self, threshold=None):
        r"""
        Erase columns of the lattice precision matrix corresponding to
        elements which were collected by the garbage collector.
        Then reduce the matrix in order to keep it in echelon form.

        INPUT:

        - ``threshold`` -- an integer or ``None`` (default: ``None``):
          a non-pivot column whose distance to the right is greater than
          the threshold is not erased but only marked for future deletion

        EXAMPLES::

            sage: R = ZpLF(2, label='delelts')
            sage: prec = R.precision()

            sage: x = R(1, 10)
            sage: prec
            Precision module on 1 object (label: delelts)
            sage: prec.precision_lattice()
            [1024]

            sage: del x
            sage: prec
            Precision module on 1 object (label: delelts)
            sage: prec.precision_lattice()
            [1024]

            sage: prec.del_elements()
            sage: prec
            Precision module on 0 objects (label: delelts)
            sage: prec.precision_lattice()
            []
        """
        # We mark new collected elements for deletion
        # The list self._collected_references can be updated while
        # the loop runs.
        # However, we do not need to copy it because Python supports
        # iteration over a list to which elements are added.
        count = 0
        for ref in self._collected_references:
            count += 1
            tme = walltime()
            index = self._index(ref)
            if index == 0:
                length_before = 0
            else:
                length_before = len(self._matrix[self._elements[index-1]])
            length = len(self._matrix[ref])
            if length > length_before:
                self._marked_for_deletion.append(index)
                if self._history is not None:
                    self._history.append(('mark', index, walltime(tme)))
            else:
                # if the column is not a pivot, we erase it without delay
                # (btw, is it a good idea?)
                del self._elements[index]
                self._marked_for_deletion = [i if i < index else i - 1
                                             for i in self._marked_for_deletion]
                if self._history is not None:
                    self._history.append(('del', index, walltime(tme)))
        del self._collected_references[:count]

        # We erase corresponding columns and echelonize
        n = len(self._elements)
        self._marked_for_deletion.sort(reverse=True)
        count = 0
        for index in self._marked_for_deletion:
            if threshold is not None and index < n - threshold:
                break
            n -= 1
            count += 1

            tme = walltime()

            length = len(self._matrix[self._elements[index]])
            del self._matrix[self._elements[index]]
            del self._elements[index]
            start = index
            while start < n:
                i = start
                val = Infinity
                end = n
                while i < n:
                    col = self._matrix[self._elements[i]]
                    if len(col) > length:
                        end = i
                        break
                    v = col[-1].valuation()
                    if v < val:
                        val = v
                        piv = i
                    i += 1
                if val < Infinity:
                    # another pivot has been found, we place it in front
                    self._elements[start], self._elements[piv] = self._elements[piv], self._elements[start]
                    break

                # No pivot was found. We re-echelonize
                for i in range(start, end):
                    del self._matrix[self._elements[i]][-1]
                if end == n:
                    break
                # col is the column of index "end"
                # its size is (length + 1)
                d, u, v = col[length-1].xgcd(col[length])
                up, vp = col[length]/d, col[length-1]/d
                col[length-1] = d.reduce_relative(self._internal_prec)
                del col[length]
                start = end + 1
                for j in range(start, n):
                    col = self._matrix[self._elements[j]]
                    a1 = u*col[length-1]
                    a2 = v*col[length]
                    a = a1 + a2
                    b1 = up*col[length-1]
<<<<<<< HEAD
                    b2 = vp*col[length]; b = b1 + b2
=======
                    b2 = vp*col[length]
                    b = b1 + b2
>>>>>>> a1125d22
                    if a.valuation() > min(a1.valuation(), a2.valuation()) + self._zero_cap:
                        col[length-1] = self._approx_zero
                    else:
                        col[length-1] = a.reduce_relative(self._internal_prec)
                    if b.valuation() > min(b1.valuation(), b2.valuation()) + self._zero_cap:
                        col[length] = self._approx_zero
                    else:
                        col[length] = b.reduce_relative(self._internal_prec)
                length += 1

            # We update history
            if self._history is not None:
                self._history.append(('del', index, walltime(tme)))

        del self._marked_for_deletion[:count]

    def _lift_to_precision(self, x, prec):
        r"""
        Lift the specified element to the specified precision.

        INPUT:

        - ``x`` -- the element whose precision has to be lifted

        - ``prec`` -- the new precision

        .. NOTE::

            The new precision lattice is computed as the intersection
            of the current precision lattice with the subspace.

        .. MATH::

            p^{prec} \Z_p dx \oplus \bigoplus_{y \neq x} \Q_p dy

        This function may change at the same time the precision of
        other elements having the same parent.

        .. NOTE::

            This function is not meant to be called directly. Use
            ``x.lift_to_precision`` instead.

        EXAMPLES::

            sage: R = ZpLF(2)
            sage: x = R(1, 10); x
            1 + O(2^10)
            sage: y = R(1, 5); y
            1 + O(2^5)
            sage: u = x^2 + x*y
            sage: v = y^2 + x*y
            sage: w = u + v

            sage: prec = R.precision()
            sage: prec._lift_to_precision(w, 11)
            sage: w
            2^2 + O(2^11)
            sage: y
            1 + O(2^9)
        """
        ref = pAdicLatticeElementWeakProxy(x)
        col = self._matrix[ref]
        n = len(self._elements)

        rows_by_val = defaultdict(list)
        for i in range(len(col)):
            v = col[i].valuation()
            if v >= prec:
                continue
            rows_by_val[v].append(i)
        vals = sorted(rows_by_val)
        vals.append(prec)

        for t in range(len(vals)-1):
            v, w = vals[t], vals[t+1]
            rows = rows_by_val[v]
            piv = max(rows)
            for i in rows:
                if i == piv:
                    continue
                # We clear the entry on the i-th row
                scalar = (col[i]/col[piv]).reduce(prec-v)
                for j in range(n):
                    col_cur = self._matrix[self._elements[j]]
                    if len(col_cur) > piv:
                        col_cur[i] -= scalar*col_cur[piv]
                        col_cur[i] = col_cur[i].reduce_relative(self._internal_prec)
            # We rescale the piv-th row
            # (if w is Infinity, we delete it)
            for j in range(n):
                col_cur = self._matrix[self._elements[j]]
                if len(col_cur) > piv:
                    if w is Infinity:
                        del col_cur[piv]
                    else:
                        col_cur[piv] <<= w - v
            # Now the entry on the piv-th row has valuation w
            # We update the dictionary accordingly
            if w < prec:
                rows_by_val[w].append(piv)

        self._precision_absolute.clear_cache()

    @cached_method(key=lambda self, x: pAdicLatticeElementWeakProxy(x))
    def _precision_absolute(self, x):
        r"""
        Return the absolute precision of the given element.

        INPUT:

        - ``x`` -- the element whose absolute precision is requested

        .. NOTE::

            The absolute precision is obtained by projecting the precision
            module onto the line of coordinate ``dx``.

            This function is not meant to be called directly. Call
            ``x.precision_absolute()`` instead.

        EXAMPLES::

            sage: R = ZpLF(2)
            sage: prec = R.precision()

            sage: x = R(1, 10); x
            1 + O(2^10)
            sage: y = R(1, 5); y
            1 + O(2^5)
            sage: z = x + y; z
            2 + O(2^5)
            sage: z.precision_absolute()  # indirect doctest
            5

        In some cases, the absolute precision returned by this function
        may be infinite::

            sage: y = R(1)
            sage: prec._precision_absolute(y)
            +Infinity

        However calling the method :meth:`absolute_precision` of the
        element itself reintroduces a cap::

            sage: y.precision_absolute()
            20
        """
        ref = pAdicLatticeElementWeakProxy(x)
        col = self._matrix[ref]
        if len(col) == 0:
            return Infinity
        else:
            return min( [ c.valuation() for c in col ] )

    def precision_lattice(self, elements=None):
        r"""
        Return a matrix representing the precision lattice on a
        subset of elements.

        INPUT:

        - ``elements`` -- a list of elements or ``None`` (default: ``None``)

        EXAMPLES::

            sage: R = ZpLF(2, label='preclattice')
            sage: prec = R.precision()
            sage: x = R(1, 10); y = R(1, 5)
            sage: prec.precision_lattice()
            [1024    0]
            [   0   32]

            sage: u = x + y
            sage: v = x - y
            sage: prec.precision_lattice([u, v])
            [  32 2016]
            [   0 2048]

        If the precision module does not project to a lattice,
        an error is raised.

            sage: prec.precision_lattice([x, y, u, v])
            Traceback (most recent call last):
            ...
            PrecisionError: the differential is not surjective

        Here is another example with matrices::

            sage: M = matrix(R, 2, 2, [R(3, 5), R(7, 5), R(1, 5), R(11, 1)])
            sage: N = M^10

        The next syntax provides as easy way to select an interesting
        subset of variables (the selected subset consists of the four
        entries of the matrix ``N``)::

            sage: prec.precision_lattice(N)
            [  2048    512  28160 230400]
            [     0   2048  14336 258048]
            [     0      0  65536  65536]
            [     0      0      0 262144]
        """
        if elements is None:
            elements = self._elements
        else:
            elements = list_of_padics(elements)
        n = len(self._elements)
        rows = [ ]
        val = 0
        for ref in elements:
            col = self._matrix[ref]
            row = [ x.value() for x in col ]
            valcol = min([ x.valuation() for x in col ])
            if valcol < val:
                val = valcol
            row += (n-len(row)) * [ZZ(0)]
            rows.append(row)
        from sage.matrix.constructor import matrix
        M = matrix(rows).transpose()
        if val < 0:
            M *= self._p ** (-val)
        M = M.change_ring(ZZ)
        M.echelonize()
        n = len(elements)
        if len(M.pivots()) < n:
            raise PrecisionError("the differential is not surjective")
        for i in range(n):
            v = M[i, i].valuation(self._p)
            M[i, i] = self._p ** v
        M.echelonize()
        M = M.submatrix(0, 0, n, n)
        if val < 0:
            M *= self._p ** val
        return M

class pAdicLatticeElementWeakProxy(object):
    r"""
    The implementations of :class:`DifferentialPrecisionGeneric` hold
    weak references to :class:`pAdicLatticeElement`. They are stored in
    dictionaries, e.g., a dictionary that maps an element to the corresponding
    column in the precision lattice matrix.
    However, weak references as implemented by Python are tricky to use as
    dictionary keys. Their equality depends on the equality of the element they
    point to (as long as that element is alive) and then on the equality by
    ``id``. This means that statements such as: ``ref in D == ref in D`` could
    be false if the garbage collector kicks in between the two invocations.
    To prevent very subtle and hardly reproducible bugs, we wrap weak
    references in a proxy that gives every lattice element a unique increasing
    id and uses that id for comparisons.

    EXAMPLES:

    Proxy elements exist only internally and are not usually exposed to the user::

        sage: from sage.rings.padics.lattice_precision import pAdicLatticeElementWeakProxy
        sage: R = ZpLF(2, label='proxy')
        sage: p = R(2)
        sage: prec = R.precision()
        sage: proxy = prec._elements[0]
        sage: isinstance(proxy, pAdicLatticeElementWeakProxy)
        True
    """
    _next_id = 0

    def __init__(self, element, callback=None):
        r"""
        TESTS::

            sage: from sage.rings.padics.lattice_precision import pAdicLatticeElementWeakProxy
            sage: R = ZpLF(2, label='proxy')
            sage: p = R(2)
            sage: pAdicLatticeElementWeakProxy(p) == pAdicLatticeElementWeakProxy(p)
            True
            sage: pAdicLatticeElementWeakProxy(p) is pAdicLatticeElementWeakProxy(p)
            False

        """
        if not hasattr(element, '_proxy_id'):
            element._proxy_id = pAdicLatticeElementWeakProxy._next_id
            pAdicLatticeElementWeakProxy._next_id +=1
        self._id = element._proxy_id
        from weakref import ref
        proxy_callback = callback
        if callback is not None:
            proxy_callback = lambda _: callback(self)
        self._weakref = ref(element, proxy_callback)

    def __hash__(self):
        r"""
        Return a hash value for this proxy.

        EXAMPLES::

            sage: from sage.rings.padics.lattice_precision import pAdicLatticeElementWeakProxy
            sage: R = ZpLF(2, label='proxy')
            sage: p = R(2)
            sage: hash(pAdicLatticeElementWeakProxy(p)) == hash(pAdicLatticeElementWeakProxy(p))
            True

        """
        return self._id

    def __eq__(self, other):
        r"""
        Return whether this proxy is undistinguishable from ``other``.

        EXAMPLES::

            sage: from sage.rings.padics.lattice_precision import pAdicLatticeElementWeakProxy
            sage: R = ZpLF(2, label='proxy')
            sage: p = R(2)
            sage: q = R(2)
            sage: pAdicLatticeElementWeakProxy(p) == pAdicLatticeElementWeakProxy(p)
            True
            sage: pAdicLatticeElementWeakProxy(q) == pAdicLatticeElementWeakProxy(p)
            False

        """
        return isinstance(other, pAdicLatticeElementWeakProxy) and self._id == other._id

    def __call__(self):
        r"""
        Return the lattice element this proxy points to, or ``None`` if the
        target has already been finalized.

        EXAMPLES::

            sage: from sage.rings.padics.lattice_precision import pAdicLatticeElementWeakProxy
            sage: R = ZpLF(2, label='proxy')
            sage: p = R(2)
            sage: pAdicLatticeElementWeakProxy(p)()
            2 + O(2^21)

        """
        return self._weakref()

    def __repr__(self):
        r"""
        Return a printable representation of this proxy.

        EXAMPLES::

            sage: from sage.rings.padics.lattice_precision import pAdicLatticeElementWeakProxy
            sage: R = ZpLF(2, label='proxy_repr')
            sage: p = R(2)
            sage: R.precision()._elements # indirect doctest
            [WeakProxy#...]

        """
        return "WeakProxy#%s"%(self._id,)

def list_of_padics(elements):
    r"""
    Convert a list of p-adic composed elements (such as polynomials, matrices)
    to a list of weak references of their p-adic coefficients.

    This is a helper function for the method :meth:`precision_lattice`.

    TESTS::

        sage: from sage.rings.padics.lattice_precision import list_of_padics
        sage: R = ZpLC(2)
        sage: M = random_matrix(R, 2, 2)
        sage: list_of_padics(M)
        [WeakProxy#...,
         WeakProxy#...,
         WeakProxy#...,
         WeakProxy#...]
    """
    from sage.rings.padics.padic_lattice_element import pAdicLatticeElement
    if isinstance(elements, pAdicLatticeElement):
        return [ pAdicLatticeElementWeakProxy(elements) ]
    try:
        if elements.parent().is_sparse():
            elements = elements.coefficients()
    except AttributeError:
        pass
    if not isinstance(elements, list):
        elements = list(elements)
    ans = [ ]
    for x in elements:
        ans += list_of_padics(x)
    return ans<|MERGE_RESOLUTION|>--- conflicted
+++ resolved
@@ -1446,12 +1446,8 @@
                             hist.append(self._format_history(total_time, status, timings))
                         if event == 'partial reduce':
                             code = 'r'
-<<<<<<< HEAD
-                        else: code = 'R'
-=======
                         else:
                             code = 'R'
->>>>>>> a1125d22
                         status_red = status[:index] + (len(status) - index) * [code]
                         hist.append(self._format_history(tme, status_red, timings))
                         total_time = 0
@@ -2508,12 +2504,8 @@
                     a2 = v*col[length]
                     a = a1 + a2
                     b1 = up*col[length-1]
-<<<<<<< HEAD
-                    b2 = vp*col[length]; b = b1 + b2
-=======
-                    b2 = vp*col[length]
+                    b2 = vp * col[length]
                     b = b1 + b2
->>>>>>> a1125d22
                     if a.valuation() > min(a1.valuation(), a2.valuation()) + self._zero_cap:
                         col[length-1] = self._approx_zero
                     else:
