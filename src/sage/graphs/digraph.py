--- conflicted
+++ resolved
@@ -110,10 +110,7 @@
 """
 
 from sage.rings.integer import Integer
-<<<<<<< HEAD
-=======
 from sage.rings.integer_ring import ZZ
->>>>>>> 819000f6
 from sage.misc.superseded import deprecation
 import sage.graphs.generic_graph_pyx as generic_graph_pyx
 from sage.graphs.generic_graph import GenericGraph
@@ -824,11 +821,7 @@
                 if len(NZ) != 2:
                     msg += "There must be two nonzero entries (-1 & 1) per column."
                     raise ValueError(msg)
-<<<<<<< HEAD
-                L = sorted(uniq(c.list()))
-=======
                 L = sorted(set(c.list()))
->>>>>>> 819000f6
                 if L != [-1,0,1]:
                     msg += "Each column represents an edge: -1 goes to 1."
                     raise ValueError(msg)
@@ -840,11 +833,7 @@
             if weighted   is None: weighted  = False
             if multiedges is None:
                 total = len(positions)
-<<<<<<< HEAD
-                multiedges = (  len(uniq(positions)) < total  )
-=======
                 multiedges = (  len(set(positions)) < total  )
->>>>>>> 819000f6
             num_verts = data.nrows()
         elif format == 'DiGraph':
             if loops is None: loops = data.allows_loops()
