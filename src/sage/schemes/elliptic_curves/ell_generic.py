--- conflicted
+++ resolved
@@ -1562,7 +1562,6 @@
             sage: E.division_polynomial_0(18) % E.division_polynomial_0(6) == 0
             True
 
-<<<<<<< HEAD
         An example to illustrate the relationship with torsion points::
 
             sage: F = GF(11)
@@ -1634,7 +1633,7 @@
             elif n == -1:
                 return 4*x**3 + b2*x**2 + 2*b4*x + b6
             elif n <= 0:
-                raise ValueError, "n must be a positive integer (or -1 or -2)"
+                raise ValueError("n must be a positive integer (or -1 or -2)")
             elif n == 1 or n == 2:
                 return x.parent().one()
             elif n == 3:
@@ -1655,186 +1654,6 @@
             return poly(int(n))
         else:
             return [poly(int(k)) for k in n]
-=======
-         .. seealso::
-
-            :meth:`multiple_x_numerator`
-            :meth:`multiple_x_denominator`
-            :meth:`division_polynomial`
-
-         INPUT:
-
-
-         -  ``n`` - positive integer, or the special values `-1`
-            and `-2` which mean `B_6 = (2y + a_1 x + a_3)^2` and
-            `B_6^2` respectively (in the notation of Mazur/Tate).
-
-         -  ``x`` - optional ring element to use as the "x"
-            variable. If x is None, then a new polynomial ring will be
-            constructed over the base ring of the elliptic curve, and its
-            generator will be used as x. Note that x does not need to be a
-            generator of a polynomial ring; any ring element is ok. This
-            permits fast calculation of the torsion polynomial *evaluated* on
-            any element of a ring.
-
-         -  ``cache`` - optional dictionary, with integer keys.
-            If the key m is in cache, then cache[m] is assumed to be the value
-            of division_polynomial_0(m) for the supplied x. New entries will
-            be added to the cache as they are computed.
-
-
-         ALGORITHM:
-
-         Recursion described in Mazur/Tate. The recursive
-         formulae are evaluated `O((log n)^2)` times.
-
-         AUTHORS:
-
-         - David Harvey (2006-09-24): initial version
-
-         - John Cremona (2008-08-26): unified division polynomial code
-
-         EXAMPLES::
-
-             sage: E = EllipticCurve("37a")
-             sage: E.division_polynomial_0(1)
-             1
-             sage: E.division_polynomial_0(2)
-             1
-             sage: E.division_polynomial_0(3)
-             3*x^4 - 6*x^2 + 3*x - 1
-             sage: E.division_polynomial_0(4)
-             2*x^6 - 10*x^4 + 10*x^3 - 10*x^2 + 2*x + 1
-             sage: E.division_polynomial_0(5)
-             5*x^12 - 62*x^10 + 95*x^9 - 105*x^8 - 60*x^7 + 285*x^6 - 174*x^5 - 5*x^4 - 5*x^3 + 35*x^2 - 15*x + 2
-             sage: E.division_polynomial_0(6)
-             3*x^16 - 72*x^14 + 168*x^13 - 364*x^12 + 1120*x^10 - 1144*x^9 + 300*x^8 - 540*x^7 + 1120*x^6 - 588*x^5 - 133*x^4 + 252*x^3 - 114*x^2 + 22*x - 1
-             sage: E.division_polynomial_0(7)
-             7*x^24 - 308*x^22 + 986*x^21 - 2954*x^20 + 28*x^19 + 17171*x^18 - 23142*x^17 + 511*x^16 - 5012*x^15 + 43804*x^14 - 7140*x^13 - 96950*x^12 + 111356*x^11 - 19516*x^10 - 49707*x^9 + 40054*x^8 - 124*x^7 - 18382*x^6 + 13342*x^5 - 4816*x^4 + 1099*x^3 - 210*x^2 + 35*x - 3
-             sage: E.division_polynomial_0(8)
-             4*x^30 - 292*x^28 + 1252*x^27 - 5436*x^26 + 2340*x^25 + 39834*x^24 - 79560*x^23 + 51432*x^22 - 142896*x^21 + 451596*x^20 - 212040*x^19 - 1005316*x^18 + 1726416*x^17 - 671160*x^16 - 954924*x^15 + 1119552*x^14 + 313308*x^13 - 1502818*x^12 + 1189908*x^11 - 160152*x^10 - 399176*x^9 + 386142*x^8 - 220128*x^7 + 99558*x^6 - 33528*x^5 + 6042*x^4 + 310*x^3 - 406*x^2 + 78*x - 5
-
-         ::
-
-             sage: E.division_polynomial_0(18) % E.division_polynomial_0(6) == 0
-             True
-
-         An example to illustrate the relationship with torsion points::
-
-             sage: F = GF(11)
-             sage: E = EllipticCurve(F, [0, 2]); E
-             Elliptic Curve defined by y^2  = x^3 + 2 over Finite Field of size 11
-             sage: f = E.division_polynomial_0(5); f
-             5*x^12 + x^9 + 8*x^6 + 4*x^3 + 7
-             sage: f.factor()
-             (5) * (x^2 + 5) * (x^2 + 2*x + 5) * (x^2 + 5*x + 7) * (x^2 + 7*x + 7) * (x^2 + 9*x + 5) * (x^2 + 10*x + 7)
-
-         This indicates that the x-coordinates of all the 5-torsion points
-         of `E` are in `GF(11^2)`, and therefore the
-         `y`-coordinates are in `\GF(11^4)`::
-
-             sage: K = GF(11^4, 'a')
-             sage: X = E.change_ring(K)
-             sage: f = X.division_polynomial_0(5)
-             sage: x_coords = f.roots(multiplicities=False); x_coords
-             [10*a^3 + 4*a^2 + 5*a + 6,
-              9*a^3 + 8*a^2 + 10*a + 8,
-              8*a^3 + a^2 + 4*a + 10,
-              8*a^3 + a^2 + 4*a + 8,
-              8*a^3 + a^2 + 4*a + 4,
-              6*a^3 + 9*a^2 + 3*a + 4,
-              5*a^3 + 2*a^2 + 8*a + 7,
-              3*a^3 + 10*a^2 + 7*a + 8,
-              3*a^3 + 10*a^2 + 7*a + 3,
-              3*a^3 + 10*a^2 + 7*a + 1,
-              2*a^3 + 3*a^2 + a + 7,
-              a^3 + 7*a^2 + 6*a]
-
-         Now we check that these are exactly the `x`-coordinates of the
-         5-torsion points of `E`::
-
-             sage: for x in x_coords:
-             ...       assert X.lift_x(x).order() == 5
-
-         The roots of the polynomial are the `x`-coordinates of the points `P`
-         such that `mP=0` but `2P\not=0`::
-
-             sage: E=EllipticCurve('14a1')
-             sage: T=E.torsion_subgroup()
-             sage: [n*T.0 for n in range(6)]
-             [(0 : 1 : 0),
-             (9 : 23 : 1),
-             (2 : 2 : 1),
-             (1 : -1 : 1),
-             (2 : -5 : 1),
-             (9 : -33 : 1)]
-             sage: pol=E.division_polynomial_0(6)
-             sage: xlist=pol.roots(multiplicities=False); xlist
-             [9, 2, -1/3, -5]
-             sage: [E.lift_x(x, all=True) for x in xlist]
-             [[(9 : 23 : 1), (9 : -33 : 1)], [(2 : 2 : 1), (2 : -5 : 1)], [], []]
-
-         .. note::
-
-            The point of order 2 and the identity do not appear.
-            The points with `x=-1/3` and `x=-5` are not rational.
-         """
-         if x is None:
-             x = rings.PolynomialRing(self.base_ring(), 'x').gen()
-
-         if cache is None:
-             cache = {}
-         else:
-             try:
-                 return cache[(n,x)]
-             except KeyError:
-                 pass
-
-         b2, b4, b6, b8 = self.b_invariants()
-
-         n = int(n)
-         if n <= 4:
-             if n == -1:
-                 answer = 4*x**3 + b2*x**2 + 2*b4*x + b6
-             elif n == -2:
-                 answer = self.division_polynomial_0(-1, x, cache) ** 2
-             elif n == 1 or n == 2:
-                 answer = x.parent()(1)
-             elif n == 3:
-                 answer = 3*x**4 + b2*x**3 + 3*b4*x**2 + 3*b6*x + b8
-             elif n == 4:
-                 answer = -self.division_polynomial_0(-2, x, cache) + \
-                          (6*x**2 + b2*x + b4) * \
-                          self.division_polynomial_0(3, x, cache)
-             else:
-                 raise ValueError("n must be a positive integer (or -1 or -2)")
-         else:
-             if n % 2 == 0:
-                 m = (n-2) // 2
-                 g_mplus3 = self.division_polynomial_0(m+3, x, cache)
-                 g_mplus2 = self.division_polynomial_0(m+2, x, cache)
-                 g_mplus1 = self.division_polynomial_0(m+1, x, cache)
-                 g_m      = self.division_polynomial_0(m,   x, cache)
-                 g_mless1 = self.division_polynomial_0(m-1, x, cache)
-                 answer = g_mplus1 * \
-                          (g_mplus3 * g_m**2 - g_mless1 * g_mplus2**2)
-             else:
-                 m = (n-1) // 2
-                 g_mplus2 = self.division_polynomial_0(m+2, x, cache)
-                 g_mplus1 = self.division_polynomial_0(m+1, x, cache)
-                 g_m      = self.division_polynomial_0(m,   x, cache)
-                 g_mless1 = self.division_polynomial_0(m-1, x, cache)
-                 B6_sqr   = self.division_polynomial_0(-2, x, cache)
-                 if m % 2 == 0:
-                     answer = B6_sqr * g_mplus2 * g_m**3 - \
-                              g_mless1 * g_mplus1**3
-                 else:
-                     answer = g_mplus2 * g_m**3 - \
-                              B6_sqr * g_mless1 * g_mplus1**3
-
-         cache[(n,x)] = answer
-         return answer
->>>>>>> 2001f33f
 
     def two_division_polynomial(self, x = None):
         r"""
