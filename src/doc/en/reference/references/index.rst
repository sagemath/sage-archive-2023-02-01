--- conflicted
+++ resolved
@@ -3649,22 +3649,16 @@
 .. [Mur1983] \G. E. Murphy. *The idempotents of the symmetric group
              and Nakayama's conjecture*. J. Algebra **81** (1983). 258-265.
 
-<<<<<<< HEAD
 .. [Muth2019] Robert Muth. *Super RSK correspondence with symmetry*.
               Electron. J. Combin. **26** (2019), no. 2, Paper 2.27, 29 pp.
               https://www.combinatorics.org/ojs/index.php/eljc/article/view/v26i2p27,
               :arxiv:`1711.00420`.
-=======
+
 .. [Muz2007] \M. Muzychuk.
              *A generalization of Wallis-Fon-Der-Flaass construction of strongly
              regular graphs*.
              J. Algebraic Combin., 25(2):169–187, 2007.
              :doi:`10.1007/s10801-006-0030-7`.
-
-.. [Muth2017] Robert Muth.
-              *Super RSK correspondence with symmetry*.
-              :arXiv:`1711.00420v1`.
->>>>>>> be662637
 
 .. [MV2010] \D. Micciancio, P. Voulgaris. *A Deterministic Single
             Exponential Time Algorithm for Most Lattice Problems based
