# -*- coding: utf-8 -*-
r"""
`q`-Analogues
"""

# ****************************************************************************
#       Copyright (C) 2007 Mike Hansen <mhansen@gmail.com>
#
# This program is free software: you can redistribute it and/or modify
# it under the terms of the GNU General Public License as published by
# the Free Software Foundation, either version 2 of the License, or
# (at your option) any later version.
#                  http://www.gnu.org/licenses/
# ****************************************************************************

from __future__ import division

from sage.misc.cachefunc import cached_function
from sage.misc.all import prod
from sage.structure.element import parent
from sage.rings.all import ZZ
from sage.combinat.dyck_word import DyckWords
from sage.combinat.partition import _Partitions


def q_int(n, q=None):
    r"""
    Return the `q`-analogue of the integer `n`.

    The `q`-analogue of the integer `n` is given by

    .. MATH::

        [n]_q = \begin{cases}
        1 + q + \cdots + q^{n-1},  & \text{if } n \geq 0, \\
        -q^{-n} [-n]_q,            & \text{if } n \leq 0.
        \end{cases}

    Consequently, if `q = 1` then `[n]_1 = n` and if `q \neq 1` then
    `[n]_q = (q^n-1)/(q-1)`.

    If the argument `q` is not specified then it defaults to the generator `q`
    of the univariate polynomial ring over the integers.

    EXAMPLES::

        sage: from sage.combinat.q_analogues import q_int
        sage: q_int(3)
        q^2 + q + 1
        sage: q_int(-3)
        (-q^2 - q - 1)/q^3
        sage: p = ZZ['p'].0
        sage: q_int(3,p)
        p^2 + p + 1
        sage: q_int(3/2)
        Traceback (most recent call last):
        ...
        ValueError: 3/2 must be an integer

    TESTS:

    We check that :trac:`15805` is fixed::

        sage: q_int(0).parent()
        Univariate Polynomial Ring in q over Integer Ring

    We check that :trac:`25715` is fixed::

        sage: q_int(0, 3r)
        0

    """
    if n not in ZZ:
        raise ValueError('%s must be an integer' % n)

    if q is None:
        q = ZZ['q'].gen()
    if n == 0:  # Special case
        return parent(q)(0)
    if n > 0:
        return sum(q**i for i in range(n))
    return -q**n*sum(q**i for i in range(-n))


def q_factorial(n, q=None):
    """
    Returns the `q`-analogue of the factorial `n!`.

    If `q` is unspecified, then it defaults to using the generator `q` for
    a univariate polynomial ring over the integers.

    EXAMPLES::

        sage: from sage.combinat.q_analogues import q_factorial
        sage: q_factorial(3)
        q^3 + 2*q^2 + 2*q + 1
        sage: p = ZZ['p'].0
        sage: q_factorial(3, p)
        p^3 + 2*p^2 + 2*p + 1

    The `q`-analogue of `n!` is only defined for `n` a non-negative
    integer (:trac:`11411`)::

        sage: q_factorial(-2)
        Traceback (most recent call last):
        ...
        ValueError: Argument (-2) must be a nonnegative integer.
    """
    if n in ZZ and n >= 0:
        return prod(q_int(i, q) for i in range(1, n + 1))
    else:
        raise ValueError("Argument (%s) must be a nonnegative integer." % n)


def q_binomial(n, k, q=None, algorithm='auto'):
    r"""
    Return the `q`-binomial coefficient.

    This is also known as the Gaussian binomial coefficient, and is defined by

    .. MATH::

        \binom{n}{k}_q = \frac{(1-q^n)(1-q^{n-1}) \cdots (1-q^{n-k+1})}
        {(1-q)(1-q^2)\cdots (1-q^k)}.

    See :wikipedia:`Gaussian_binomial_coefficient`.

    If `q` is unspecified, then the variable is the generator `q` for
    a univariate polynomial ring over the integers.

    INPUT:

    - ``n, k`` -- the values `n` and `k` defined above

    - ``q`` -- (default: ``None``) the variable `q`; if ``None``, then use a
      default variable in `\ZZ[q]`

    - ``algorithm`` -- (default: ``'auto'``) the algorithm to use and can be
      one of the following:

      - ``'auto'`` -- automatically choose the algorithm; see the algorithm
        section below
      - ``'naive'`` -- use the naive algorithm
      - ``'cyclotomic'`` -- use cyclotomic algorithm

    ALGORITHM:

    The naive algorithm uses the product formula. The cyclotomic
    algorithm uses a product of cyclotomic polynomials
    (cf. [CH2006]_).

    When the algorithm is set to ``'auto'``, we choose according to
    the following rules:

    - If ``q`` is a polynomial:

      When ``n`` is small or ``k`` is small with respect to ``n``, one
      uses the naive algorithm. When both ``n`` and ``k`` are big, one
      uses the cyclotomic algorithm.

    - If ``q`` is in the symbolic ring, one uses the cyclotomic algorithm.

    - Otherwise one uses the naive algorithm, unless ``q`` is a root of
      unity, then one uses the cyclotomic algorithm.

    EXAMPLES:

    By default, the variable is the generator of `\ZZ[q]`::

        sage: from sage.combinat.q_analogues import q_binomial
        sage: g = q_binomial(5,1) ; g
        q^4 + q^3 + q^2 + q + 1
        sage: g.parent()
        Univariate Polynomial Ring in q over Integer Ring

    The `q`-binomial coefficient vanishes unless `0 \leq k \leq n`::

        sage: q_binomial(4,5)
        0
        sage: q_binomial(5,-1)
        0

    Other variables can be used, given as third parameter::

        sage: p = ZZ['p'].gen()
        sage: q_binomial(4,2,p)
        p^4 + p^3 + 2*p^2 + p + 1

    The third parameter can also be arbitrary values::

        sage: q_binomial(5,1,2) == g.subs(q=2)
        True
        sage: q_binomial(5,1,1)
        5
        sage: q_binomial(4,2,-1)
        2
        sage: q_binomial(4,2,3.14)
        152.030056160000
        sage: R = GF(25, 't')
        sage: t = R.gen(0)
        sage: q_binomial(6, 3, t)
        2*t + 3

    We can also do this for more complicated objects such as matrices or
    symmetric functions::

        sage: q_binomial(4,2,matrix([[2,1],[-1,3]]))
        [ -6  84]
        [-84  78]
        sage: Sym = SymmetricFunctions(QQ)
        sage: s = Sym.schur()
        sage: q_binomial(4,1, s[2]+s[1])
        s[] + s[1] + s[1, 1] + s[1, 1, 1] + 2*s[2] + 4*s[2, 1] + 3*s[2, 1, 1]
         + 4*s[2, 2] + 3*s[2, 2, 1] + s[2, 2, 2] + 3*s[3] + 7*s[3, 1] + 3*s[3, 1, 1]
         + 6*s[3, 2] + 2*s[3, 2, 1] + s[3, 3] + 4*s[4] + 6*s[4, 1] + s[4, 1, 1]
         + 3*s[4, 2] + 3*s[5] + 2*s[5, 1] + s[6]

    TESTS:

    One checks that the first two arguments are integers::

        sage: q_binomial(1/2,1)
        Traceback (most recent call last):
        ...
        TypeError: no conversion of this rational to integer

    One checks that `n` is nonnegative::

        sage: q_binomial(-4,1)
        Traceback (most recent call last):
        ...
        ValueError: n must be nonnegative

    This also works for variables in the symbolic ring::

        sage: z = var('z')
        sage: factor(q_binomial(4,2,z))
        (z^2 + z + 1)*(z^2 + 1)

    This also works for complex roots of unity::

        sage: q_binomial(10, 4, QQbar(I))
        2

    Note that the symbolic computation works (see :trac:`14982`)::

        sage: q_binomial(10, 4, I)
        2

    Check that the algorithm does not matter::

        sage: q_binomial(6, 3, algorithm='naive') == q_binomial(6, 3, algorithm='cyclotomic')
        True

    One more test::

        sage: q_binomial(4, 2, Zmod(6)(2), algorithm='naive')
        5

    Check that it works with Python integers::

        sage: r = q_binomial(3r, 2r, 1r); r
        3
        sage: type(r)
        <type 'int'>

    Check that arbitrary polynomials work::

        sage: R.<x> = ZZ[]
        sage: q_binomial(2, 1, x^2 - 1, algorithm="naive")
        x^2
        sage: q_binomial(2, 1, x^2 - 1, algorithm="cyclotomic")
        x^2

    Check that the parent is always the parent of ``q``::

        sage: R.<q> = CyclotomicField(3)
        sage: for algo in ["naive", "cyclotomic"]:
        ....:     for n in range(4):
        ....:         for k in range(4):
        ....:             a = q_binomial(n, k, q, algorithm=algo)
        ....:             assert a.parent() is R

    ::

        sage: q_binomial(2, 1, x^2 - 1, algorithm="quantum")
        Traceback (most recent call last):
        ...
        ValueError: unknown algorithm 'quantum'

    REFERENCES:

    .. [CH2006] William Y.C. Chen and Qing-Hu Hou, *Factors of the Gaussian
       coefficients*, Discrete Mathematics 306 (2006), 1446-1449.
       :doi:`10.1016/j.disc.2006.03.031`

    AUTHORS:

    - Frederic Chapoton, David Joyner and William Stein
    """
    # sanity checks
    n = ZZ(n)
    k = ZZ(k)
    if n < 0:
        raise ValueError('n must be nonnegative')

    k = min(n - k, k)  # Pick the smallest k

    # polynomiality test
    if q is None:
        from sage.rings.polynomial.polynomial_ring import polygen
        q = polygen(ZZ, name='q')
        is_polynomial = True
    else:
        from sage.rings.polynomial.polynomial_element import Polynomial
        is_polynomial = isinstance(q, Polynomial)

    # We support non-Sage Elements too, where parent(q) is really
    # type(q). The calls R(0) and R(1) should work in all cases to
    # generate the correct 0 and 1 elements.
    R = parent(q)
    zero = R(0)
    one = R(1)

    if k <= 0:
        return one if k == 0 else zero

    # heuristic choice of the fastest algorithm
    if algorithm == 'auto':
        if n <= 70 or k <= n // 4:
            algorithm = 'naive'
        elif is_polynomial:
            algorithm = 'cyclotomic'
        else:
            from sage.symbolic.ring import SR
            if R is SR:
                algorithm = 'cyclotomic'
            else:
                algorithm = 'naive'

    # the algorithms
    while algorithm == 'naive':
        denom = prod(one - q**i for i in range(1, k+1))
        if not denom:  # q is a root of unity, use the cyclotomic algorithm
            algorithm = 'cyclotomic'
            break
        else:
            num = prod(one - q**i for i in range(n-k+1, n+1))
            try:
                try:
                    return num // denom
                except TypeError:
                    return num / denom
            except (TypeError, ZeroDivisionError):
                # use substitution instead
                return q_binomial(n, k)(q)
    if algorithm == 'cyclotomic':
        from sage.rings.polynomial.cyclotomic import cyclotomic_value
        return prod(cyclotomic_value(d,q)
                    for d in range(2,n+1)
                    if (n//d) != (k//d) + ((n-k)//d))
    else:
        raise ValueError("unknown algorithm {!r}".format(algorithm))


def gaussian_binomial(n, k, q=None, algorithm='auto'):
    r"""
    This is an alias of :func:`q_binomial`.

    See :func:`q_binomial` for the full documentation.

    EXAMPLES::

        sage: gaussian_binomial(4,2)
        q^4 + q^3 + 2*q^2 + q + 1
    """
    return q_binomial(n, k, q, algorithm)


def q_multinomial(seq, q=None, binomial_algorithm='auto'):
    r"""
    Return the `q`-multinomial coefficient.

    This is also known as the Gaussian multinomial coefficient, and is
    defined by

    .. MATH::

        \binom{n}{k_1, k_2, \ldots, k_m}_q = \frac{[n]_q!}
        {[k_1]_q! [k_2]_q! \cdots [k_m]_q!}

    where `n = k_1 + k_2 + \cdots + k_m`.

    If `q` is unspecified, then the variable is the generator `q` for
    a univariate polynomial ring over the integers.

    INPUT:

    - ``seq`` -- an iterable of the values `k_1` to `k_m` defined above

    - ``q`` -- (default: ``None``) the variable `q`; if ``None``, then use a
      default variable in `\ZZ[q]`

    - ``binomial_algorithm`` -- (default: ``'auto'``) the algorithm to use
      in :meth:`~sage.combinat.q_analogues.q_binomial`; see possible values
      there

    ALGORITHM:

    We use the equivalent formula

    .. MATH::

        \binom{k_1 + \cdots + k_m}{k_1, \ldots, k_m}_q
        = \prod_{i=1}^m \binom{\sum_{j=1}^i k_j}{k_i}_q.

    EXAMPLES::

        sage: from sage.combinat.q_analogues import q_multinomial
        sage: q_multinomial([1,2,1])
        q^5 + 2*q^4 + 3*q^3 + 3*q^2 + 2*q + 1
        sage: q_multinomial([1,2,1], q=1) == multinomial([1,2,1])
        True
        sage: q_multinomial((3,2)) == q_binomial(5,3)
        True
        sage: q_multinomial([])
        1
    """
    binomials = []
    partial_sum = 0
    for elem in seq:
        partial_sum += elem
        binomials.append(q_binomial(partial_sum, elem, q=q, algorithm=binomial_algorithm))
    return prod(binomials)

gaussian_multinomial = q_multinomial


def q_catalan_number(n, q=None):
    """
    Return the `q`-Catalan number of index `n`.

    If `q` is unspecified, then it defaults to using the generator `q` for
    a univariate polynomial ring over the integers.

    There are several `q`-Catalan numbers. This procedure
    returns the one which can be written using the `q`-binomial coefficients.

    EXAMPLES::

        sage: from sage.combinat.q_analogues import q_catalan_number
        sage: q_catalan_number(4)
        q^12 + q^10 + q^9 + 2*q^8 + q^7 + 2*q^6 + q^5 + 2*q^4 + q^3 + q^2 + 1
        sage: p = ZZ['p'].0
        sage: q_catalan_number(4,p)
        p^12 + p^10 + p^9 + 2*p^8 + p^7 + 2*p^6 + p^5 + 2*p^4 + p^3 + p^2 + 1

    The `q`-Catalan number of index `n` is only defined for `n` a
    nonnegative integer (:trac:`11411`)::

        sage: q_catalan_number(-2)
        Traceback (most recent call last):
        ...
        ValueError: Argument (-2) must be a nonnegative integer.

    TESTS::

        sage: q_catalan_number(3).parent()
        Univariate Polynomial Ring in q over Integer Ring
    """
    if n in ZZ and n >= 0:
        return (prod(q_int(j, q) for j in range(n + 2, 2 * n + 1)) //
                prod(q_int(j, q) for j in range(2, n + 1)))
    else:
        raise ValueError("Argument (%s) must be a nonnegative integer." % n)


def qt_catalan_number(n):
    """
    Returns the `q,t`-Catalan number of index `n`.

    EXAMPLES::

        sage: from sage.combinat.q_analogues import qt_catalan_number
        sage: qt_catalan_number(1)
        1
        sage: qt_catalan_number(2)
        q + t
        sage: qt_catalan_number(3)
        q^3 + q^2*t + q*t^2 + t^3 + q*t
        sage: qt_catalan_number(4)
        q^6 + q^5*t + q^4*t^2 + q^3*t^3 + q^2*t^4 + q*t^5 + t^6 + q^4*t + q^3*t^2 + q^2*t^3 + q*t^4 + q^3*t + q^2*t^2 + q*t^3

    The `q,t`-Catalan number of index `n` is only defined for `n` a
    nonnegative integer (:trac:`11411`)::

        sage: qt_catalan_number(-2)
        Traceback (most recent call last):
        ...
        ValueError: Argument (-2) must be a nonnegative integer.
    """
    if n in ZZ and n >= 0:
        ZZqt = ZZ['q','t']
        d = {}
        for dw in DyckWords(n):
            tup = (dw.area(), dw.bounce())
            d[tup] = d.get(tup, 0) + 1
        return ZZqt(d)
    else:
        raise ValueError("Argument (%s) must be a nonnegative integer." % n)


def q_pochhammer(n, a, q=None):
    r"""
    Return the `q`-Pochhammer `(a; q)_n`.

    The `q`-Pochhammer symbol is defined by

    .. MATH::

        (a; q)_n = \prod_{k=0}^{n-1} (1 - aq^k)

    with `(a; q)_0 = 1` for all `a, q` and `n \in \NN`.
    By using the identity

    .. MATH::

        (a; q)_n = \frac{(a; q)_{\infty}}{(aq^n; q)_{\infty}},

    we can extend the definition to `n < 0` by

    .. MATH::

        (a; q)_n = \frac{1}{(aq^n; q)_{-n}}
        = \prod_{k=1}^{-n} \frac{1}{1 - a/q^k}.

    EXAMPLES::

        sage: from sage.combinat.q_analogues import q_pochhammer
        sage: q_pochhammer(3, 1/7)
        6/343*q^3 - 6/49*q^2 - 6/49*q + 6/7
        sage: q_pochhammer(3, 3)
        -18*q^3 + 6*q^2 + 6*q - 2
        sage: q_pochhammer(3, 1)
        0

        sage: R.<q> = ZZ[]
        sage: q_pochhammer(4, q)
        q^10 - q^9 - q^8 + 2*q^5 - q^2 - q + 1
        sage: q_pochhammer(4, q^2)
        q^14 - q^12 - q^11 - q^10 + q^8 + 2*q^7 + q^6 - q^4 - q^3 - q^2 + 1
        sage: q_pochhammer(-3, q)
        1/(-q^9 + q^7 + q^6 + q^5 - q^4 - q^3 - q^2 + 1)

    TESTS::

        sage: q_pochhammer(0, 2)
        1
        sage: q_pochhammer(0, 1)
        1
        sage: q_pochhammer(0, var('a'))
        1

    We check that :trac:`25715` is fixed::

        sage: q_pochhammer(0, 3r)
        1

    REFERENCES:

    - :wikipedia:`Q-Pochhammer_symbol`
    """
    if q is None:
        q = ZZ['q'].gen()
    if n not in ZZ:
        raise ValueError("{} must be an integer".format(n))
    R = parent(q)
    one = R(1)
    if n < 0:
        return R.prod(one / (one - a/q**-k) for k in range(1,-n+1))
    return R.prod((one - a*q**k) for k in range(n))


@cached_function(key=lambda t, q: (_Partitions(t), q))
def q_jordan(t, q=None):
    r"""
    Return the `q`-Jordan number of `t`.

    If `q` is the power of a prime number, the output is the number of
    complete flags in `\GF{q}^N` (where `N` is the size of `t`) stable
    under a linear nilpotent endomorphism `f_t` whose Jordan type is
    given by `t`, i.e. such that for all `i`:

    .. MATH::

        \dim (\ker f_t^i) = t[0] + \cdots + t[i-1]

    If `q` is unspecified, then it defaults to using the generator `q` for
    a univariate polynomial ring over the integers.

    The result is cached.

    INPUT:

    -  ``t`` -- an integer partition, or an argument accepted by
       :class:`Partition`

    - ``q`` -- (default: ``None``) the variable `q`; if ``None``, then use a
      default variable in `\ZZ[q]`

    EXAMPLES::

        sage: from sage.combinat.q_analogues import q_jordan
        sage: [q_jordan(mu, 2) for mu in Partitions(5)]
        [9765, 1029, 213, 93, 29, 9, 1]
        sage: [q_jordan(mu, 2) for mu in Partitions(6)]
        [615195, 40635, 5643, 2331, 1491, 515, 147, 87, 47, 11, 1]
        sage: q_jordan([3,2,1])
        16*q^4 + 24*q^3 + 14*q^2 + 5*q + 1
        sage: q_jordan([2,1], x)
        2*x + 1

    If the partition is trivial (i.e. has only one part), we get
    the `q`-factorial (in this case, the nilpotent endomorphism is
    necessarily `0`)::

        sage: from sage.combinat.q_analogues import q_factorial
        sage: q_jordan([5]) == q_factorial(5)
        True
        sage: q_jordan([11], 5) == q_factorial(11, 5)
        True

    TESTS::

        sage: all(multinomial(mu.conjugate()) == q_jordan(mu, 1) for mu in Partitions(6))
        True

    AUTHOR:

    - Xavier Caruso (2012-06-29)
    """
    if q is None:
        q = ZZ['q'].gen()

    if all(part == 0 for part in t):
        return parent(q)(1)
    tj = 0
    res = parent(q)(0)
    for i in range(len(t)-1, -1, -1):
        ti = t[i]
        if ti > tj:
            tp = list(t)
            tp[i] -= 1
            res += q_jordan(tp, q) * q**tj * q_int(ti - tj, q)
            tj = ti
    return res


def q_subgroups_of_abelian_group(la, mu, q=None, algorithm='birkhoff'):
    r"""
    Return the `q`-number of subgroups of type ``mu`` in a finite abelian
    group of type ``la``.

    INPUT:

    - ``la`` -- type of the ambient group as a :class:`Partition`
    - ``mu`` -- type of the subgroup as a :class:`Partition`
    - ``q`` -- (default: ``None``) an indeterminate or a prime number; if
      ``None``, this defaults to `q \in \ZZ[q]`
    - ``algorithm`` -- (default: ``'birkhoff'``) the algorithm to use can be
      one of the following:

      - ``'birkhoff`` -- use the Birkhoff formula from [Bu87]_
      - ``'delsarte'`` -- use the formula from [Delsarte48]_

    OUTPUT:

    The number of subgroups of type ``mu`` in a group of type ``la`` as a
    polynomial in ``q``.

    ALGORITHM:

    Let `q` be a prime number and `\lambda = (\lambda_1, \ldots, \lambda_l)`
    be a partition. A finite abelian `q`-group is of type `\lambda` if it
    is isomorphic to

    .. MATH::

        \ZZ / q^{\lambda_1} \ZZ \times \cdots \times \ZZ / q^{\lambda_l} \ZZ.

    The formula from [Bu87]_ works as follows:
    Let `\lambda` and `\mu` be partitions. Let `\lambda^{\prime}` and
    `\mu^{\prime}` denote the conjugate partitions to `\lambda` and `\mu`,
    respectively. The number of subgroups of type `\mu` in a group of type
    `\lambda` is given by

    .. MATH::

        \prod_{i=1}^{\mu_1} q^{\mu^{\prime}_{i+1}
        (\lambda^{\prime}_i - \mu^{\prime}_i)}
        \binom{\lambda^{\prime}_i - \mu^{\prime}_{i+1}}
        {\mu^{\prime}_i - \mu^{\prime}_{i+1}}_q

    The formula from [Delsarte48]_ works as follows:
    Let `\lambda` and `\mu` be partitions. Let `(s_1, s_2, \ldots, s_l)`
    and `(r_1, r_2, \ldots, r_k)` denote the parts of the partitions
    conjugate to `\lambda` and `\mu` respectively. Let


    .. MATH::

        \mathfrak{F}(\xi_1, \ldots, \xi_k) = \xi_1^{r_2} \xi_2^{r_3} \cdots
        \xi_{k-1}^{r_k} \prod_{i_1=r_2}^{r_1-1} (\xi_1-q^{i_1})
        \prod_{i_2=r_3}^{r_2-1} (\xi_2-q^{i_2}) \cdots
        \prod_{i_k=0}^{r_k-1} (\xi_k-q^{-i_k}).

    Then the number of subgroups of type `\mu` in a group of type `\lambda`
    is given by

    .. MATH::

        \frac{\mathfrak{F}(q^{s_1}, q^{s_2}, \ldots, q^{s_k})}{\mathfrak{F}
        (q^{r_1}, q^{r_2}, \ldots, q^{r_k})}.

    EXAMPLES::

        sage: from sage.combinat.q_analogues import q_subgroups_of_abelian_group
        sage: q_subgroups_of_abelian_group([1,1], [1])
        q + 1
        sage: q_subgroups_of_abelian_group([3,3,2,1], [2,1])
        q^6 + 2*q^5 + 3*q^4 + 2*q^3 + q^2
        sage: R.<t> = QQ[]
        sage: q_subgroups_of_abelian_group([5,3,1], [3,1], t)
        t^4 + 2*t^3 + t^2
        sage: q_subgroups_of_abelian_group([5,3,1], [3,1], 3)
        144
        sage: q_subgroups_of_abelian_group([1,1,1], [1]) == q_subgroups_of_abelian_group([1,1,1], [1,1])
        True
        sage: q_subgroups_of_abelian_group([5], [3])
        1
        sage: q_subgroups_of_abelian_group([1], [2])
        0
        sage: q_subgroups_of_abelian_group([2], [1,1])
        0

    TESTS:

    Check the same examples with ``algorithm='delsarte'``::

        sage: q_subgroups_of_abelian_group([1,1], [1], algorithm='delsarte')
        q + 1
        sage: q_subgroups_of_abelian_group([3,3,2,1], [2,1], algorithm='delsarte')
        q^6 + 2*q^5 + 3*q^4 + 2*q^3 + q^2
        sage: q_subgroups_of_abelian_group([5,3,1], [3,1], t, algorithm='delsarte')
        t^4 + 2*t^3 + t^2
        sage: q_subgroups_of_abelian_group([5,3,1], [3,1], 3, algorithm='delsarte')
        144
        sage: q_subgroups_of_abelian_group([1,1,1], [1], algorithm='delsarte') == q_subgroups_of_abelian_group([1,1,1], [1,1])
        True
        sage: q_subgroups_of_abelian_group([5], [3], algorithm='delsarte')
        1
        sage: q_subgroups_of_abelian_group([1], [2], algorithm='delsarte')
        0
        sage: q_subgroups_of_abelian_group([2], [1,1], algorithm='delsarte')
        0

    Check that :trac:`25715` is fixed::

        sage: parent(q_subgroups_of_abelian_group([2], [1], algorithm='delsarte'))
        Univariate Polynomial Ring in q over Integer Ring
        sage: q_subgroups_of_abelian_group([7,7,1], [])
        1
        sage: q_subgroups_of_abelian_group([7,7,1], [0,0])
        1

    REFERENCES:

    .. [Bu87] Butler, Lynne M. *A unimodality result in the enumeration
       of subgroups of a finite abelian group.* Proceedings of the American
       Mathematical Society 101, no. 4 (1987): 771-775.
       :doi:`10.1090/S0002-9939-1987-0911049-8`

    .. [Delsarte48] \S. Delsarte, *Fonctions de Möbius Sur Les Groupes Abeliens
       Finis*, Annals of Mathematics, second series, Vol. 45, No. 3, (Jul 1948),
       pp. 600-609. http://www.jstor.org/stable/1969047

    AUTHORS:

    - Amritanshu Prasad (2013-06-07): Implemented the Delsarte algorithm
    - Tomer Bauer (2013, 2018): Implemented the Birkhoff algorithm and refactoring
    """
    if q is None:
        q = ZZ['q'].gen()
    la_c = _Partitions(la).conjugate()
    mu_c = _Partitions(mu).conjugate()
    k = mu_c.length()
    if not mu_c:
        # There is only one trivial subgroup
        return parent(q)(1)
    if not la_c.contains(mu_c):
        return parent(q)(0)

    if algorithm == 'delsarte':
        def F(args):
            prd = lambda j: prod(args[j]-q**i for i in range(mu_c[j+1],mu_c[j]))
            F1 = prod(args[i]**mu_c[i+1] * prd(i) for i in range(k-1))
            return F1 * prod(args[k-1]-q**i for i in range(mu_c[k-1]))

        return F([q**ss for ss in la_c[:k]])//F([q**rr for rr in mu_c])

    if algorithm == 'birkhoff':
        fac1 = q**(sum(mu_c[i+1] * (la_c[i]-mu_c[i]) for i in range(k-1)))
        fac2 = prod(q_binomial(la_c[i]-mu_c[i+1], mu_c[i]-mu_c[i+1], q=q) for i in range(k-1))
        fac3 = q_binomial(la_c[k-1], mu_c[k-1], q=q)

        return prod([fac1, fac2, fac3])

    raise ValueError("invalid algorithm choice")


@cached_function
def q_stirling_number1(n, k, q=None):
    r"""
    Return the (unsigned) `q`-Stirling number of the first kind.

    This is a `q`-analogue of :func:`sage.combinat.combinat.stirling_number1` .

    INPUT:

    - ``n``, ``k`` -- integers with ``1 <= k <= n``

    - ``q`` -- optional variable (default `q`)

    OUTPUT: a polynomial in the variable `q`

    These polynomials satisfy the recurrence

    .. MATH::

         s_{n,k} = s_{n-1,k-1} + [n-1]_q s_{n-1, k}.

    EXAMPLES::

        sage: from sage.combinat.q_analogues import q_stirling_number1
        sage: q_stirling_number1(4,2)
        q^3 + 3*q^2 + 4*q + 3

        sage: all(stirling_number1(6,k) == q_stirling_number1(6,k)(1)
        ....:     for k in range(1,7))
        True

        sage: x = polygen(QQ['q'],'x')
        sage: S = sum(q_stirling_number1(5,k)*x**k for k in range(1, 6))
        sage: factor(S)
        x * (x + 1) * (x + q + 1) * (x + q^2 + q + 1) * (x + q^3 + q^2 + q + 1)

    TESTS::

        sage: q_stirling_number1(-1,2)
        Traceback (most recent call last):
        ...
        ValueError: q-Stirling numbers are not defined for n < 0

    We check that :trac:`25715` is fixed::

        sage: q_stirling_number1(2,1,1r)
        1

    REFERENCES:

    - [Ca1948]_

    - [Ca1954]_
    """
    if q is None:
        q = ZZ['q'].gen()
    if n < 0:
        raise ValueError('q-Stirling numbers are not defined for n < 0')
    if n == 0 == k:
        return parent(q)(1)
    if k > n or k < 1:
        return parent(q)(0)
    return (q_stirling_number1(n - 1, k - 1, q=q) +
<<<<<<< HEAD
            q_int(n - 1) * q_stirling_number1(n - 1, k, q=q))
=======
            q_int(n - 1, q=q) * q_stirling_number1(n - 1, k, q=q))
>>>>>>> 309a7012

@cached_function
def q_stirling_number2(n, k, q=None):
    r"""
    Return the (unsigned) `q`-Stirling number of the second kind.

    This is a `q`-analogue of :func:`sage.combinat.combinat.stirling_number2`.

    INPUT:

    - ``n``, ``k`` -- integers with ``1 <= k <= n``

    - ``q`` -- optional variable (default `q`)

    OUTPUT: a polynomial in the variable `q`

    These polynomials satisfy the recurrence

    .. MATH::

         S_{n,k} = q^{k-1} S_{n-1,k-1} + [k]_q s_{n-1, k}.

    EXAMPLES::

        sage: from sage.combinat.q_analogues import q_stirling_number2
        sage: q_stirling_number2(4,2)
        q^3 + 3*q^2 + 3*q

        sage: all(stirling_number2(6,k) == q_stirling_number2(6,k)(1)
        ....:     for k in range(7))
        True


    TESTS::

        sage: q_stirling_number2(-1,2)
        Traceback (most recent call last):
        ...
        ValueError: q-Stirling numbers are not defined for n < 0

<<<<<<< HEAD
=======
    We check that :trac:`25715` is fixed::

        sage: q_stirling_number2(1,0).parent()
        Univariate Polynomial Ring in q over Integer Ring
        sage: q_stirling_number2(2,1,3r)
        1

>>>>>>> 309a7012
    REFERENCES:

    - [Mil1978]_

    """
    if q is None:
        q = ZZ['q'].gen()
<<<<<<< HEAD
    A = q.parent()
    if n < 0:
        raise ValueError('q-Stirling numbers are not defined for n < 0')
    if n == 0 == k:
        return A.one()
    if k > n or k < 0:
        return A.zero()
    return (q**(k-1)*q_stirling_number2(n - 1, k - 1, q=q) +
            q_int(k) * q_stirling_number2(n - 1, k, q=q))
=======
    if n < 0:
        raise ValueError('q-Stirling numbers are not defined for n < 0')
    if n == 0 == k:
        return parent(q)(1)
    if k > n or k <= 0:
        return parent(q)(0)
    return (q**(k-1)*q_stirling_number2(n - 1, k - 1, q=q) +
            q_int(k, q=q) * q_stirling_number2(n - 1, k, q=q))
>>>>>>> 309a7012
<|MERGE_RESOLUTION|>--- conflicted
+++ resolved
@@ -881,11 +881,7 @@
     if k > n or k < 1:
         return parent(q)(0)
     return (q_stirling_number1(n - 1, k - 1, q=q) +
-<<<<<<< HEAD
-            q_int(n - 1) * q_stirling_number1(n - 1, k, q=q))
-=======
             q_int(n - 1, q=q) * q_stirling_number1(n - 1, k, q=q))
->>>>>>> 309a7012
 
 @cached_function
 def q_stirling_number2(n, k, q=None):
@@ -926,8 +922,6 @@
         ...
         ValueError: q-Stirling numbers are not defined for n < 0
 
-<<<<<<< HEAD
-=======
     We check that :trac:`25715` is fixed::
 
         sage: q_stirling_number2(1,0).parent()
@@ -935,7 +929,6 @@
         sage: q_stirling_number2(2,1,3r)
         1
 
->>>>>>> 309a7012
     REFERENCES:
 
     - [Mil1978]_
@@ -943,17 +936,6 @@
     """
     if q is None:
         q = ZZ['q'].gen()
-<<<<<<< HEAD
-    A = q.parent()
-    if n < 0:
-        raise ValueError('q-Stirling numbers are not defined for n < 0')
-    if n == 0 == k:
-        return A.one()
-    if k > n or k < 0:
-        return A.zero()
-    return (q**(k-1)*q_stirling_number2(n - 1, k - 1, q=q) +
-            q_int(k) * q_stirling_number2(n - 1, k, q=q))
-=======
     if n < 0:
         raise ValueError('q-Stirling numbers are not defined for n < 0')
     if n == 0 == k:
@@ -961,5 +943,4 @@
     if k > n or k <= 0:
         return parent(q)(0)
     return (q**(k-1)*q_stirling_number2(n - 1, k - 1, q=q) +
-            q_int(k, q=q) * q_stirling_number2(n - 1, k, q=q))
->>>>>>> 309a7012
+            q_int(k, q=q) * q_stirling_number2(n - 1, k, q=q))