r"""
Coordinate charts

The class :class:`Chart` implements coordinate charts on a topological manifold
over a topological field `K`. The subclass :class:`RealChart` is devoted
to the case `K=\RR`, for which the concept of coordinate range is meaningful.

Transition maps between charts are implemented via the class
:class:`CoordChange`.

AUTHORS:

- Eric Gourgoulhon, Michal Bejger (2013-2015) : initial version
- Travis Scrimshaw (2015): review tweaks

REFERENCES:

- Chap. 2 of [Lee11]_ J.M. Lee: *Introduction to Topological Manifolds*,
  2nd ed., Springer (New York) (2011)

- Chap. 1 of [Lee13]_ J.M. Lee : *Introduction to Smooth Manifolds*,
  2nd ed., Springer (New York) (2013)
"""

#*****************************************************************************
#       Copyright (C) 2015 Eric Gourgoulhon <eric.gourgoulhon@obspm.fr>
#       Copyright (C) 2015 Michal Bejger <bejger@camk.edu.pl>
#       Copyright (C) 2015 Travis Scrimshaw <tscrimsh@umn.edu>
#
#  Distributed under the terms of the GNU General Public License (GPL)
#  as published by the Free Software Foundation; either version 2 of
#  the License, or (at your option) any later version.
#                  http://www.gnu.org/licenses/
#*****************************************************************************

from sage.structure.sage_object import SageObject
from sage.structure.unique_representation import UniqueRepresentation
from sage.symbolic.ring import SR
from sage.rings.infinity import Infinity
from sage.misc.latex import latex
<<<<<<< HEAD
=======
from sage.manifolds.manifold import TopologicalManifold
from sage.manifolds.coord_func_symb import CoordFunctionSymb
>>>>>>> a1ba52a0

class Chart(UniqueRepresentation, SageObject):
    r"""
    Chart on a manifold.

    Given a (topological) manifold `M` of dimension `n` over a topological
    field `K`, a *chart* on `M` is a pair `(U,\varphi)`, where `U` is an
    open subset of `M` and `\varphi: U \rightarrow V \subset K^n` is a
    homeomorphism from `U` to an open subset `V` of `K^n`.

    The components `(x^1, \ldots, x^n)` of `\varphi`, defined by
    `\varphi(p) = (x^1(p), \ldots, x^n(p)) \in K^n` for any point
    `p \in U`, are called the *coordinates* of the chart `(U, \varphi)`.

    INPUT:

    - ``domain`` -- open subset `U` on which the chart is defined (must be
      an instance of :class:`~sage.manifolds.manifold.TopologicalManifold`)
    - ``coordinates`` -- (default: ``''`` (empty string)) single string
      defining the coordinate symbols, with ``' '`` (whitespace) as a
      separator; each item has at most two fields, separated by ``:``:

      1. The coordinate symbol (a letter or a few letters)
      2. (optional) The LaTeX spelling of the coordinate; if not provided the
         coordinate symbol given in the first field will be used.

      If it contains any LaTeX expression, the string ``coordinates`` must be
      declared with the prefix 'r' (for "raw") to allow for a proper treatment
      of LaTeX's backslash character (see examples below).
      If no LaTeX spelling is to be set for any coordinate, the argument
      ``coordinates`` can be omitted when the shortcut operator ``<,>`` is
      used via Sage preparser (see examples below).
    - ``names`` -- (default: ``None``) unused argument, except if
      ``coordinates`` is not provided; it must then be a tuple containing
      the coordinate symbols (this is guaranteed if the shortcut operator
      ``<,>`` is used)

    EXAMPLES:

    A chart on a complex 2-dimensional topological manifold::

        sage: M = Manifold(2, 'M', field='complex', structure='topological')
        sage: X = M.chart('x y'); X
        Chart (M, (x, y))
        sage: latex(X)
        \left(M,(x, y)\right)
        sage: type(X)
        <class 'sage.manifolds.chart.Chart'>

    To manipulate the coordinates `(x,y)` as global variables,
    one has to set::

        sage: x,y = X[:]

    However, a shortcut is to use the declarator ``<x,y>`` in the left-hand
    side of the chart declaration (there is then no need to pass the string
    ``'x y'`` to ``chart()``)::

        sage: M = Manifold(2, 'M', field='complex', structure='topological')
        sage: X.<x,y> = M.chart(); X
        Chart (M, (x, y))

    The coordinates are then immediately accessible::

        sage: y
        y
        sage: x is X[0] and y is X[1]
        True

    Note that ``x`` and ``y`` declared in ``<x,y>`` are mere Python variable
    names and do not have to coincide with the coordinate symbols;
    for instance, one may write::

        sage: M = Manifold(2, 'M', field='complex', structure='topological')
        sage: X.<x1,y1> = M.chart('x y'); X
        Chart (M, (x, y))

    Then ``y`` is not known as a global Python variable and the
    coordinate `y` is accessible only through the global variable ``y1``::

        sage: y1
        y
        sage: latex(y1)
        y
        sage: y1 is X[1]
        True

    However, having the name of the Python variable coincide with the
    coordinate symbol is quite convenient; so it is recommended to declare::

        sage: M = Manifold(2, 'M', field='complex', structure='topological')
        sage: X.<x,y> = M.chart()

    In the above example, the chart X covers entirely the manifold ``M``::

        sage: X.domain()
        Complex 2-dimensional topological manifold M

    Of course, one may declare a chart only on an open subset of ``M``::

        sage: U = M.open_subset('U')
        sage: Y.<z1, z2> = U.chart(r'z1:\zeta_1 z2:\zeta_2'); Y
        Chart (U, (z1, z2))
        sage: Y.domain()
        Open subset U of the Complex 2-dimensional topological manifold M

    In the above declaration, we have also specified some LaTeX writing
    of the coordinates different from the text one::

        sage: latex(z1)
        {\zeta_1}

    Note the prefix ``r`` in front of the string ``r'z1:\zeta_1 z2:\zeta_2'``;
    it makes sure that the backslash character is treated as an ordinary
    character, to be passed to the LaTeX interpreter.

    Coordinates are Sage symbolic variables (see
    :mod:`sage.symbolic.expression`)::

        sage: type(z1)
        <type 'sage.symbolic.expression.Expression'>

    In addition to the Python variable name provided in the operator ``<.,.>``,
    the coordinates are accessible by their indices::

        sage: Y[0], Y[1]
        (z1, z2)

    The index range is that declared during the creation of the manifold. By
    default, it starts at 0, but this can be changed via the parameter
    ``start_index``::

        sage: M1 = Manifold(2, 'M_1', field='complex', structure='topological',
        ....:               start_index=1)
        sage: Z.<u,v> = M1.chart()
        sage: Z[1], Z[2]
        (u, v)

    The full set of coordinates is obtained by means of the slice
    operator ``[:]``::

        sage: Y[:]
        (z1, z2)

    Some partial sets of coordinates::

        sage: Y[:1]
        (z1,)
        sage: Y[1:]
        (z2,)

    Each constructed chart is automatically added to the manifold's user
    atlas::

        sage: M.atlas()
        [Chart (M, (x, y)), Chart (U, (z1, z2))]

    and to the atlas of the chart's domain::

        sage: U.atlas()
        [Chart (U, (z1, z2))]

    Manifold subsets have a *default chart*, which, unless changed via the
    method
    :meth:`~sage.manifolds.manifold.TopologicalManifold.set_default_chart`,
    is the first defined chart on the subset (or on a open subset of it)::

        sage: M.default_chart()
        Chart (M, (x, y))
        sage: U.default_chart()
        Chart (U, (z1, z2))

    The default charts are not privileged charts on the manifold, but rather
    charts whose name can be skipped in the argument list of functions having
    an optional ``chart=`` argument.

    The chart map `\varphi` acting on a point is obtained by passing
    it as an input to the map::

        sage: p = M.point((1+i, 2), chart=X); p
        Point on the Complex 2-dimensional topological manifold M
        sage: X(p)
        (I + 1, 2)
        sage: X(p) == p.coord(X)
        True

    .. SEEALSO::

        :class:`sage.manifolds.chart.RealChart` for charts on topological
        manifolds over `\RR`.

    """
    def __init__(self, domain, coordinates='', names=None):
        r"""
        Construct a chart.

        TESTS::

            sage: M = Manifold(2, 'M', field='complex', structure='topological')
            sage: X.<x,y> = M.chart()
            sage: X
            Chart (M, (x, y))
            sage: type(X)
            <class 'sage.manifolds.chart.Chart'>
            sage: assumptions() # no assumptions on x,y set by X._init_coordinates
            []
            sage: TestSuite(X).run()

        """
        from sage.manifolds.manifold import TopologicalManifold
        if not isinstance(domain, TopologicalManifold):
            raise TypeError("the first argument must be an open subset of " +
                            "a topological manifold")
        if coordinates == '':
            for x in names:
                coordinates += x + ' '
            coordinates = coordinates[:-1]
        self._manifold = domain.manifold()
        self._domain = domain
        # Treatment of the coordinates:
        if ' ' in coordinates:
            coord_list = coordinates.split()
        else:
            coord_list = [coordinates]
        if len(coord_list) != self._manifold.dim():
            raise ValueError("the list of coordinates must contain " +
                             "{} elements".format(self._manifold.dim()))
        # The treatment of coordinates is performed by a seperate method,
        # _init_coordinates, which sets self._xx and
        # which may be redefined for subclasses (for instance RealChart).
        self._init_coordinates(coord_list)
        coord_string = ' '.join(str(x) for x in self._xx)
        if coord_string in self._domain._charts_by_coord:
            raise ValueError("the chart with coordinates " + coord_string +
                             " has already been declared on " +
                             "the {}".format(self._domain))
        self._domain._charts_by_coord[coord_string] = self
        #
        # Additional restrictions on the coordinates
        self._restrictions = []  # to be set with method add_restrictions()
        #
        # The chart is added to the domain's atlas, as well as to all the
        # atlases of the domain's supersets; moreover the fist defined chart
        # is considered as the default chart
        for sd in self._domain._supersets:
            # the chart is added in the top charts only if its coordinates have
            # not been used:
            for chart in sd._atlas:
                if self._xx == chart._xx:
                    break
            else:
                sd._top_charts.append(self)
            sd._atlas.append(self)
            if sd._def_chart is None:
                sd._def_chart = self
        # The chart is added to the list of the domain's covering charts:
        self._domain._covering_charts.append(self)
        # Initialization of the set of charts that are restrictions of the
        # current chart to subsets of the chart domain:
        self._subcharts = set([self])
        # Initialization of the set of charts which the current chart is a
        # restriction of:
        self._supercharts = set([self])
        #
        self._dom_restrict = {} # dict. of the restrictions of self to
                                # subsets of self._domain, with the
                                # subsets as keys
        # The null and one functions of the coordinates:
        base_field_type = self._domain.base_field_type()
        if base_field_type in ['real', 'complex']:
            self._zero_function = CoordFunctionSymb(self, 0)
            self._one_function = CoordFunctionSymb(self, 1)
        else:
            base_field = self._domain.base_field()
            self._zero_function = CoordFunctionSymb(self, base_field.zero())
            self._one_function = CoordFunctionSymb(self, base_field.one())
        # Expression in self of the zero and one scalar fields of open sets
        # containing the domain of self:
        for dom in self._domain._supersets:
            if hasattr(dom, '_zero_scalar_field'):
                # dom is an open set
                dom._zero_scalar_field._express[self] = self._zero_function
            if hasattr(dom, '_one_scalar_field'):
                # dom is an open set
                dom._one_scalar_field._express[self] = self._one_function

    def _init_coordinates(self, coord_list):
        r"""
        Initialization of the coordinates as symbolic variables.

        This method must be redefined by derived classes in order to take
        into account specificities (e.g. enforcing real coordinates).

        INPUT:

        - ``coord_list`` -- list of coordinate fields, which items in each
          field separated by ":"; there are at most 2 items per field:
          the coordinate name and the coordinate LaTeX symbol

        TESTS::

            sage: M = Manifold(2, 'M', field='complex', structure='topological')
            sage: X.<z1, z2> = M.chart()
            sage: X._init_coordinates(['z1', 'z2'])
            sage: X
            Chart (M, (z1, z2))
            sage: X._init_coordinates([r'z1:\zeta_1', r'z2:\zeta_2'])
            sage: X
            Chart (M, (z1, z2))
            sage: latex(X)
            \left(M,({\zeta_1}, {\zeta_2})\right)

        """
        xx_list = [] # will contain the coordinates as Sage symbolic variables
        for coord_field in coord_list:
            coord_properties = coord_field.split(':')
            coord_symb = coord_properties[0].strip() # the coordinate symbol
            # LaTeX symbol:
            coord_latex = None
            for prop in coord_properties[1:]:
                coord_latex = prop.strip()
            # Construction of the coordinate as some Sage's symbolic variable:
            coord_var = SR.var(coord_symb, latex_name=coord_latex)
            xx_list.append(coord_var)
        self._xx = tuple(xx_list)

    def _repr_(self):
        r"""
        String representation of the object.

        TESTS::

            sage: M = Manifold(2, 'M', field='complex', structure='topological')
            sage: X.<x,y> = M.chart()
            sage: X
            Chart (M, (x, y))

        """
        return 'Chart ({}, {})'.format(self._domain._name, self._xx)

    def _latex_(self):
        r"""
        LaTeX representation of the object.

        TESTS::

            sage: M = Manifold(2, 'M', field='complex', structure='topological')
            sage: X.<x,y> = M.chart()
            sage: X._latex_()
            '\\left(M,(x, y)\\right)'
            sage: Y.<z1, z2> = M.chart(r'z1:\zeta_1 z2:\zeta2')
            sage: Y._latex_()
            '\\left(M,({\\zeta_1}, {\\zeta2})\\right)'
            sage: latex(Y)
            \left(M,({\zeta_1}, {\zeta2})\right)

        """
        description = r'\left(' + latex(self._domain).strip() + ',('
        n = len(self._xx)
        for i in range(n-1):
            description += latex(self._xx[i]).strip() + ', '
        description += latex(self._xx[n-1]).strip() + r')\right)'
        return description

    def _first_ngens(self, n):
        r"""
        Return the list of coordinates.

        This is useful only for the use of Sage preparser::

            sage: preparse("c_cart.<x,y,z> = M.chart()")
            "c_cart = M.chart(names=('x', 'y', 'z',)); (x, y, z,) = c_cart._first_ngens(3)"

        """
        return self[:]

    def __getitem__(self, i):
        r"""
        Access to the coordinates.

        INPUT:

        - ``i`` -- index of the coordinate; if the slice ``[:]``, then all
            the coordinates are returned

        OUTPUT:

        - the coordinate of index ``i`` or all the coordinates (as a tuple) if
          ``i`` is the slice ``[:]``

        EXAMPLES::

            sage: M = Manifold(2, 'M', field='complex', structure='topological')
            sage: X.<x,y> = M.chart()
            sage: X[0]
            x
            sage: X[1]
            y
            sage: X[:]
            (x, y)

        The index range is controlled by the parameter ``start_index``::

            sage: M = Manifold(2, 'M', field='complex', structure='topological',
            ....:              start_index=1)
            sage: X.<x,y> = M.chart()
            sage: X[1]
            x
            sage: X[2]
            y
            sage: X[:]
            (x, y)

        We check that slices are properly shifted as well::

            sage: X[2:]
            (y,)
            sage: X[:2]
            (x,)
        """
        if isinstance(i, slice):
            start,stop = i.start,i.stop
            if start is not None:
                start -= self._manifold._sindex
            if stop is not None:
                stop -= self._manifold._sindex
            return self._xx[start:stop:i.step]
        else:
            return self._xx[i-self._manifold._sindex]

    def __call__(self, point):
        r"""
        Return the coordinates of a given point.

        INPUT:

        - ``point`` -- point in the domain of the chart

        OUTPUT:

        - tuple of the coordinates of the point

        EXAMPLES::

            sage: M = Manifold(2, 'M', field='complex', structure='topological')
            sage: X.<x,y> = M.chart()
            sage: p = M.point((1+i, 2-i), chart=X)
            sage: X(p)
            (I + 1, -I + 2)
            sage: X(M.an_element())
            (0, 0)

        """
        return point.coord(self)

    def domain(self):
        r"""
        Return the open subset on which the chart is defined.

        EXAMPLES::

            sage: M = Manifold(2, 'M', structure='topological')
            sage: X.<x,y> = M.chart()
            sage: X.domain()
            2-dimensional topological manifold M
            sage: U = M.open_subset('U')
            sage: Y.<u,v> = U.chart()
            sage: Y.domain()
            Open subset U of the 2-dimensional topological manifold M

        """
        return self._domain

    def manifold(self):
        r"""
        Return the manifold on which the chart is defined.

        EXAMPLES::

            sage: M = Manifold(2, 'M', structure='topological')
            sage: U = M.open_subset('U')
            sage: X.<x,y> = U.chart()
            sage: X.manifold()
            2-dimensional topological manifold M
            sage: X.domain()
            Open subset U of the 2-dimensional topological manifold M

        """
        return self._manifold

    def add_restrictions(self, restrictions):
        r"""
        Add some restrictions on the coordinates.

        INPUT:

        - ``restrictions`` -- list of restrictions on the
          coordinates, in addition to the ranges declared by the intervals
          specified in the chart constructor.
          A restriction can be any symbolic equality or inequality involving the
          coordinates, such as x>y or x^2+y^2 != 0. The items of the list
          ``restrictions`` are combined with the ``and`` operator; if some
          restrictions are to be combined with the ``or`` operator instead, they
          have to be passed as a tuple in some single item of the list
          ``restrictions``. For example, ``restrictions`` = [x>y, (x!=0, y!=0),
          z^2<x] means (x>y) and ((x!=0) or (y!=0)) and (z^2<x). If the list
          ``restrictions`` contains only one item, this item can be passed as
          such, i.e. writing x>y instead of the single element list [x>y].

        EXAMPLES::

            sage: M = Manifold(2, 'M', field='complex', structure='topological')
            sage: X.<x,y> = M.chart()
            sage: X.add_restrictions(abs(x) > 1)
            sage: X.valid_coordinates(2+i, 1)
            True
            sage: X.valid_coordinates(i, 1)
            False

        """
        if not isinstance(restrictions, list):
            # case of a single condition or conditions to be combined by "or"
            restrictions = [restrictions]
        self._restrictions.extend(restrictions)

    def restrict(self, subset, restrictions=None):
        r"""
        Return the restriction of the chart to some open subset of its domain.

        If the current chart is `(U,\varphi)`, a *restriction* (or *subchart*)
        is a chart `(V,\psi)` such that `V\subset U` and `\psi = \varphi |_V`.

        If such subchart has not been defined yet, it is constructed here.

        The coordinates of the subchart bare the same names as the coordinates
        of the current chart.

        INPUT:

        - ``subset`` -- open subset `V` of the chart domain `U` (must be an
          instance of :class:`~sage.manifolds.manifold.TopologicalManifold`)
        - ``restrictions`` -- (default: ``None``) list of coordinate
          restrictions defining the subset `V`.
          A restriction can be any symbolic equality or
          inequality involving the coordinates, such as x>y or x^2+y^2 != 0.
          The items of the list ``restrictions`` are combined with the ``and``
          operator; if some restrictions are to be combined with the ``or``
          operator instead, they have to be passed as a tuple in some single
          item of the list ``restrictions``. For example, ``restrictions``
          being [x>y, (x!=0, y!=0), z^2<x] means (x>y) and ((x!=0) or (y!=0))
          and (z^2<x). If the list ``restrictions`` contains only one item,
          this item can be passed as such, i.e. writing x>y instead of the
          single element list [x>y]. Note that the argument ``restrictions``
          can be omitted if the subchart has been already initialized by a
          previous call.

        OUTPUT:

        - chart `(V,\psi)`, as an instance of :class:`Chart`.

        EXAMPLES:

        Coordinates on the unit open ball of  `\CC^2` as a subchart
        of the global coordinates of `\CC^2`::

            sage: M = Manifold(2, 'C^2', field='complex', structure='topological')
            sage: X.<z1, z2> = M.chart()
            sage: B = M.open_subset('B')
            sage: X_B = X.restrict(B, abs(z1)^2 + abs(z2)^2 < 1); X_B
            Chart (B, (z1, z2))

        """
        if subset == self._domain:
            return self
        if subset not in self._dom_restrict:
            if not subset.is_subset(self._domain):
                raise ValueError("the specified subset is not a subset " +
                                 "of the domain of definition of the chart")
            coordinates = ""
            for coord in self._xx:
                coordinates += repr(coord) + ' '
            res = type(self)(subset, coordinates)
            res._restrictions.extend(self._restrictions)
            # The coordinate restrictions are added to the result chart and
            # possibly transformed into coordinate bounds:
            if restrictions is not None:
                res.add_restrictions(restrictions)
            # Update of supercharts and subcharts:
            res._supercharts.update(self._supercharts)
            for schart in self._supercharts:
                schart._subcharts.add(res)
                schart._dom_restrict[subset] = res
            # Update of domain restrictions:
            self._dom_restrict[subset] = res
        return self._dom_restrict[subset]

    def valid_coordinates(self, *coordinates, **kwds):
        r"""
        Check whether a tuple of coordinates can be the coordinates of a
        point in the chart domain.

        INPUT:

        - ``*coordinates`` -- coordinate values
        - ``**kwds`` -- options:

          - ``parameters=None``, dictionary to set numerical values to
            some parameters (see example below)

        OUTPUT:

        - ``True`` if the coordinate values are admissible in the chart image,
          ``False`` otherwise.

        EXAMPLE::

            sage: M = Manifold(2, 'M', field='complex', structure='topological')
            sage: X.<x,y> = M.chart()
            sage: X.add_restrictions([abs(x)<1, y!=0])
            sage: X.valid_coordinates(0, i)
            True
            sage: X.valid_coordinates(i, 1)
            False
            sage: X.valid_coordinates(i/2, 1)
            True
            sage: X.valid_coordinates(i/2, 0)
            False
            sage: X.valid_coordinates(2, 0)
            False

        Example of use with the keyword ``parameters`` to set a specific value
        to a parameter appearing in the coordinate restrictions::

            sage: var('a')  # the parameter is a symbolic variable
            a
            sage: Y.<u,v> = M.chart()
            sage: Y.add_restrictions(abs(v)<a)
            sage: Y.valid_coordinates(1, i, parameters={a: 2})  # setting a=2
            True
            sage: Y.valid_coordinates(1, 2*i, parameters={a: 2})
            False

        """
        if len(coordinates) != self._domain._dim:
            return False
        if 'parameters' in kwds:
            parameters = kwds['parameters']
        else:
            parameters = None
        # Check of restrictions:
        if self._restrictions:
            substitutions = dict(zip(self._xx, coordinates))
            if parameters:
                substitutions.update(parameters)
            for restrict in self._restrictions:
                if isinstance(restrict, tuple): # case of or conditions
                    combine = False
                    for expr in restrict:
                        combine = combine or bool(expr.subs(substitutions))
                    if not combine:
                        return False
                else:
                    if not bool(restrict.subs(substitutions)):
                        return False
        # All tests have been passed:
        return True

    def transition_map(self, other, transformations, intersection_name=None,
                       restrictions1=None, restrictions2=None):
        r"""
        Construct the transition map between the current chart,
        `(U, \varphi)` say, and another one, `(V, \psi)` say.

        If `n` is the manifold's dimension, the *transition map*
        is the map

        .. MATH::

            \psi\circ\varphi^{-1}: \varphi(U\cap V) \subset K^n
            \rightarrow \psi(U\cap V) \subset K^n,

        where `K` is the manifold's base field. In other words, the
        transition map expresses the coordinates `(y^1, \ldots, y^n)` of
        `(V, \psi)` in terms of the coordinates `(x^1, \ldots, x^n)` of
        `(U, \varphi)` on the open subset where the two charts intersect,
        i.e. on `U \cap V`.

        INPUT:

        - ``other`` -- the chart `(V, \psi)`
        - ``transformations`` -- tuple (or list) `(Y_1, \ldots, Y_n)`, where
          `Y_i` is the symbolic expression of the coordinate `y^i` in terms
          of the coordinates `(x^1, \ldots, x^n)`
        - ``intersection_name`` -- (default: ``None``) name to be given to the
          subset `U \cap V` if the latter differs from `U` or `V`
        - ``restrictions1`` -- (default: ``None``) list of conditions on the
          coordinates of the current chart that define `U\cap V` if the
          latter differs from `U`. ``restrictions1`` must be a list of
          of symbolic equalities or inequalities involving the
          coordinates, such as x>y or x^2+y^2 != 0. The items of the list
          ``restrictions1`` are combined with the ``and`` operator; if some
          restrictions are to be combined with the ``or`` operator instead,
          they have to be passed as a tuple in some single item of the list
          ``restrictions1``. For example, ``restrictions1`` = [x>y,
          (x!=0, y!=0), z^2<x] means (x>y) and ((x!=0) or (y!=0)) and (z^2<x).
          If the list ``restrictions1`` contains only one item, this item can
          be passed as such, i.e. writing x>y instead of the single-element
          list [x>y].
        - ``restrictions2`` -- (default: ``None``) list of conditions on the
          coordinates of the chart `(V,\psi)` that define `U\cap V` if the
          latter differs from `V` (see ``restrictions1`` for the syntax)

        OUTPUT:

        - the transition map `\psi \circ \varphi^{-1}` defined on
          `U \cap V`, as an instance of :class:`CoordChange`

        EXAMPLES:

        Transition map between two stereographic charts on the circle `S^1`::

            sage: M = Manifold(1, 'S^1', structure='topological')
            sage: U = M.open_subset('U') # Complement of the North pole
            sage: cU.<x> = U.chart() # Stereographic chart from the North pole
            sage: V = M.open_subset('V') # Complement of the South pole
            sage: cV.<y> = V.chart() # Stereographic chart from the South pole
            sage: M.declare_union(U,V)   # S^1 is the union of U and V
            sage: trans = cU.transition_map(cV, 1/x, intersection_name='W',
            ....:                           restrictions1= x!=0, restrictions2 = y!=0)
            sage: trans
            Change of coordinates from Chart (W, (x,)) to Chart (W, (y,))
            sage: trans.display()
            y = 1/x

        The subset `W`, intersection of `U` and `V`, has been created by
        ``transition_map()``::

            sage: M.list_of_subsets()
            [1-dimensional topological manifold S^1,
             Open subset U of the 1-dimensional topological manifold S^1,
             Open subset V of the 1-dimensional topological manifold S^1,
             Open subset W of the 1-dimensional topological manifold S^1]
            sage: W = M.list_of_subsets()[3]
            sage: W is U.intersection(V)
            True
            sage: M.atlas()
            [Chart (U, (x,)), Chart (V, (y,)), Chart (W, (x,)), Chart (W, (y,))]

        Transition map between the spherical chart and the Cartesian
        one on `\RR^2`::

            sage: M = Manifold(2, 'R^2', structure='topological')
            sage: c_cart.<x,y> = M.chart()
            sage: U = M.open_subset('U') # the complement of the half line {y=0, x >= 0}
            sage: c_spher.<r,phi> = U.chart(r'r:(0,+oo) phi:(0,2*pi):\phi')
            sage: trans = c_spher.transition_map(c_cart, (r*cos(phi), r*sin(phi)),
            ....:                                restrictions2=(y!=0, x<0))
            sage: trans
            Change of coordinates from Chart (U, (r, phi)) to Chart (U, (x, y))
            sage: trans.display()
            x = r*cos(phi)
            y = r*sin(phi)

        In this case, no new subset has been created since `U \cap M = U`::

            sage: M.list_of_subsets()
            [2-dimensional topological manifold R^2,
             Open subset U of the 2-dimensional topological manifold R^2]

        but a new chart has been created: `(U, (x, y))`::

            sage: M.atlas()
            [Chart (R^2, (x, y)), Chart (U, (r, phi)), Chart (U, (x, y))]

        """
        dom1 = self._domain
        dom2 = other._domain
        dom = dom1.intersection(dom2, name=intersection_name)
        if dom is dom1:
            chart1 = self
        else:
            chart1 = self.restrict(dom, restrictions1)
        if dom is dom2:
            chart2 = other
        else:
            chart2 = other.restrict(dom, restrictions2)
        if not isinstance(transformations, (tuple, list)):
                transformations = [transformations]
        return CoordChange(chart1, chart2, *transformations)

    def function(self, expression):
        r"""
        Define a coordinate function to the base field.

        If the current chart belongs to the atlas of a `n`-dimensional manifold
        over a topological field `K`, a *coordinate function* is a map

        .. MATH::

            \begin{array}{cccc}
                f:&  V\subset K^n & \longrightarrow & K \\
                  &  (x^1,\ldots, x^n) & \longmapsto & f(x^1,\ldots, x^n),
            \end{array}

        where `V` is the chart codomain and `(x^1,\ldots, x^n)` are the
        chart coordinates.

        The coordinate function can be either a symbolic one or a numerical
        one, depending on the parameter ``expression`` (see below).

        See :class:`~sage.manifolds.coord_func.CoordFunction`
        and :class:`~sage.manifolds.coord_func_symb.CoordFunctionSymb`
        for a complete documentation.

        INPUT:

        - ``expression`` -- material defining the coordinate function; it can
          be either:

          - a symbolic expression involving the chart coordinates, to represent
            `f(x^1,\ldots, x^n)`
          - a string representing the name of a file where the data
            to construct a numerical coordinate function is stored

        OUTPUT:

        - instance of a subclass of the base class
          :class:`~sage.manifolds.coord_func.CoordFunction`
          representing the coordinate function `f`; this is
          :class:`~sage.manifolds.coord_func_symb.CoordFunctionSymb` if
          if  ``expression`` is a symbolic expression.

        EXAMPLES:

        A symbolic coordinate function::

            sage: M = Manifold(2, 'M', structure='topological')
            sage: X.<x,y> = M.chart()
            sage: f = X.function(sin(x*y))
            sage: f
            sin(x*y)
            sage: type(f)
            <class 'sage.manifolds.coord_func_symb.CoordFunctionSymb'>
            sage: f.display()
            (x, y) |--> sin(x*y)
            sage: f(2,3)
            sin(6)

        """
        if isinstance(expression, str):
            raise NotImplementedError("numerical coordinate function not " +
                                      "implemented yet")
        else:
            return CoordFunctionSymb(self, expression)

    def zero_function(self):
        r"""
        Return the zero function of the coordinates.

        If the current chart belongs to the atlas of a `n`-dimensional manifold
        over a topological field `K`, the zero coordinate function is the map

        .. MATH::

            \begin{array}{cccc}
                f:&  V\subset K^n & \longrightarrow & K \\
                  &  (x^1,\ldots, x^n) & \longmapsto & 0,
            \end{array}

        where `V` is the chart codomain.

        See class :class:`~sage.manifolds.coord_func_symb.CoorFunctionSymb`
        for a complete documentation.
        OUTPUT:

        - instance of class
          :class:`~sage.manifolds.coord_func_symb.CoorFunctionSymb`
          representing the zero coordinate function `f`.

        EXAMPLES::

            sage: M = Manifold(2, 'M', structure='topological')
            sage: X.<x,y> = M.chart()
            sage: X.zero_function()
            0
            sage: X.zero_function().display()
            (x, y) |--> 0
            sage: type(X.zero_function())
            <class 'sage.manifolds.coord_func_symb.CoordFunctionSymb'>

        The result is cached::

            sage: X.zero_function() is X.zero_function()
            True

        Zero function on a p-adic manifold::

            sage: M = Manifold(2, 'M', structure='topological', field=Qp(5)); M
            2-dimensional topological manifold M over the 5-adic Field with
             capped relative precision 20
            sage: X.<x,y> = M.chart()
            sage: X.zero_function()
            0
            sage: X.zero_function().display()
            (x, y) |--> 0

        """
        return self._zero_function

    def one_function(self):
        r"""
        Return the constant function of the coordinates equal to one.

        If the current chart belongs to the atlas of a `n`-dimensional manifold
        over a topological field `K`, the "one" coordinate function is the map

        .. MATH::

            \begin{array}{cccc}
                f:&  V\subset K^n & \longrightarrow & K \\
                  &  (x^1,\ldots, x^n) & \longmapsto & 1,
            \end{array}

        where `V` is the chart codomain.

        See class :class:`~sage.manifolds.coord_func_symb.CoorFunctionSymb`
        for a complete documentation.
        OUTPUT:

        - instance of class
          :class:`~sage.manifolds.coord_func_symb.CoorFunctionSymb`
          representing the one coordinate function `f`.

        EXAMPLES::

            sage: M = Manifold(2, 'M', structure='topological')
            sage: X.<x,y> = M.chart()
            sage: X.one_function()
            1
            sage: X.one_function().display()
            (x, y) |--> 1
            sage: type(X.one_function())
            <class 'sage.manifolds.coord_func_symb.CoordFunctionSymb'>

        The result is cached::

            sage: X.one_function() is X.one_function()
            True

        One function on a p-adic manifold::

            sage: M = Manifold(2, 'M', structure='topological', field=Qp(5)); M
            2-dimensional topological manifold M over the 5-adic Field with
             capped relative precision 20
            sage: X.<x,y> = M.chart()
            sage: X.one_function()
            1 + O(5^20)
            sage: X.one_function().display()
            (x, y) |--> 1 + O(5^20)

        """
        return self._one_function


    def multifunction(self, *expressions):
        r"""
        Define a coordinate function to some Cartesian power of the base field.

        If `n` and `m` are two positive integers and `(U,\varphi)` is a chart on
        a topological manifold `M` of dimension `n` over a topological field `K`,
        a *multi-coordinate function* associated to `(U,\varphi)` is a map

        .. MATH::

            \begin{array}{llcl}
            f:& V \subset K^n & \longrightarrow & K^m \\
              & (x^1,\ldots,x^n) & \longmapsto & (f_1(x^1,\ldots,x^n),\ldots,
                f_m(x^1,\ldots,x^n)) ,
            \end{array}

        where `V` is the codomain of `\varphi`. In other words, `f` is a
        `K^m`-valued function of the coordinates associated to the chart
        `(U,\varphi)`.

        See :class:`~sage.manifolds.coord_func.MultiCoordFunction` for a
        complete documentation.

        INPUT:

        - ``expressions`` -- list (or tuple) of `m` elements to construct the
          coordinate functions `f_i` (`1\leq i \leq m`); for
          symbolic coordinate functions, this must be symbolic expressions
          involving the chart coordinates, while for numerical coordinate
          functions, this must be data file names

        OUTPUT:

        - an instance of :class:`~sage.manifolds.coord_func.MultiCoordFunction`
          representing `f`

        EXAMPLE:

        Function of two coordinates with values in `\RR^3`::

            sage: M = Manifold(2, 'M', structure='topological')
            sage: X.<x,y> = M.chart()
            sage: f = X.multifunction(x+y, sin(x*y), x^2 + 3*y); f
            Coordinate functions (x + y, sin(x*y), x^2 + 3*y) on the Chart (M, (x, y))
            sage: type(f)
            <class 'sage.manifolds.coord_func.MultiCoordFunction'>
            sage: f(2,3)
            (5, sin(6), 13)

        """
        from sage.manifolds.coord_func import MultiCoordFunction
        return MultiCoordFunction(self, expressions)


#*****************************************************************************

class RealChart(Chart):
    r"""
    Chart on a topological manifold over `\RR`.

    Given a topological manifold `M` of dimension `n` over `\RR`, a *chart*
    on `M` is a pair `(U,\varphi)`, where `U` is an open subset of `M` and
    `\varphi: U \rightarrow V \subset \RR^n` is a homeomorphism from `U` to
    an open subset `V` of `\RR^n`.

    The components `(x^1, \ldots, x^n)` of `\varphi`, defined by
    `\varphi(p) = (x^1(p), \ldots, x^n(p))\in \RR^n` for any point `p \in U`,
    are called the *coordinates* of the chart `(U, \varphi)`.

    INPUT:

    - ``domain`` -- open subset `U` on which the chart is defined
    - ``coordinates`` -- (default: '' (empty string)) single string defining
      the coordinate symbols and ranges, with ' ' (whitespace) as a separator;
      each item has at most three fields, separated by ':':

        1. The coordinate symbol (a letter or a few letters)
        2. (optional) The interval `I` defining the coordinate range: if not
           provided, the coordinate is assumed to span all `\RR`; otherwise
           `I` must be provided in the form ``(a,b)`` (or equivalently
           ``]a,b[``). The bounds ``a`` and ``b`` can be ``+/-Infinity``,
           ``Inf``, ``infinity``, ``inf`` or ``oo``.
           For *singular* coordinates, non-open intervals such as ``[a,b]`` and
           ``(a,b]`` (or equivalently ``]a,b]``) are allowed.
           Note that the interval declaration must not contain any whitespace.
        3. (optional) The LaTeX spelling of the coordinate; if not provided the
           coordinate symbol given in the first field will be used.

      The order of the fields 2 and 3 does not matter and each of them can be
      omitted.
      If it contains any LaTeX expression, the string ``coordinates`` must be
      declared with the prefix 'r' (for "raw") to allow for a proper treatment
      of LaTeX backslash characters (see examples below).
      If no interval range and no LaTeX spelling is to be set for any
      coordinate, the argument ``coordinates`` can be omitted when the
      shortcut operator ``<,>`` is used via Sage preparser (see examples below)
    - ``names`` -- (default: ``None``) unused argument, except if
      ``coordinates`` is not provided; it must then be a tuple containing
      the coordinate symbols (this is guaranteed if the shortcut operator
      ``<,>`` is used).

    EXAMPLES:

    Cartesian coordinates on `\RR^3`::

        sage: M = Manifold(3, 'R^3', r'\RR^3', structure='topological',
        ....:              start_index=1)
        sage: c_cart = M.chart('x y z'); c_cart
        Chart (R^3, (x, y, z))
        sage: type(c_cart)
        <class 'sage.manifolds.chart.RealChart'>

    To have the coordinates accessible as global variables, one has to set::

        sage: (x,y,z) = c_cart[:]

    However, a shortcut is to use the declarator ``<x,y,z>`` in the left-hand
    side of the chart declaration (there is then no need to pass the string
    ``'x y z'`` to  ``chart()``)::

        sage: M = Manifold(3, 'R^3', r'\RR^3', structure='topological',
        ....:              start_index=1)
        sage: c_cart.<x,y,z> = M.chart(); c_cart
        Chart (R^3, (x, y, z))

    The coordinates are then immediately accessible::

        sage: y
        y
        sage: y is c_cart[2]
        True

    Note that ``x, y, z`` declared in ``<x,y,z>`` are mere Python variable
    names and do not have to coincide with the coordinate symbols; for
    instance, one may write::

        sage: M = Manifold(3, 'R^3', r'\RR^3', structure='topological', start_index=1)
        sage: c_cart.<x1,y1,z1> = M.chart('x y z'); c_cart
        Chart (R^3, (x, y, z))

    Then ``y`` is not known as a global variable and the coordinate `y`
    is accessible only through the global variable ``y1``::

        sage: y1
        y
        sage: y1 is c_cart[2]
        True

    However, having the name of the Python variable coincide with the
    coordinate symbol is quite convenient; so it is recommended to declare::

        sage: forget()   # for doctests only
        sage: M = Manifold(3, 'R^3', r'\RR^3', structure='topological', start_index=1)
        sage: c_cart.<x,y,z> = M.chart()

    Spherical coordinates on the subset `U` of `\RR^3` that is the
    complement of the half-plane `\{y=0, x \geq 0\}`::

        sage: U = M.open_subset('U')
        sage: c_spher.<r,th,ph> = U.chart(r'r:(0,+oo) th:(0,pi):\theta ph:(0,2*pi):\phi')
        sage: c_spher
        Chart (U, (r, th, ph))

    Note the prefix 'r' for the string defining the coordinates in the
    arguments of ``chart``.

    Coordinates are Sage symbolic variables (see
    :mod:`sage.symbolic.expression`)::

        sage: type(th)
        <type 'sage.symbolic.expression.Expression'>
        sage: latex(th)
        {\theta}
        sage: assumptions(th)
        [th is real, th > 0, th < pi]

    Coordinate are also accessible by their indices::

        sage: x1 = c_spher[1]; x2 = c_spher[2]; x3 = c_spher[3]
        sage: print x1, x2, x3
        r th ph
        sage: (x1, x2, x3) == (r, th, ph)
        True

    The full set of coordinates is obtained by means of the slice ``[:]``::

        sage: c_cart[:]
        (x, y, z)
        sage: c_spher[:]
        (r, th, ph)

    Let us check that the declared coordinate ranges have been taken into
    account::

        sage: c_cart.coord_range()
        x: (-oo, +oo); y: (-oo, +oo); z: (-oo, +oo)
        sage: c_spher.coord_range()
        r: (0, +oo); th: (0, pi); ph: (0, 2*pi)
        sage: bool(th>0 and th<pi)
        True
        sage: assumptions()  # list all current symbolic assumptions
        [x is real, y is real, z is real, r is real, r > 0, th is real,
         th > 0, th < pi, ph is real, ph > 0, ph < 2*pi]

    The coordinate ranges are used for simplifications::

        sage: simplify(abs(r)) # r has been declared to lie in the interval (0,+oo)
        r
        sage: simplify(abs(x)) # no positive range has been declared for x
        abs(x)

    Each constructed chart is automatically added to the manifold's user atlas::

        sage: M.atlas()
        [Chart (R^3, (x, y, z)), Chart (U, (r, th, ph))]

    and to the atlas of its domain::

        sage: U.atlas()
        [Chart (U, (r, th, ph))]

    Manifold subsets have a *default chart*, which, unless changed via the
    method
    :meth:`~sage.manifolds.manifold.TopologicalManifold.set_default_chart`,
    is the first defined chart on the subset (or on a open subset of it)::

        sage: M.default_chart()
        Chart (R^3, (x, y, z))
        sage: U.default_chart()
        Chart (U, (r, th, ph))

    The default charts are not privileged charts on the manifold, but rather
    charts whose name can be skipped in the argument list of functions having
    an optional ``chart=`` argument.

    The chart map `\varphi` acting on a point is obtained by means of the
    call operator, i.e. the operator ``()``::

        sage: p = M.point((1,0,-2)); p
        Point on the 3-dimensional topological manifold R^3
        sage: c_cart(p)
        (1, 0, -2)
        sage: c_cart(p) == p.coord(c_cart)
        True
        sage: q = M.point((2,pi/2,pi/3), chart=c_spher) # point defined by its spherical coordinates
        sage: c_spher(q)
        (2, 1/2*pi, 1/3*pi)
        sage: c_spher(q) == q.coord(c_spher)
        True
        sage: a = U.point((1,pi/2,pi)) # the default coordinates on U are the spherical ones
        sage: c_spher(a)
        (1, 1/2*pi, pi)
        sage: c_spher(a) == a.coord(c_spher)
        True

    Cartesian coordinates on `U` as an example of chart construction with
    coordinate restrictions: since `U` is the complement of the half-plane
    `\{y = 0, x \geq 0\}`, we must have `y \neq 0` or `x < 0` on U.
    Accordingly, we set::

        sage: c_cartU.<x,y,z> = U.chart()
        sage: c_cartU.add_restrictions((y!=0, x<0)) # the tuple (y!=0, x<0) means y!=0 or x<0
        sage: # c_cartU.add_restrictions([y!=0, x<0]) would have meant y!=0 AND x<0
        sage: U.atlas()
        [Chart (U, (r, th, ph)), Chart (U, (x, y, z))]
        sage: M.atlas()
        [Chart (R^3, (x, y, z)), Chart (U, (r, th, ph)), Chart (U, (x, y, z))]
        sage: c_cartU.valid_coordinates(-1,0,2)
        True
        sage: c_cartU.valid_coordinates(1,0,2)
        False
        sage: c_cart.valid_coordinates(1,0,2)
        True

    """
    def __init__(self, domain, coordinates='', names=None):
        r"""
        Construct a chart on a real topological manifold.

        TESTS::

            sage: forget()  # for doctests only
            sage: M = Manifold(2, 'M', structure='topological')
            sage: X.<x,y> = M.chart()
            sage: X
            Chart (M, (x, y))
            sage: type(X)
            <class 'sage.manifolds.chart.RealChart'>
            sage: assumptions()  # assumptions set in X._init_coordinates
            [x is real, y is real]
            sage: TestSuite(X).run()

        """
        Chart.__init__(self, domain, coordinates=coordinates, names=names)

    def _init_coordinates(self, coord_list):
        r"""
        Initialization of the coordinates as symbolic variables.

        This method must be redefined by derived classes in order to take
        into account specificities (e.g. enforcing real coordinates).

        INPUT:

        - ``coord_list`` -- list of coordinate fields, which items in each
          field separated by ":"; there are at most 3 items per field:
          the coordinate name, the coordinate LaTeX symbol and the coordinate
          range

        TESTS::

            sage: M = Manifold(2, 'M', structure='topological')
            sage: X.<x,y> = M.chart()
            sage: X._init_coordinates(['x', 'y'])
            sage: X
            Chart (M, (x, y))
            sage: latex(X)
            \left(M,(x, y)\right)
            sage: X.coord_range()
            x: (-oo, +oo); y: (-oo, +oo)
            sage: X._init_coordinates([r'x1:\xi:(0,1)', r'y1:\eta'])
            sage: X
            Chart (M, (x1, y1))
            sage: latex(X)
            \left(M,({\xi}, {\eta})\right)
            sage: X.coord_range()
            x1: (0, 1); y1: (-oo, +oo)

        """
        from sage.symbolic.assumptions import assume
        xx_list = [] # will contain the coordinates as Sage symbolic variables
        bounds_list = [] # will contain the coordinate bounds
        for coord_field in coord_list:
            coord_properties = coord_field.split(':')
            coord_symb = coord_properties[0].strip() # the coordinate symbol
            # default values, possibly redefined below:
            coord_latex = None
            xmin = -Infinity; xmin_included = False
            xmax = +Infinity; xmax_included = False
            # scan of the properties other than the symbol:
            for prop in coord_properties[1:]:
                prop1 = prop.strip()
                delim_min = prop1[0]
                if delim_min in ['[', ']', '(']:
                    # prop1 is the coordinate's range
                    xmin_str, xmax_str = prop1[1:len(prop1)-1].split(',')
                    if xmin_str not in ['-inf', '-Inf', '-infinity',
                                        '-Infinity', '-oo']:
                        xmin = SR(xmin_str)
                        xmin_included = ( delim_min == '[' )
                    if xmax_str not in ['inf', '+inf', 'Inf', '+Inf',
                                        'infinity', '+infinity', 'Infinity',
                                        '+Infinity', 'oo', '+oo']:
                        xmax = SR(xmax_str)
                        xmax_included = ( prop1[-1] == ']' )
                else:
                    # prop1 is the coordinate's LaTeX symbol
                    coord_latex = prop1
            # Construction of the coordinate as some Sage's symbolic variable:
            coord_var = SR.var(coord_symb, domain='real',
                               latex_name=coord_latex)
            assume(coord_var, 'real')
            if xmin != -Infinity:
                if xmin_included:
                    assume(coord_var >= xmin)
                else:
                    assume(coord_var > xmin)
            if xmax != Infinity:
                if xmax_included:
                    assume(coord_var <= xmax)
                else:
                    assume(coord_var < xmax)
            xx_list.append(coord_var)
            bounds_list.append(((xmin, xmin_included), (xmax, xmax_included)))
        self._xx = tuple(xx_list)
        self._bounds = tuple(bounds_list)

    def coord_bounds(self, i=None):
        r"""
        Return the lower and upper bounds of the range of a coordinate.

        For a nicely formatted output, use :meth:`coord_range` instead.

        INPUT:

        - ``i`` -- (default: ``None``)  index of the coordinate; if ``None``,
          the bounds of all the coordinates are returned

        OUTPUT:

        - the coordinate bounds as the tuple
          ``((xmin, min_included), (xmax, max_included))`` where

          - ``xmin`` is the coordinate lower bound
          - ``min_included`` is a boolean, indicating whether the coordinate
            can take the value ``xmin``, i.e. ``xmin`` is a strict lower
            bound iff ``min_included`` is ``False``
          - ``xmin`` is the coordinate upper bound
          - ``max_included`` is a boolean, indicating whether the coordinate
            can take the value ``xmax``, i.e. ``xmax`` is a strict upper
            bound iff ``max_included`` is ``False``

        EXAMPLES:

        Some coordinate bounds on a 2-dimensional manifold::

            sage: forget()  # for doctests only
            sage: M = Manifold(2, 'M', structure='topological')
            sage: c_xy.<x,y> = M.chart('x y:[0,1)')
            sage: c_xy.coord_bounds(0)  # x in (-oo,+oo) (the default)
            ((-Infinity, False), (+Infinity, False))
            sage: c_xy.coord_bounds(1)  # y in [0,1)
            ((0, True), (1, False))
            sage: c_xy.coord_bounds()
            (((-Infinity, False), (+Infinity, False)), ((0, True), (1, False)))
            sage: c_xy.coord_bounds() == (c_xy.coord_bounds(0), c_xy.coord_bounds(1))
            True

        The coordinate bounds can also be recovered via the method
        :meth:`coord_range`::

            sage: c_xy.coord_range()
            x: (-oo, +oo); y: [0, 1)
            sage: c_xy.coord_range(y)
            y: [0, 1)

        or via Sage's function
        :func:`sage.symbolic.assumptions.assumptions`::

            sage: assumptions(x)
            [x is real]
            sage: assumptions(y)
            [y is real, y >= 0, y < 1]

        """
        if i is None:
            return self._bounds
        else:
            return self._bounds[i-self._manifold._sindex]

    def coord_range(self, xx=None):
        r"""
        Display the range of a coordinate (or all coordinates), as an
        interval.

        INPUT:

        - ``xx`` -- (default: ``None``) symbolic expression corresponding
          to a coordinate of the current chart; if ``None``, the ranges of
          all coordinates are displayed

        EXAMPLES:

        Ranges of coordinates on a 2-dimensional manifold::

            sage: M = Manifold(2, 'M', structure='topological')
            sage: X.<x,y> = M.chart()
            sage: X.coord_range()
            x: (-oo, +oo); y: (-oo, +oo)
            sage: X.coord_range(x)
            x: (-oo, +oo)
            sage: U = M.open_subset('U', coord_def={X: [x>1, y<pi]})
            sage: XU = X.restrict(U)  # restriction of chart X to U
            sage: XU.coord_range()
            x: (1, +oo); y: (-oo, pi)
            sage: XU.coord_range(x)
            x: (1, +oo)
            sage: XU.coord_range(y)
            y: (-oo, pi)

        The output is LaTeX-formatted for the notebook::

            sage: latex(XU.coord_range(y))
            y :\ \left( -\infty, \pi \right)

        """
        from sage.tensor.modules.format_utilities import FormattedExpansion
        def _display_coord_range(self, xx, rtxt, rlatex):
            ind = self._xx.index(xx)
            bounds = self._bounds[ind]
            rtxt += "{}: ".format(xx)
            rlatex += latex(xx) + r":\ "
            if bounds[0][1]:
                rtxt += "["
                rlatex += r"\left["
            else:
                rtxt += "("
                rlatex += r"\left("
            xmin = bounds[0][0]
            if xmin == -Infinity:
                rtxt += "-oo, "
                rlatex += r"-\infty,"
            else:
                rtxt += "{}, ".format(xmin)
                rlatex += latex(xmin) + ","
            xmax = bounds[1][0]
            if xmax == Infinity:
                rtxt += "+oo"
                rlatex += r"+\infty"
            else:
                rtxt += "{}".format(xmax)
                rlatex += latex(xmax)
            if bounds[1][1]:
                rtxt += "]"
                rlatex += r"\right]"
            else:
                rtxt += ")"
                rlatex += r"\right)"
            return rtxt, rlatex
        resu_txt = ""
        resu_latex = ""
        if xx is None:
            for x in self._xx:
                if resu_txt != "":
                    resu_txt += "; "
                    resu_latex += r";\quad "
                resu_txt, resu_latex = _display_coord_range(self, x, resu_txt,
                                                            resu_latex)
        else:
            resu_txt, resu_latex = _display_coord_range(self, xx, resu_txt,
                                                        resu_latex)
        return FormattedExpansion(resu_txt, resu_latex)


    def add_restrictions(self, restrictions):
        r"""
        Add some restrictions on the coordinates.

        INPUT:

        - ``restrictions`` -- list of restrictions on the
          coordinates, in addition to the ranges declared by the intervals
          specified in the chart constructor.
          A restriction can be any symbolic equality or inequality involving the
          coordinates, such as x>y or x^2+y^2 != 0. The items of the list
          ``restrictions`` are combined with the ``and`` operator; if some
          restrictions are to be combined with the ``or`` operator instead, they
          have to be passed as a tuple in some single item of the list
          ``restrictions``. For example, ``restrictions`` = [x>y, (x!=0, y!=0),
          z^2<x] means (x>y) and ((x!=0) or (y!=0)) and (z^2<x). If the list
          ``restrictions`` contains only one item, this item can be passed as
          such, i.e. writing x>y instead of the single element list [x>y].

        EXAMPLES:

        Cartesian coordinates on the open unit disc in $\RR^2$::

            sage: M = Manifold(2, 'M', structure='topological') # the open unit disc
            sage: X.<x,y> = M.chart()
            sage: X.add_restrictions(x^2+y^2<1)
            sage: X.valid_coordinates(0,2)
            False
            sage: X.valid_coordinates(0,1/3)
            True

        The restrictions are transmitted to subcharts::

            sage: A = M.open_subset('A') # annulus 1/2 < r < 1
            sage: X_A = X.restrict(A, x^2+y^2 > 1/4)
            sage: X_A._restrictions
            [x^2 + y^2 < 1, x^2 + y^2 > (1/4)]
            sage: X_A.valid_coordinates(0,1/3)
            False
            sage: X_A.valid_coordinates(2/3,1/3)
            True

        If appropriate, the restrictions are transformed into bounds on
        the coordinate ranges::

            sage: U = M.open_subset('U')
            sage: X_U = X.restrict(U)
            sage: X_U.coord_range()
            x: (-oo, +oo); y: (-oo, +oo)
            sage: X_U.add_restrictions([x<0, y>1/2])
            sage: X_U.coord_range()
            x: (-oo, 0); y: (1/2, +oo)

        """
        import operator
        if not isinstance(restrictions, list):
            # case of a single condition or conditions to be combined by "or"
            restrictions = [restrictions]
        self._restrictions.extend(restrictions)
        # Update of the coordinate bounds from the restrictions:
        bounds = list(self._bounds) # convert to a list for modifications
        new_restrictions = []
        for restrict in self._restrictions:
            restrict_used = False # determines whether restrict is used
                                  # to set some coordinate bound
            if not isinstance(restrict, tuple): # case of 'or' conditions
                                                # excluded
                operands = restrict.operands()
                left = operands[0]
                right = operands[1]
                right_var = right.variables()
                if left in self._xx:
                    # the l.h.s. of the restriction is a single
                    # coordinate
                    right_coord = [coord for coord in self._xx
                                   if coord in right_var]
                    if not right_coord:
                        # there is no other coordinate in the r.h.s.
                        ind = self._xx.index(left)
                        left_bounds = list(bounds[ind])
                        oper = restrict.operator()
                        oinf = left_bounds[0][0] # old coord inf
                        osup = left_bounds[1][0] # old coord sup
                        if oper == operator.lt:
                            if osup == Infinity or right <= osup:
                                left_bounds[1] = (right, False)
                                restrict_used = True
                        elif oper == operator.le:
                            if osup == Infinity or right < osup:
                                left_bounds[1] = (right, True)
                                restrict_used = True
                        elif oper == operator.gt:
                            if oinf == -Infinity or right >= oinf:
                                left_bounds[0] = (right, False)
                                restrict_used = True
                        elif oper == operator.ge:
                            if oinf == -Infinity or right > oinf:
                                left_bounds[0] = (right, True)
                                restrict_used = True
                        bounds[ind] = tuple(left_bounds)
            if not restrict_used:
                # if restrict has not been used to set a coordinate bound
                # it is maintained in the list of restrictions:
                new_restrictions.append(restrict)
        self._bounds = tuple(bounds)
        self._restrictions = new_restrictions


    def restrict(self, subset, restrictions=None):
        r"""
        Return the restriction of the chart to some open subset of its domain.

        If the current chart is `(U,\varphi)`, a *restriction* (or *subchart*)
        is a chart `(V,\psi)` such that `V\subset U` and `\psi = \varphi |_V`.

        If such subchart has not been defined yet, it is constructed here.

        The coordinates of the subchart bare the same names as the coordinates
        of the current chart.

        INPUT:

        - ``subset`` -- open subset `V` of the chart domain `U` (must be an
          instance of :class:`~sage.manifolds.manifold.TopologicalManifold`)
        - ``restrictions`` -- (default: ``None``) list of coordinate
          restrictions defining the subset `V`.
          A restriction can be any symbolic equality or
          inequality involving the coordinates, such as x>y or x^2+y^2 != 0.
          The items of the list ``restrictions`` are combined with the ``and``
          operator; if some restrictions are to be combined with the ``or``
          operator instead, they have to be passed as a tuple in some single
          item of the list ``restrictions``. For example, ``restrictions``
          being [x>y, (x!=0, y!=0), z^2<x] means (x>y) and ((x!=0) or (y!=0))
          and (z^2<x). If the list ``restrictions`` contains only one item,
          this item can be passed as such, i.e. writing x>y instead of the
          single element list [x>y]. Note that the argument ``restrictions``
          can be omitted if the subchart has been already initialized by a
          previous call.

        OUTPUT:

        - chart `(V,\psi)`, as an instance of :class:`RealChart`.

        EXAMPLES:

        Cartesian coordinates on the unit open disc in `\RR^2` as a subchart
        of the global Cartesian coordinates::

            sage: M = Manifold(2, 'R^2', structure='topological')
            sage: c_cart.<x,y> = M.chart() # Cartesian coordinates on R^2
            sage: D = M.open_subset('D') # the unit open disc
            sage: c_cart_D = c_cart.restrict(D, x^2+y^2<1)
            sage: p = M.point((1/2, 0))
            sage: p in D
            True
            sage: q = M.point((1, 2))
            sage: q in D
            False

        Cartesian coordinates on the annulus `1<\sqrt{x^2+y^2}<2`::

            sage: A = M.open_subset('A')
            sage: c_cart_A = c_cart.restrict(A, [x^2+y^2>1, x^2+y^2<4])
            sage: p in A, q in A
            (False, False)
            sage: a = M.point((3/2,0))
            sage: a in A
            True

        """
        if subset == self._domain:
            return self
        if subset not in self._dom_restrict:
            if not subset.is_subset(self._domain):
                raise ValueError("the specified subset is not a subset " +
                                 "of the domain of definition of the chart")
            coordinates = ""
            for coord in self._xx:
                coordinates += repr(coord) + ' '
            res = type(self)(subset, coordinates)
            res._bounds = self._bounds
            res._restrictions.extend(self._restrictions)
            # The coordinate restrictions are added to the result chart and
            # possibly transformed into coordinate bounds:
            if restrictions is not None:
                res.add_restrictions(restrictions)
            # Update of supercharts and subcharts:
            res._supercharts.update(self._supercharts)
            for schart in self._supercharts:
                schart._subcharts.add(res)
                schart._dom_restrict[subset] = res
            # Update of domain restrictions:
            self._dom_restrict[subset] = res
        return self._dom_restrict[subset]

    def valid_coordinates(self, *coordinates, **kwds):
        r"""
        Check whether a tuple of coordinates can be the coordinates of a
        point in the chart domain.

        INPUT:

        - ``*coordinates`` -- coordinate values
        - ``**kwds`` -- options:

          - ``tolerance=0``, to set the absolute tolerance in the test of
            coordinate ranges
          - ``parameters=None``, to set some numerical values to parameters


        OUTPUT:

        - True if the coordinate values are admissible in the chart range.

        EXAMPLES:

        Cartesian coordinates on a square interior::

            sage: forget()  # for doctest only
            sage: M = Manifold(2, 'M', structure='topological')  # the square interior
            sage: X.<x,y> = M.chart('x:(-2,2) y:(-2,2)')
            sage: X.valid_coordinates(0,1)
            True
            sage: X.valid_coordinates(-3/2,5/4)
            True
            sage: X.valid_coordinates(0,3)
            False

        The unit open disk inside the square::

            sage: D = M.open_subset('D', coord_def={X: x^2+y^2<1})
            sage: XD = X.restrict(D)
            sage: XD.valid_coordinates(0,1)
            False
            sage: XD.valid_coordinates(-3/2,5/4)
            False
            sage: XD.valid_coordinates(-1/2,1/2)
            True
            sage: XD.valid_coordinates(0,0)
            True

        """
        n = len(coordinates)
        if n != self._manifold._dim:
            return False
        if 'tolerance' in kwds:
            tolerance = kwds['tolerance']
        else:
            tolerance = 0
        if 'parameters' in kwds:
            parameters = kwds['parameters']
        else:
            parameters = None
        # Check of the coordinate ranges:
        for x, bounds in zip(coordinates, self._bounds):
            xmin = bounds[0][0] - tolerance
            min_included = bounds[0][1]
            xmax = bounds[1][0] + tolerance
            max_included = bounds[1][1]
            if parameters:
                xmin = xmin.subs(parameters)
                xmax = xmax.subs(parameters)
            if min_included:
                if x < xmin:
                    return False
            else:
                if x <= xmin:
                    return False
            if max_included:
                if x > xmax:
                    return False
            else:
                if x >= xmax:
                    return False
        # Check of additional restrictions:
        if self._restrictions != []:
            substitutions = dict(zip(self._xx, coordinates))
            if parameters:
                substitutions.update(parameters)
            for restrict in self._restrictions:
                if isinstance(restrict, tuple): # case of or conditions
                    combine = False
                    for expr in restrict:
                        combine = combine or bool(expr.subs(substitutions))
                    if not combine:
                        return False
                else:
                    if not bool(restrict.subs(substitutions)):
                        return False
        # All tests have been passed:
        return True

#*****************************************************************************

class CoordChange(SageObject):
    r"""
    Transition map between two charts of a topological manifold.

    Giving two coordinate charts `(U,\varphi)` and `(V,\psi)` on a topological
    manifold `M` of dimension `n` over a topological field `K`, the
    *transition map from* `(U,\varphi)` *to* `(V,\psi)` is the map

    .. MATH::

        \psi\circ\varphi^{-1}: \varphi(U\cap V) \subset K^n
        \rightarrow \psi(U\cap V) \subset K^n,

    In other words, the transition map `\psi\circ\varphi^{-1}` expresses the
    coordinates `(y^1,\ldots,y^n)` of `(V,\psi)` in terms of the coordinates
    `(x^1,\ldots,x^n)` of `(U,\varphi)` on the open subset where the two
    charts intersect, i.e. on `U\cap V`.

    INPUT:

    - ``chart1`` -- chart `(U,\varphi)`
    - ``chart2`` -- chart `(V,\psi)`
    - ``transformations`` -- tuple (or list) `(Y_1,\ldots,Y_2)`, where
      `Y_i` is the symbolic expression of the coordinate `y^i` in terms
      of the coordinates `(x^1,\ldots,x^n)`

    EXAMPLES:

    Transition map on a 2-dimensional topological manifold::

        sage: M = Manifold(2, 'M', structure='topological')
        sage: X.<x,y> = M.chart()
        sage: Y.<u,v> = M.chart()
        sage: X_to_Y = X.transition_map(Y, [x+y, x-y])
        sage: X_to_Y
        Change of coordinates from Chart (M, (x, y)) to Chart (M, (u, v))
        sage: type(X_to_Y)
        <class 'sage.manifolds.chart.CoordChange'>
        sage: X_to_Y.display()
        u = x + y
        v = x - y

    """
    def __init__(self, chart1, chart2, *transformations):
        r"""
        Construct a transition map.

        TESTS::

            sage: M = Manifold(2, 'M', structure='topological')
            sage: X.<x,y> = M.chart()
            sage: Y.<u,v> = M.chart()
            sage: X_to_Y = X.transition_map(Y, [x+y, x-y])
            sage: X_to_Y
            Change of coordinates from Chart (M, (x, y)) to Chart (M, (u, v))
            sage: type(X_to_Y)
            <class 'sage.manifolds.chart.CoordChange'>
            sage: TestSuite(X_to_Y).run(skip='_test_pickling')

        .. TODO::

            fix _test_pickling

        """
        self._n1 = len(chart1._xx)
        self._n2 = len(chart2._xx)
        if len(transformations) != self._n2:
            raise ValueError("{} coordinate transformations ".format(self._n2)
                             + "must be provided")
        self._chart1 = chart1
        self._chart2 = chart2
        # The coordinate transformations are implemented via the class
        # MultiCoordFunction:
        self._transf = chart1.multifunction(*transformations)
        self._inverse = None
        # If the two charts are on the same open subset, the coordinate change
        # is added to the subset (and supersets) dictionary:
        if chart1._domain == chart2._domain:
            domain = chart1._domain
            for sdom in domain._supersets:
                sdom._coord_changes[(chart1, chart2)] = self

    def _repr_(self):
        r"""
        String representation of the transition map.

        TESTS::

            sage: M = Manifold(2, 'M', structure='topological')
            sage: X.<x,y> = M.chart()
            sage: Y.<u,v> = M.chart()
            sage: X_to_Y = X.transition_map(Y, [x+y, x-y])
            sage: X_to_Y._repr_()
            'Change of coordinates from Chart (M, (x, y)) to Chart (M, (u, v))'
            sage: repr(X_to_Y)  # indirect doctest
            'Change of coordinates from Chart (M, (x, y)) to Chart (M, (u, v))'
            sage: X_to_Y  # indirect doctest
            Change of coordinates from Chart (M, (x, y)) to Chart (M, (u, v))

        """
        return "Change of coordinates from {} to {}".format(self._chart1,
                                                            self._chart2)

    def _latex_(self):
        r"""
        LaTeX representation of the transition map.

        TESTS::

            sage: M = Manifold(2, 'M', structure='topological')
            sage: X.<x,y> = M.chart()
            sage: Y.<u,v> = M.chart()
            sage: X_to_Y = X.transition_map(Y, [x+y, x-y])
            sage: X_to_Y._latex_()
            \left(M,(x, y)\right) \rightarrow \left(M,(u, v)\right)
            sage: latex(X_to_Y)  # indirect doctest
            \left(M,(x, y)\right) \rightarrow \left(M,(u, v)\right)

        """
        return latex(self._chart1) + r' \rightarrow ' + latex(self._chart2)

    def __call__(self, *coords):
        r"""
        Compute the new coordinates from old ones.

        INPUT:

        - ``coords`` -- values of coordinates of ``chart1``

        OUTPUT:

        - tuple of values of coordinates of ``chart2``

        EXAMPLE::

            sage: M = Manifold(2, 'M', structure='topological')
            sage: X.<x,y> = M.chart()
            sage: Y.<u,v> = M.chart()
            sage: X_to_Y = X.transition_map(Y, [x+y, x-y])
            sage: X_to_Y(1,2)
            (3, -1)

        """
        return self._transf(*coords)

    def inverse(self):
        r"""
        Compute the inverse coordinate transformation.

        OUTPUT:

        - an instance of :class:`CoordChange` representing the inverse of
          the current coordinate transformation.

        EXAMPLES:

        Inverse of a coordinate transformation corresponding to a pi/3-rotation
        in the plane::

            sage: M = Manifold(2, 'M', structure='topological')
            sage: c_xy.<x,y> = M.chart()
            sage: c_uv.<u,v> = M.chart()
            sage: xy_to_uv = c_xy.transition_map(c_uv, ((x - sqrt(3)*y)/2, (sqrt(3)*x + y)/2))
            sage: M.coord_changes()
            {(Chart (M, (x, y)),
              Chart (M, (u, v))): Change of coordinates from Chart (M, (x, y)) to Chart (M, (u, v))}
            sage: uv_to_xy = xy_to_uv.inverse(); uv_to_xy
            Change of coordinates from Chart (M, (u, v)) to Chart (M, (x, y))
            sage: uv_to_xy.display()
            x = 1/2*sqrt(3)*v + 1/2*u
            y = -1/2*sqrt(3)*u + 1/2*v
            sage: M.coord_changes()  # random (dictionary output)
            {(Chart (M, (u, v)),
              Chart (M, (x, y))): Change of coordinates from Chart (M, (u, v)) to Chart (M, (x, y)),
             (Chart (M, (x, y)),
              Chart (M, (u, v))): Change of coordinates from Chart (M, (x, y)) to Chart (M, (u, v))}

        """
        from sage.symbolic.relation import solve
        from sage.manifolds.utilities import simplify_chain_real, \
                                             simplify_chain_generic
        if self._inverse is not None:
            return self._inverse
        # The computation is necessary:
        x1 = self._chart1._xx  # list of coordinates in chart1
        x2 = self._chart2._xx  # list of coordinates in chart2
        n1 = self._n1
        n2 = self._n2
        if n1 != n2:
            raise ValueError("the change of coordinates is not invertible " +
                             "(different number of coordinates in the two " +
                             "charts)")
        # New symbolic variables (different from x2 to allow for a
        #  correct solution even when chart2 = chart1):
        base_field = self._chart1.domain().base_field_type()
        if base_field == 'real':
            coord_domain = ['real' for i in range(n2)]
        elif base_field == 'complex':
            coord_domain = ['complex' for i in range(n2)]
        else:
            coord_domain = [None for i in range(n2)]
        for i in range(n2):
            if x2[i].is_positive():
                coord_domain[i] = 'positive'
        xp2 = [ SR.var('xxxx' + str(i), domain=coord_domain[i])
                                                           for i in range(n2) ]
        xx2 = self._transf.expr()
        equations = [ xp2[i] == xx2[i] for i in range(n2) ]
        try:
            solutions = solve(equations, *x1, solution_dict=True)
        except RuntimeError:
            raise RuntimeError("the system could not be solved; use " +
                               "set_inverse() to set the inverse manually")
        substitutions = dict(zip(xp2, x2))
        if len(solutions) == 1:
            x2_to_x1 = [solutions[0][x1[i]].subs(substitutions)
                                                            for i in range(n1)]
            for transf in x2_to_x1:
                try:
                    if self._domain.base_field_type() == 'real':
                        transf = simplify_chain_real(transf)
                    else:
                        transf = simplify_chain_generic(transf)
                except AttributeError:
                    pass
        else:
            list_x2_to_x1 = []
            for sol in solutions:
                if x2[0] in sol:
                    raise ValueError("the system could not be solved; use " +
                                     "set_inverse() to set the inverse " +
                                     "manually")
                x2_to_x1 = [sol[x1[i]].subs(substitutions) for i in range(n1)]
                for transf in x2_to_x1:
                    try:
                        if self._domain.base_field_type() == 'real':
                            transf = simplify_chain_real(transf)
                        else:
                            transf = simplify_chain_generic(transf)
                    except AttributeError:
                        pass
                if self._chart1.valid_coordinates(*x2_to_x1):
                    list_x2_to_x1.append(x2_to_x1)
            if len(list_x2_to_x1) == 0:
                raise ValueError("no solution found; use set_inverse() to " +
                                 "set the inverse manually")
            if len(list_x2_to_x1) > 1:
                print "Multiple solutions found: "
                print list_x2_to_x1
                raise ValueError(
                   "non-unique solution to the inverse coordinate " +
                   "transformation; use set_inverse() to set the inverse " +
                   "manually")
            x2_to_x1 = list_x2_to_x1[0]
        self._inverse = type(self)(self._chart2, self._chart1, *x2_to_x1)
        return self._inverse


    def set_inverse(self, *transformations, **kwds):
        r"""
        Sets the inverse of the coordinate transformation.

        This is useful when the automatic computation via :meth:`inverse()`
        fails.

        INPUT:

        - ``transformations`` -- the inverse transformations expressed as a
          list of the expressions of the "old" coordinates in terms of the
          "new" ones
        - ``kwds`` -- keyword arguments: only ``check=True`` (default) or
          ``check=False`` are meaningful; it determines whether the provided
          transformations are checked to be indeed the inverse coordinate
          transformations.

        EXAMPLES:

        From spherical coordinates to Cartesian ones in the plane::

            sage: M = Manifold(2, 'R^2', structure='topological')
            sage: U = M.open_subset('U') # the complement of the half line {y=0, x>= 0}
            sage: c_cart.<x,y> = U.chart()
            sage: c_spher.<r,ph> = U.chart(r'r:(0,+oo) ph:(0,2*pi):\phi')
            sage: spher_to_cart = c_spher.transition_map(c_cart, [r*cos(ph), r*sin(ph)])
            sage: spher_to_cart.set_inverse(sqrt(x^2+y^2), atan2(y,x))
            Check of the inverse coordinate transformation:
               r == r
               ph == arctan2(r*sin(ph), r*cos(ph))
               x == x
               y == y
            sage: spher_to_cart.inverse()
            Change of coordinates from Chart (U, (x, y)) to Chart (U, (r, ph))
            sage: M.coord_changes()  # random (dictionary output)
            {(Chart (U, (r, ph)),
              Chart (U, (x, y))): Change of coordinates from Chart (U, (r, ph)) to Chart (U, (x, y)),
             (Chart (U, (x, y)),
              Chart (U, (r, ph))): Change of coordinates from Chart (U, (x, y)) to Chart (U, (r, ph))}

        Introducing a wrong inverse transformation is revealed by the check::

            sage: spher_to_cart.set_inverse(sqrt(x^3+y^2), atan2(y,x)) # note the x^3 typo
            Check of the inverse coordinate transformation:
               r == sqrt(r*cos(ph)^3 + sin(ph)^2)*r
               ph == arctan2(r*sin(ph), r*cos(ph))
               x == sqrt(x^3 + y^2)*x/sqrt(x^2 + y^2)
               y == sqrt(x^3 + y^2)*y/sqrt(x^2 + y^2)

        """
        if 'check' in kwds:
            check = kwds['check']
        else:
            check = True
        self._inverse = type(self)(self._chart2, self._chart1,
                                       *transformations)
        if check:
            print "Check of the inverse coordinate transformation:"
            x1 = self._chart1._xx
            x2 = self._chart2._xx
            n1 = len(x1)
            for i in range(n1):
                print "  ", x1[i], '==' , self._inverse(*(self(*x1)))[i]
            for i in range(n1):
                print "  ", x2[i], '==', self(*(self._inverse(*x2)))[i]

    def __mul__(self, other):
        r"""
        Composition with another change of coordinates

        INPUT:

        - ``other`` -- another change of coordinate, the final chart of
          it is the initial chart of ``self``

        OUTPUT:

        - the change of coordinates X_1 --> X_3, where X_1 is the initial
          chart of ``other`` and X_3 is the final chart of ``self``

        EXAMPLE::

            sage: M = Manifold(2, 'M', structure='topological')
            sage: X.<x,y> = M.chart()
            sage: U.<u,v> = M.chart()
            sage: X_to_U = X.transition_map(U, (x+y, x-y))
            sage: W.<w,z> = M.chart()
            sage: U_to_W = U.transition_map(W, (u+cos(u)/2, v-sin(v)/2))
            sage: X_to_W = U_to_W * X_to_U; X_to_W
            Change of coordinates from Chart (M, (x, y)) to Chart (M, (w, z))
            sage: X_to_W.display()
            w = 1/2*cos(x)*cos(y) - 1/2*sin(x)*sin(y) + x + y
            z = -1/2*cos(y)*sin(x) + 1/2*cos(x)*sin(y) + x - y

        """
        if not isinstance(other, CoordChange):
            raise TypeError("{} is not a change of coordinate".format(other))
        if other._chart2 != self._chart1:
            raise ValueError("composition not possible: " +
                             "{} is different from {}".format(other._chart2,
                                                              other._chart1))
        transf = self._transf(*(other._transf.expr()))
        return type(self)(other._chart1, self._chart2, *transf)

    def restrict(self, dom1, dom2=None):
        r"""
        Restriction to subsets.

        INPUT:

        - ``dom1`` -- open subset of the domain of ``chart1``
        - ``dom2`` -- (default: ``None``) open subset of the domain of
          ``chart2``; if ``None``, ``dom1`` is assumed

        OUTPUT:

        - the transition map between the charts restricted to the
          specified subsets

        EXAMPLE::

            sage: M = Manifold(2, 'M', structure='topological')
            sage: X.<x,y> = M.chart()
            sage: Y.<u,v> = M.chart()
            sage: X_to_Y = X.transition_map(Y, [x+y, x-y])
            sage: U = M.open_subset('U', coord_def={X: x>0, Y: u+v>0})
            sage: X_to_Y_U = X_to_Y.restrict(U); X_to_Y_U
            Change of coordinates from Chart (U, (x, y)) to Chart (U, (u, v))
            sage: X_to_Y_U.display()
            u = x + y
            v = x - y

        The result is cached::

            sage: X_to_Y.restrict(U) is X_to_Y_U
            True

        """
        if dom2 is None:
            dom2 = dom1
        ch1 = self._chart1.restrict(dom1)
        ch2 = self._chart2.restrict(dom2)
        if (ch1, ch2) in dom1.coord_changes():
            return dom1.coord_changes()[(ch1,ch2)]
        return type(self)(self._chart1.restrict(dom1),
                          self._chart2.restrict(dom2), *(self._transf.expr()))

    def display(self):
        r"""
        Display of the coordinate transformation.

        The output is either text-formatted (console mode) or LaTeX-formatted
        (notebook mode).

        EXAMPLE:

        From spherical coordinates to Cartesian ones in the plane::

            sage: M = Manifold(2, 'R^2', structure='topological')
            sage: U = M.open_subset('U') # the complement of the half line {y=0, x>= 0}
            sage: c_cart.<x,y> = U.chart()
            sage: c_spher.<r,ph> = U.chart(r'r:(0,+oo) ph:(0,2*pi):\phi')
            sage: spher_to_cart = c_spher.transition_map(c_cart, [r*cos(ph), r*sin(ph)])
            sage: spher_to_cart.display()
            x = r*cos(ph)
            y = r*sin(ph)
            sage: latex(spher_to_cart.display())
            \left\{\begin{array}{lcl} x & = & r \cos\left({\phi}\right) \\
             y & = & r \sin\left({\phi}\right) \end{array}\right.

        A shortcut is ``disp()``::

            sage: spher_to_cart.disp()
            x = r*cos(ph)
            y = r*sin(ph)

        """
        from sage.misc.latex import latex
        from sage.tensor.modules.format_utilities import FormattedExpansion
        coords2 = self._chart2[:]
        n2 = len(coords2)
        expr = self._transf.expr()
        rtxt = ""
        if n2 == 1:
            rlatex = r"\begin{array}{lcl}"
        else:
            rlatex = r"\left\{\begin{array}{lcl}"
        for i in range(n2):
            x2 = coords2[i]
            x2f = expr[i]
            rtxt += repr(x2) + " = " + repr(x2f) + "\n"
            rlatex += latex(x2) + r" & = & " + latex(x2f) + r"\\"
        rtxt = rtxt[:-1]  # remove the last new line
        rlatex = rlatex[:-2] + r"\end{array}"
        if n2 > 1:
            rlatex += r"\right."
        return FormattedExpansion(rtxt, rlatex)

    disp = display
<|MERGE_RESOLUTION|>--- conflicted
+++ resolved
@@ -38,11 +38,7 @@
 from sage.symbolic.ring import SR
 from sage.rings.infinity import Infinity
 from sage.misc.latex import latex
-<<<<<<< HEAD
-=======
-from sage.manifolds.manifold import TopologicalManifold
 from sage.manifolds.coord_func_symb import CoordFunctionSymb
->>>>>>> a1ba52a0
 
 class Chart(UniqueRepresentation, SageObject):
     r"""
