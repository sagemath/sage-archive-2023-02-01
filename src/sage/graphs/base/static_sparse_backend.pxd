from c_graph cimport CGraph
from static_sparse_graph cimport short_digraph, ushort
from c_graph import CGraphBackend

cdef class StaticSparseCGraph(CGraph):
    cdef short_digraph g
    cdef short_digraph g_rev
    cdef bint _directed

<<<<<<< HEAD
    cpdef int out_degree(self, int u)
    cpdef int in_degree(self, int u)
=======
    cpdef bint has_vertex(self, int n)
    cdef int add_vertex_unsafe(self, int k)
    cdef int del_vertex_unsafe(self, int v)
    cpdef list verts(self)
    cdef int has_arc_unsafe(self, int u, int v)
    cpdef bint has_arc(self, int u, int v)
    cdef int out_neighbors_unsafe(self, int u, int *neighbors, int size) except? -2
    cpdef list out_neighbors(self, int u)
    cpdef int out_degree(self, int u) except -1
    cdef int in_neighbors_unsafe(self, int u, int *neighbors, int size) except? -2
    cpdef list in_neighbors(self, int u)
    cpdef int in_degree(self, int u) except -1
>>>>>>> 36c150e4
<|MERGE_RESOLUTION|>--- conflicted
+++ resolved
@@ -7,20 +7,5 @@
     cdef short_digraph g_rev
     cdef bint _directed
 
-<<<<<<< HEAD
-    cpdef int out_degree(self, int u)
-    cpdef int in_degree(self, int u)
-=======
-    cpdef bint has_vertex(self, int n)
-    cdef int add_vertex_unsafe(self, int k)
-    cdef int del_vertex_unsafe(self, int v)
-    cpdef list verts(self)
-    cdef int has_arc_unsafe(self, int u, int v)
-    cpdef bint has_arc(self, int u, int v)
-    cdef int out_neighbors_unsafe(self, int u, int *neighbors, int size) except? -2
-    cpdef list out_neighbors(self, int u)
     cpdef int out_degree(self, int u) except -1
-    cdef int in_neighbors_unsafe(self, int u, int *neighbors, int size) except? -2
-    cpdef list in_neighbors(self, int u)
-    cpdef int in_degree(self, int u) except -1
->>>>>>> 36c150e4
+    cpdef int in_degree(self, int u) except -1