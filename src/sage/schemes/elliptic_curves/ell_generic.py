--- conflicted
+++ resolved
@@ -1343,11 +1343,7 @@
         """
         E = constructor.EllipticCurve([R(a) for a in self.a_invariants()])
 
-<<<<<<< HEAD
-        if isinstance(R, FiniteField) and self.__base_ring.is_subring(R) and hasattr(self, '_order'):
-=======
         if isinstance(R, FiniteField) and hasattr(self, '_order') and self.__base_ring.is_subring(R):
->>>>>>> 895fe236
             # The cardinality over an extension field follows easily
             # from the cardinality over the smaller field.
             n = R.cardinality().log(self.__base_ring.cardinality())
