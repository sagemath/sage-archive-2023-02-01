# -*- coding: utf-8 -*-
r"""
Integer partitions

A partition `p` of a nonnegative integer `n` is a
non-increasing list of positive integers (the *parts* of the
partition) with total sum `n`.

A partition can be depicted by a diagram made of rows of cells,
where the number of cells in the `i^{th}` row starting from
the top is the `i^{th}` part of the partition.

The coordinate system related to a partition applies from the top
to the bottom and from left to right. So, the corners of the
partition `[5, 3, 1]` are `[[0,4], [1,2], [2,0]]`.

For display options, see :obj:`Partitions.options`.

.. NOTE::

    - Boxes is a synonym for cells. All methods will use 'cell' and 'cells'
      instead of 'box' and 'boxes'.

    - Partitions are 0 based with coordinates in the form of (row-index,
      column-index).

    - If given coordinates of the form ``(r, c)``, then use Python's
      \*-operator.


    - Throughout this documentation, for a partition `\lambda` we will denote
      its conjugate partition by `\lambda^{\prime}`. For more on conjugate
      partitions, see :meth:`Partition.conjugate()`.

    - The comparisons on partitions use lexicographic order.

.. NOTE::

    We use the convention that lexicographic ordering is read from
    left-to-right. That is to say `[1, 3, 7]` is smaller than `[2, 3, 4]`.

AUTHORS:

- Mike Hansen (2007): initial version

- Dan Drake (2009-03-28): deprecate RestrictedPartitions and implement
  Partitions_parts_in

- Travis Scrimshaw (2012-01-12): Implemented latex function to Partition_class

- Travis Scrimshaw (2012-05-09): Fixed Partitions(-1).list() infinite recursion
  loop by saying Partitions_n is the empty set.

- Travis Scrimshaw (2012-05-11): Fixed bug in inner where if the length was
  longer than the length of the inner partition, it would include 0's.

- Andrew Mathas (2012-06-01): Removed depreciated functions and added
  compatibility with the PartitionTuple classes.  See :trac:`13072`

- Travis Scrimshaw (2012-10-12): Added options. Made
  ``Partition_class`` to the element ``Partition``. ``Partitions*`` are now
  all in the category framework except ``PartitionsRestricted`` (which will
  eventually be removed). Cleaned up documentation.

EXAMPLES:

There are `5` partitions of the integer `4`::

    sage: Partitions(4).cardinality()
    5
    sage: Partitions(4).list()
    [[4], [3, 1], [2, 2], [2, 1, 1], [1, 1, 1, 1]]

We can use the method ``.first()`` to get the 'first' partition of a
number::

    sage: Partitions(4).first()
    [4]

Using the method ``.next(p)``, we can calculate the 'next' partition
after `p`. When we are at the last partition, ``None`` will be returned::

    sage: Partitions(4).next([4])
    [3, 1]
    sage: Partitions(4).next([1,1,1,1]) is None
    True

We can use ``iter`` to get an object which iterates over the partitions
one by one to save memory.  Note that when we do something like
``for part in Partitions(4)`` this iterator is used in the background::

    sage: g = iter(Partitions(4))
    sage: next(g)
    [4]
    sage: next(g)
    [3, 1]
    sage: next(g)
    [2, 2]
    sage: for p in Partitions(4): print(p)
    [4]
    [3, 1]
    [2, 2]
    [2, 1, 1]
    [1, 1, 1, 1]

We can add constraints to the type of partitions we want. For
example, to get all of the partitions of `4` of length `2`, we'd do the
following::

    sage: Partitions(4, length=2).list()
    [[3, 1], [2, 2]]

Here is the list of partitions of length at least `2` and the list of
ones with length at most `2`::

    sage: Partitions(4, min_length=2).list()
    [[3, 1], [2, 2], [2, 1, 1], [1, 1, 1, 1]]
    sage: Partitions(4, max_length=2).list()
    [[4], [3, 1], [2, 2]]

The options ``min_part`` and ``max_part`` can be used to set constraints
on the sizes of all parts. Using ``max_part``, we can select
partitions having only 'small' entries. The following is the list
of the partitions of `4` with parts at most `2`::

    sage: Partitions(4, max_part=2).list()
    [[2, 2], [2, 1, 1], [1, 1, 1, 1]]

The ``min_part`` options is complementary to ``max_part`` and selects
partitions having only 'large' parts. Here is the list of all
partitions of `4` with each part at least `2`::

    sage: Partitions(4, min_part=2).list()
    [[4], [2, 2]]

The options ``inner`` and ``outer`` can be used to set part-by-part
constraints. This is the list of partitions of `4` with ``[3, 1, 1]`` as
an outer bound (that is, partitions of `4` contained in the partition
``[3, 1, 1]``)::

    sage: Partitions(4, outer=[3,1,1]).list()
    [[3, 1], [2, 1, 1]]

``outer`` sets ``max_length`` to the length of its argument. Moreover, the
parts of ``outer`` may be infinite to clear constraints on specific
parts. Here is the list of the partitions of `4` of length at most `3`
such that the second and third part are `1` when they exist::

    sage: Partitions(4, outer=[oo,1,1]).list()
    [[4], [3, 1], [2, 1, 1]]

Finally, here are the partitions of `4` with ``[1,1,1]`` as an inner
bound (i. e., the partitions of `4` containing the partition ``[1,1,1]``).
Note that ``inner`` sets ``min_length`` to the length of its argument::

    sage: Partitions(4, inner=[1,1,1]).list()
    [[2, 1, 1], [1, 1, 1, 1]]

The options ``min_slope`` and ``max_slope`` can be used to set
constraints on the slope, that is on the difference ``p[i+1]-p[i]`` of
two consecutive parts. Here is the list of the strictly decreasing
partitions of `4`::

    sage: Partitions(4, max_slope=-1).list()
    [[4], [3, 1]]

The constraints can be combined together in all reasonable ways.
Here are all the partitions of `11` of length between `2` and `4` such
that the difference between two consecutive parts is between `-3` and
`-1`::

    sage: Partitions(11,min_slope=-3,max_slope=-1,min_length=2,max_length=4).list()
    [[7, 4], [6, 5], [6, 4, 1], [6, 3, 2], [5, 4, 2], [5, 3, 2, 1]]

Partition objects can also be created individually with :class:`Partition`::

    sage: Partition([2,1])
    [2, 1]

Once we have a partition object, then there are a variety of
methods that we can use. For example, we can get the conjugate of a
partition. Geometrically, the conjugate of a partition is the
reflection of that partition through its main diagonal. Of course,
this operation is an involution::

    sage: Partition([4,1]).conjugate()
    [2, 1, 1, 1]
    sage: Partition([4,1]).conjugate().conjugate()
    [4, 1]

If we create a partition with extra zeros at the end, they will be dropped::

    sage: Partition([4,1,0,0])
    [4, 1]
    sage: Partition([0])
    []
    sage: Partition([0,0])
    []

The idea of a partition being followed by infinitely many parts of size
`0` is consistent with the ``get_part`` method::

    sage: p = Partition([5, 2])
    sage: p.get_part(0)
    5
    sage: p.get_part(10)
    0

We can go back and forth between the standard and the exponential
notations of a partition. The exponential notation can be padded with
extra zeros::

    sage: Partition([6,4,4,2,1]).to_exp()
    [1, 1, 0, 2, 0, 1]
    sage: Partition(exp=[1,1,0,2,0,1])
    [6, 4, 4, 2, 1]
    sage: Partition([6,4,4,2,1]).to_exp(5)
    [1, 1, 0, 2, 0, 1]
    sage: Partition([6,4,4,2,1]).to_exp(7)
    [1, 1, 0, 2, 0, 1, 0]
    sage: Partition([6,4,4,2,1]).to_exp(10)
    [1, 1, 0, 2, 0, 1, 0, 0, 0, 0]

We can get the (zero-based!) coordinates of the corners of a
partition::

    sage: Partition([4,3,1]).corners()
    [(0, 3), (1, 2), (2, 0)]

We can compute the core and quotient of a partition and build
the partition back up from them::

    sage: Partition([6,3,2,2]).core(3)
    [2, 1, 1]
    sage: Partition([7,7,5,3,3,3,1]).quotient(3)
    ([2], [1], [2, 2, 2])
    sage: p = Partition([11,5,5,3,2,2,2])
    sage: p.core(3)
    []
    sage: p.quotient(3)
    ([2, 1], [4], [1, 1, 1])
    sage: Partition(core=[],quotient=([2, 1], [4], [1, 1, 1]))
    [11, 5, 5, 3, 2, 2, 2]

We can compute the `0-1` sequence and go back and forth::

    sage: Partitions().from_zero_one([1, 1, 1, 1, 0, 1, 0])
    [5, 4]
    sage: all(Partitions().from_zero_one(mu.zero_one_sequence())
    ....:     == mu for n in range(5) for mu in Partitions(n))
    True

We can compute the Frobenius coordinates and go back and forth::

    sage: Partition([7,3,1]).frobenius_coordinates()
    ([6, 1], [2, 0])
    sage: Partition(frobenius_coordinates=([6,1],[2,0]))
    [7, 3, 1]
    sage: all(mu == Partition(frobenius_coordinates=mu.frobenius_coordinates())
    ....:     for n in range(30) for mu in Partitions(n))
    True

We use the lexicographic ordering::

    sage: pl = Partition([4,1,1])
    sage: ql = Partitions()([3,3])
    sage: pl > ql
    True
    sage: PL = Partitions()
    sage: pl = PL([4,1,1])
    sage: ql = PL([3,3])
    sage: pl > ql
    True
"""
#*****************************************************************************
#       Copyright (C) 2007 Mike Hansen <mhansen@gmail.com>,
#
#  Distributed under the terms of the GNU General Public License (GPL)
#                  http://www.gnu.org/licenses/
#*****************************************************************************
from __future__ import print_function, absolute_import

from sage.interfaces.all import gap
from sage.libs.all import pari
from sage.libs.flint.arith import number_of_partitions as flint_number_of_partitions

from sage.structure.global_options import GlobalOptions
from sage.structure.parent import Parent
from sage.structure.unique_representation import UniqueRepresentation
from sage.symbolic.ring import var

from sage.misc.lazy_import import lazy_import
lazy_import('sage.combinat.skew_partition', 'SkewPartition')
lazy_import('sage.combinat.partition_tuple', 'PartitionTuple')

from sage.misc.all import prod
from sage.misc.prandom import randrange
from sage.misc.cachefunc import cached_method, cached_function
from sage.misc.superseded import deprecated_function_alias

from sage.categories.infinite_enumerated_sets import InfiniteEnumeratedSets
from sage.categories.finite_enumerated_sets import FiniteEnumeratedSets

from sage.sets.non_negative_integers import NonNegativeIntegers
from sage.rings.all import QQ, ZZ, NN
from sage.arith.all import factorial, gcd
from sage.rings.polynomial.polynomial_ring_constructor import PolynomialRing
from sage.rings.integer import Integer
from sage.rings.infinity import infinity

from .combinat import CombinatorialClass, CombinatorialElement
from . import tableau
from . import permutation
from . import composition
from sage.combinat.partitions import number_of_partitions as bober_number_of_partitions
from sage.combinat.partitions import ZS1_iterator, ZS1_iterator_nk
from sage.combinat.integer_vector import IntegerVectors
from sage.combinat.integer_lists import IntegerListsLex
from sage.combinat.root_system.weyl_group import WeylGroup
from sage.combinat.combinatorial_map import combinatorial_map
from sage.groups.perm_gps.permgroup import PermutationGroup
from sage.graphs.dot2tex_utils import have_dot2tex

class Partition(CombinatorialElement):
    r"""
    A partition `p` of a nonnegative integer `n` is a
    non-increasing list of positive integers (the *parts* of the
    partition) with total sum `n`.

    A partition is often represented as a diagram consisting of **cells**,
    or **boxes**, placed in rows on top of each other such that the number of
    cells in the `i^{th}` row, reading from top to bottom, is the `i^{th}`
    part of the partition. The rows are left-justified (and become shorter
    and shorter the farther down one goes). This diagram is called the
    **Young diagram** of the partition, or more precisely its Young diagram
    in English notation. (French and Russian notations are variations on this
    representation.)

    The coordinate system related to a partition applies from the top
    to the bottom and from left to right. So, the corners of the
    partition ``[5, 3, 1]`` are ``[[0,4], [1,2], [2,0]]``.

    For display options, see :meth:`Partitions.options`.

    .. NOTE::

        Partitions are 0 based with coordinates in the form of (row-index,
        column-index). For example consider the partition
        ``mu=Partition([4,3,2,2])``, the first part is ``mu[0]`` (which is 4),
        the second is ``mu[1]``, and so on, and the upper-left cell in English
        convention is ``(0, 0)``.

    A partition can be specified in one of the following ways:

    - a list (the default)
    - using exponential notation
    - by Frobenius coordinates
    - specifying its `0-1` sequence
    - specifying the core and the quotient

    See the examples below.

    EXAMPLES:

    Creating partitions though parents::

        sage: mu = Partitions(8)([3,2,1,1,1]); mu
        [3, 2, 1, 1, 1]
        sage: nu = Partition([3,2,1,1,1]); nu
        [3, 2, 1, 1, 1]
        sage: mu == nu
        True
        sage: mu is nu
        False
        sage: mu in Partitions()
        True
        sage: mu.parent()
        Partitions of the integer 8
        sage: mu.size()
        8
        sage: mu.category()
        Category of elements of Partitions of the integer 8
        sage: nu.parent()
        Partitions
        sage: nu.category()
        Category of elements of Partitions
        sage: mu[0]
        3
        sage: mu[1]
        2
        sage: mu[2]
        1
        sage: mu.pp()
        ***
        **
        *
        *
        *
        sage: mu.removable_cells()
        [(0, 2), (1, 1), (4, 0)]
        sage: mu.down_list()
        [[2, 2, 1, 1, 1], [3, 1, 1, 1, 1], [3, 2, 1, 1]]
        sage: mu.addable_cells()
        [(0, 3), (1, 2), (2, 1), (5, 0)]
        sage: mu.up_list()
        [[4, 2, 1, 1, 1], [3, 3, 1, 1, 1], [3, 2, 2, 1, 1], [3, 2, 1, 1, 1, 1]]
        sage: mu.conjugate()
        [5, 2, 1]
        sage: mu.dominates(nu)
        True
        sage: nu.dominates(mu)
        True

    Creating partitions using ``Partition``::

        sage: Partition([3,2,1])
        [3, 2, 1]
        sage: Partition(exp=[2,1,1])
        [3, 2, 1, 1]
        sage: Partition(core=[2,1], quotient=[[2,1],[3],[1,1,1]])
        [11, 5, 5, 3, 2, 2, 2]
        sage: Partition(frobenius_coordinates=([3,2],[4,0]))
        [4, 4, 1, 1, 1]
        sage: Partitions().from_zero_one([1, 1, 1, 1, 0, 1, 0])
        [5, 4]
        sage: [2,1] in Partitions()
        True
        sage: [2,1,0] in Partitions()
        True
        sage: Partition([1,2,3])
        Traceback (most recent call last):
        ...
        ValueError: [1, 2, 3] is not an element of Partitions

    Sage ignores trailing zeros at the end of partitions::

        sage: Partition([3,2,1,0])
        [3, 2, 1]
        sage: Partitions()([3,2,1,0])
        [3, 2, 1]
        sage: Partitions(6)([3,2,1,0])
        [3, 2, 1]

    TESTS:

    Check that only trailing zeros are stripped::

        sage: TestSuite( Partition([]) ).run()
        sage: TestSuite( Partition([4,3,2,2,2,1]) ).run()
        sage: Partition([3,2,2,2,1,0,0,0])
        [3, 2, 2, 2, 1]
        sage: Partition([3,0,2,2,2,1,0])
        Traceback (most recent call last):
        ...
        ValueError: [3, 0, 2, 2, 2, 1, 0] is not an element of Partitions
        sage: Partition([0,7,3])
        Traceback (most recent call last):
        ...
        ValueError: [0, 7, 3] is not an element of Partitions
    """
    @staticmethod
    def __classcall_private__(cls, mu=None, **keyword):
        """
        This constructs a list from optional arguments and delegates the
        construction of a :class:`Partition` to the ``element_class()`` call
        of the appropriate parent.

        EXAMPLES::

            sage: Partition([3,2,1])
            [3, 2, 1]
            sage: Partition(exp=[2,1,1])
            [3, 2, 1, 1]
            sage: Partition(core=[2,1], quotient=[[2,1],[3],[1,1,1]])
            [11, 5, 5, 3, 2, 2, 2]
        """
        l = len(keyword)
        if l == 0:
            if mu is not None:
                if isinstance(mu, Partition):
                    return mu
                return _Partitions(list(mu))
        if l == 1:
            if 'beta_numbers' in keyword:
                return _Partitions.from_beta_numbers(keyword['beta_numbers'])
            elif 'exp' in keyword:
                return _Partitions.from_exp(keyword['exp'])
            elif 'frobenius_coordinates' in keyword:
                return _Partitions.from_frobenius_coordinates(keyword['frobenius_coordinates'])
            elif 'zero_one' in keyword:
                return _Partitions.from_zero_one(keyword['zero_one'])

        if l == 2 and 'core' in keyword and 'quotient' in keyword:
            return _Partitions.from_core_and_quotient(keyword['core'], keyword['quotient'])
        raise ValueError('incorrect syntax for Partition()')

    def __setstate__(self, state):
        r"""
        In order to maintain backwards compatibility and be able to unpickle a
        old pickle from ``Partition_class`` we have to override the default
        ``__setstate__``.

        EXAMPLES::

            sage: loads('x\x9ck`J.NLO\xd5K\xce\xcfM\xca\xccK,\xd1+H,*\xc9,\xc9\xcc\xcf\xe3\n\x80\xb1\xe2\x93s\x12\x8b\x8b\xb9\n\x195\x1b\x0b\x99j\x0b\x995BY\xe33\x12\x8b3\nY\xfc\x80\xac\x9c\xcc\xe2\x92B\xd6\xd8B6\r\x88IE\x99y\xe9\xc5z\x99y%\xa9\xe9\xa9E\\\xb9\x89\xd9\xa9\xf10N!{(\xa3qkP!G\x06\x90a\x04dp\x82\x18\x86@\x06Wji\x92\x1e\x00x0.\xb5')
            [3, 2, 1]
            sage: loads(dumps( Partition([3,2,1]) ))  # indirect doctest
            [3, 2, 1]
        """
        if isinstance(state, dict):   # for old pickles from Partition_class
            self._set_parent(_Partitions)
            self.__dict__ = state
        else:
            self._set_parent(state[0])
            self.__dict__ = state[1]

    def __init__(self, parent, mu):
        """
        Initialize ``self``.

        EXAMPLES::

            sage: p = Partition([3,1])
            sage: TestSuite(p).run()

        TESTS:

        Fix that tuples raise the correct error::

            sage: Partition((3,1,7))
            Traceback (most recent call last):
            ...
            ValueError: [3, 1, 7] is not an element of Partitions
        """
        if isinstance(mu, Partition):
            # Since we are (suppose to be) immutable, we can share the underlying data
            CombinatorialElement.__init__(self, parent, mu._list)
            return

        elif len(mu)==0 or (all(mu[i] in NN and mu[i]>=mu[i+1] for i in xrange(len(mu)-1)) \
                and mu[-1] in NN):
            if 0 in mu:
                # strip all trailing zeros
                CombinatorialElement.__init__(self, parent, mu[:mu.index(0)])
            else:
                CombinatorialElement.__init__(self, parent, mu)

        else:
            raise ValueError("%s is not a valid partition"%repr(mu))

    @cached_method
    def __hash__(self):
        r"""
        Return the hash of ``self``.

        TESTS::

            sage: P = Partition([4,2,2,1])
            sage: hash(P) == hash(P)
            True
        """
        return hash(tuple(self._list))

    def _repr_(self):
        r"""
        Return a string representation of ``self`` depending on
        :meth:`Partitions.options`.

        EXAMPLES::

            sage: mu=Partition([7,7,7,3,3,2,1,1,1,1,1,1,1]); mu # indirect doctest
            [7, 7, 7, 3, 3, 2, 1, 1, 1, 1, 1, 1, 1]
            sage: Partitions.options.display="diagram"; mu
            *******
            *******
            *******
            ***
            ***
            **
            *
            *
            *
            *
            *
            *
            *
            sage: Partitions.options.display="list"; mu
            [7, 7, 7, 3, 3, 2, 1, 1, 1, 1, 1, 1, 1]
            sage: Partitions.options.display="compact_low"; mu
            1^7,2,3^2,7^3
            sage: Partitions.options.display="compact_high"; mu
            7^3,3^2,2,1^7
            sage: Partitions.options.display="exp_low"; mu
            1^7, 2, 3^2, 7^3
            sage: Partitions.options.display="exp_high"; mu
            7^3, 3^2, 2, 1^7

            sage: Partitions.options.convention="French";
            sage: mu=Partition([7,7,7,3,3,2,1,1,1,1,1,1,1]); mu # indirect doctest
            7^3, 3^2, 2, 1^7
            sage: Partitions.options.display="diagram"; mu
            *
            *
            *
            *
            *
            *
            *
            **
            ***
            ***
            *******
            *******
            *******
            sage: Partitions.options.display="list"; mu
            [7, 7, 7, 3, 3, 2, 1, 1, 1, 1, 1, 1, 1]
            sage: Partitions.options.display="compact_low"; mu
            1^7,2,3^2,7^3
            sage: Partitions.options.display="compact_high"; mu
            7^3,3^2,2,1^7
            sage: Partitions.options.display="exp_low"; mu
            1^7, 2, 3^2, 7^3
            sage: Partitions.options.display="exp_high"; mu
            7^3, 3^2, 2, 1^7

            sage: Partitions.options._reset()
        """
        return self.parent().options._dispatch(self, '_repr_', 'display')

    def _ascii_art_(self):
        """
        TESTS::

            sage: ascii_art(Partitions(5).list())
            [                                * ]
            [                            **  * ]
            [                   ***  **  *   * ]
            [        ****  ***  *    **  *   * ]
            [ *****, *   , ** , *  , * , * , * ]
        """
        from sage.typeset.ascii_art import AsciiArt
        return AsciiArt(self._repr_diagram().splitlines(), baseline=0)

    def _unicode_art_(self):
        """
        TESTS::

            sage: unicode_art(Partitions(5).list())
            ⎡                                      ┌┐ ⎤
            ⎢                                 ┌┬┐  ├┤ ⎥
            ⎢                      ┌┬┬┐  ┌┬┐  ├┼┘  ├┤ ⎥
            ⎢         ┌┬┬┬┐  ┌┬┬┐  ├┼┴┘  ├┼┤  ├┤   ├┤ ⎥
            ⎢ ┌┬┬┬┬┐  ├┼┴┴┘  ├┼┼┘  ├┤    ├┼┘  ├┤   ├┤ ⎥
            ⎣ └┴┴┴┴┘, └┘   , └┴┘ , └┘  , └┘ , └┘ , └┘ ⎦
            sage: Partitions.global_options(convention="French");
            sage: unicode_art(Partitions(5).list())
            ⎡                                      ┌┐ ⎤
            ⎢                                 ┌┐   ├┤ ⎥
            ⎢                      ┌┐    ┌┐   ├┤   ├┤ ⎥
            ⎢         ┌┐     ┌┬┐   ├┤    ├┼┐  ├┤   ├┤ ⎥
            ⎢ ┌┬┬┬┬┐  ├┼┬┬┐  ├┼┼┐  ├┼┬┐  ├┼┤  ├┼┐  ├┤ ⎥
            ⎣ └┴┴┴┴┘, └┴┴┴┘, └┴┴┘, └┴┴┘, └┴┘, └┴┘, └┘ ⎦
            sage: Partitions.global_options.reset()
        """
        if not self._list:
            return u'∅'
        if self.parent().global_options('convention') == "English":
            data = list(self)
        else:
            data = list(reversed(self))

        txt = [u'┌' + u'┬' * (data[0] - 1) + u'┐']
        for i in range(len(data) - 1):
            p = data[i]
            q = data[i + 1]
            if p < q:
                txt += [u'├' + u'┼' * p + u'┬' * (q - p - 1) + u'┐']
            elif p == q:
                txt += [u'├' + u'┼' * (p - 1) + u'┤']
            else:
                txt += [u'├' + u'┼' * q + u'┴' * (p - q - 1) + u'┘']
        txt += [u'└' + u'┴' * (data[-1] - 1) + u'┘']

        from sage.typeset.unicode_art import UnicodeArt        
        return UnicodeArt(txt, baseline=0)

    def _repr_list(self):
        """
        Return a string representation of ``self`` as a list.

        EXAMPLES::

            sage: print(Partition([7,7,7,3,3,2,1,1,1,1,1,1,1])._repr_list())
            [7, 7, 7, 3, 3, 2, 1, 1, 1, 1, 1, 1, 1]
        """
        return '[%s]' % ', '.join('%s'%m for m in self)

    def _repr_exp_low(self):
        """
        Return a string representation of ``self`` in exponential form (lowest
        first).

        EXAMPLES::

            sage: print(Partition([7,7,7,3,3,2,1,1,1,1,1,1,1])._repr_exp_low())
            1^7, 2, 3^2, 7^3
            sage: print(Partition([])._repr_exp_low())
            -
        """
        if not self._list:
            return '-'
        exp = self.to_exp()
        return '%s' % ', '.join('%s%s' % (m+1, '' if e==1 else '^%s'%e)
                                 for (m,e) in enumerate(exp) if e > 0)

    def _repr_exp_high(self):
        """
        Return a string representation of ``self`` in exponential form (highest
        first).

        EXAMPLES::

            sage: print(Partition([7,7,7,3,3,2,1,1,1,1,1,1,1])._repr_exp_high())
            7^3, 3^2, 2, 1^7

            sage: print(Partition([])._repr_exp_high())
            -
        """
        if not self._list:
            return '-'
        exp = self.to_exp()[::-1]         # reversed list of exponents
        M=max(self)
        return '%s' % ', '.join('%s%s' % (M-m, '' if e==1 else '^%s'%e)
                                 for (m,e) in enumerate(exp) if e>0)

    def _repr_compact_low(self):
        """
        Return a string representation of ``self`` in compact form (exponential
        form with lowest first).

        EXAMPLES::

            sage: print(Partition([7,7,7,3,3,2,1,1,1,1,1,1,1])._repr_compact_low())
            1^7,2,3^2,7^3
            sage: print(Partition([])._repr_compact_low())
            -
        """
        if not self._list:
            return '-'
        exp = self.to_exp()
        return '%s' % ','.join('%s%s' % (m+1, '' if e==1 else '^%s'%e)
                                 for (m,e) in enumerate(exp) if e > 0)

    def _repr_compact_high(self):
        """
        Return a string representation of ``self`` in compact form (exponential
        form with highest first).

        EXAMPLES::

            sage: print(Partition([7,7,7,3,3,2,1,1,1,1,1,1,1])._repr_compact_high())
            7^3,3^2,2,1^7
            sage: print(Partition([])._repr_compact_low())
            -
        """
        if not self._list:
            return '-'
        exp = self.to_exp()[::-1]         # reversed list of exponents
        M=max(self)
        return '%s' % ','.join('%s%s' % (M-m, '' if e==1 else '^%s'%e)
                                 for (m,e) in enumerate(exp) if e>0)

    def _repr_diagram(self):
        r"""
        Return a representation of ``self`` as a Ferrers diagram.

        EXAMPLES::

            sage: print(Partition([7,7,7,3,3,2,1,1,1,1,1,1,1])._repr_diagram())
            *******
            *******
            *******
            ***
            ***
            **
            *
            *
            *
            *
            *
            *
            *
        """
        return self.ferrers_diagram()

    def level(self):
        """
        Return the level of ``self``, which is always 1.

        This method exists only for compatibility with
        :class:`PartitionTuples`.

        EXAMPLE::

            sage: Partition([4,3,2]).level()
            1
        """
        return 1

    def components(self):
        """
        Return a list containing the shape of ``self``.

        This method exists only for compatibility with
        :class:`PartitionTuples`.

        EXAMPLES::

            sage: Partition([3,2]).components()
            [[3, 2]]
        """
        return [ self ]

    def _latex_(self):
        r"""
        Return a LaTeX version of ``self``.

        For more on the latex options, see :meth:`Partitions.options`.

        EXAMPLES::

            sage: mu = Partition([2, 1])
            sage: Partitions.options.latex='diagram'; latex(mu)       # indirect doctest
            {\def\lr#1{\multicolumn{1}{@{\hspace{.6ex}}c@{\hspace{.6ex}}}{\raisebox{-.3ex}{$#1$}}}
            \raisebox{-.6ex}{$\begin{array}[b]{*{2}c}\\
            \lr{\ast}&\lr{\ast}\\
            \lr{\ast}\\
            \end{array}$}
            }
            sage: Partitions.options.latex='exp_high'; latex(mu)      # indirect doctest
            2,1
            sage: Partitions.options.latex='exp_low'; latex(mu)       # indirect doctest
            1,2
            sage: Partitions.options.latex='list'; latex(mu)          # indirect doctest
            [2, 1]
            sage: Partitions.options.latex='young_diagram'; latex(mu) # indirect doctest
            {\def\lr#1{\multicolumn{1}{|@{\hspace{.6ex}}c@{\hspace{.6ex}}|}{\raisebox{-.3ex}{$#1$}}}
            \raisebox{-.6ex}{$\begin{array}[b]{*{2}c}\cline{1-2}
            \lr{\phantom{x}}&\lr{\phantom{x}}\\\cline{1-2}
            \lr{\phantom{x}}\\\cline{1-1}
            \end{array}$}
            }

            sage: Partitions.options(latex="young_diagram", convention="french")
            sage: Partitions.options.latex='exp_high'; latex(mu)      # indirect doctest
            2,1
            sage: Partitions.options.latex='exp_low'; latex(mu)       # indirect doctest
            1,2
            sage: Partitions.options.latex='list'; latex(mu)          # indirect doctest
            [2, 1]
            sage: Partitions.options.latex='young_diagram'; latex(mu) # indirect doctest
            {\def\lr#1{\multicolumn{1}{|@{\hspace{.6ex}}c@{\hspace{.6ex}}|}{\raisebox{-.3ex}{$#1$}}}
            \raisebox{-.6ex}{$\begin{array}[t]{*{2}c}\cline{1-1}
            \lr{\phantom{x}}\\\cline{1-2}
            \lr{\phantom{x}}&\lr{\phantom{x}}\\\cline{1-2}
            \end{array}$}
            }

            sage: Partitions.options._reset()
        """
        return self.parent().options._dispatch(self, '_latex_', 'latex')

    def _latex_young_diagram(self):
        r"""
        LaTeX output as a Young diagram.

        EXAMPLES::

            sage: print(Partition([2, 1])._latex_young_diagram())
            {\def\lr#1{\multicolumn{1}{|@{\hspace{.6ex}}c@{\hspace{.6ex}}|}{\raisebox{-.3ex}{$#1$}}}
            \raisebox{-.6ex}{$\begin{array}[b]{*{2}c}\cline{1-2}
            \lr{\phantom{x}}&\lr{\phantom{x}}\\\cline{1-2}
            \lr{\phantom{x}}\\\cline{1-1}
            \end{array}$}
            }
            sage: print(Partition([])._latex_young_diagram())
            {\emptyset}
        """
        if not self._list:
            return "{\\emptyset}"

        from sage.combinat.output import tex_from_array
        return tex_from_array([ ["\\phantom{x}"]*row_size for row_size in self._list ])

    def _latex_diagram(self):
        r"""
        LaTeX output as a Ferrers' diagram.

        EXAMPLES::

            sage: print(Partition([2, 1])._latex_diagram())
            {\def\lr#1{\multicolumn{1}{@{\hspace{.6ex}}c@{\hspace{.6ex}}}{\raisebox{-.3ex}{$#1$}}}
            \raisebox{-.6ex}{$\begin{array}[b]{*{2}c}\\
            \lr{\ast}&\lr{\ast}\\
            \lr{\ast}\\
            \end{array}$}
            }
            sage: print(Partition([])._latex_diagram())
            {\emptyset}
        """
        if not self._list:
            return "{\\emptyset}"

        entry = self.parent().options("latex_diagram_str")
        from sage.combinat.output import tex_from_array
        return tex_from_array([ [entry]*row_size for row_size in self._list ], False)

    def _latex_list(self):
        r"""
        LaTeX output as a list.

        EXAMPLES::

            sage: print(Partition([2, 1])._latex_list())
            [2, 1]
            sage: print(Partition([])._latex_list())
            []
        """
        return repr(self._list)

    def _latex_exp_low(self):
        r"""
        LaTeX output in exponential notation (lowest first).

        EXAMPLES::

            sage: print(Partition([2,2,1])._latex_exp_low())
            1,2^{2}
            sage: print(Partition([])._latex_exp_low())
            {\emptyset}
        """
        if not self._list:
            return "{\\emptyset}"
        exp = self.to_exp()
        return '%s' % ','.join('%s%s' % (m+1, '' if e==1 else '^{%s}'%e)
                                 for (m,e) in enumerate(exp) if e > 0)

    def _latex_exp_high(self):
        r"""
        LaTeX output in exponential notation (highest first).

        EXAMPLES::

            sage: print(Partition([2,2,1])._latex_exp_high())
            2^{2},1
            sage: print(Partition([])._latex_exp_high())
            {\emptyset}
        """
        if not self._list:
            return "{\\emptyset}"
        exp = self.to_exp()[::-1]  # reversed list of exponents
        M = max(self)
        return '%s' % ','.join('%s%s' % (M-m, '' if e==1 else '^{%s}'%e)
                                 for (m,e) in enumerate(exp) if e>0)


    def ferrers_diagram(self):
        r"""
        Return the Ferrers diagram of ``self``.

        EXAMPLES::

            sage: mu=Partition([5,5,2,1])
            sage: Partitions.options(diagram_str='*', convention="english")
            sage: print(mu.ferrers_diagram())
            *****
            *****
            **
            *
            sage: Partitions.options(diagram_str='#')
            sage: print(mu.ferrers_diagram())
            #####
            #####
            ##
            #
            sage: Partitions.options.convention="french"
            sage: print(mu.ferrers_diagram())
            #
            ##
            #####
            #####
            sage: print(Partition([]).ferrers_diagram())
            -
            sage: Partitions.options(diagram_str='-')
            sage: print(Partition([]).ferrers_diagram())
            (/)
            sage: Partitions.options._reset()
        """
        diag_str = self.parent().options('diagram_str')
        if not self._list:
            return '-' if diag_str != '-' else "(/)"
<<<<<<< HEAD
        if self.parent().global_options('convention') == "English":
            return '\n'.join([diag_str * p for p in self])
=======
        if self.parent().options('convention') == "English":
            return '\n'.join([diag_str*p for p in self])
>>>>>>> 11b7080f
        else:
            return '\n'.join([diag_str * p for p in reversed(self)])

    def pp(self):
        r"""
        Prints the Ferrers diagram.

        See :meth:`ferrers_diagram` for more on the Ferrers diagram.

        EXAMPLES::

            sage: Partition([5,5,2,1]).pp()
            *****
            *****
            **
            *
            sage: Partitions.options.convention='French'
            sage: Partition([5,5,2,1]).pp()
            *
            **
            *****
            *****
            sage: Partitions.options._reset()
        """
        print(self.ferrers_diagram())

    def __truediv__(self, p):
        """
        Returns the skew partition ``self / p``.

        EXAMPLES::

            sage: p = Partition([3,2,1])
            sage: p/[1,1]
            [3, 2, 1] / [1, 1]
            sage: p/[3,2,1]
            [3, 2, 1] / [3, 2, 1]
            sage: p/Partition([1,1])
            [3, 2, 1] / [1, 1]
            sage: p/[2,2,2]
            Traceback (most recent call last):
            ...
            ValueError: To form a skew partition p/q, q must be contained in p.
        """
        if not self.contains(p):
            raise ValueError("To form a skew partition p/q, q must be contained in p.")

        return SkewPartition([self[:], p])

    __div__ = __truediv__

    def power(self, k):
        r"""
        Return the cycle type of the `k`-th power of any permutation
        with cycle type ``self`` (thus describes the powermap of
        symmetric groups).

        Equivalent to GAP's ``PowerPartition``.

        EXAMPLES::

            sage: p = Partition([5,3])
            sage: p.power(1)
            [5, 3]
            sage: p.power(2)
            [5, 3]
            sage: p.power(3)
            [5, 1, 1, 1]
            sage: p.power(4)
            [5, 3]

        Now let us compare this to the power map on `S_8`::

            sage: G = SymmetricGroup(8)
            sage: g = G([(1,2,3,4,5),(6,7,8)])
            sage: g
            (1,2,3,4,5)(6,7,8)
            sage: g^2
            (1,3,5,2,4)(6,8,7)
            sage: g^3
            (1,4,2,5,3)
            sage: g^4
            (1,5,4,3,2)(6,7,8)

        ::

            sage: Partition([3,2,1]).power(3)
            [2, 1, 1, 1, 1]
        """
        res = []
        for i in self:
            g = gcd(i, k)
            res.extend( [ZZ(i//g)]*int(g) )
        res.sort(reverse=True)
        return Partition(res)

    def next(self):
        """
        Return the partition that lexicographically follows ``self``. If
        ``self`` is the last partition, then return ``False``.

        EXAMPLES::

            sage: next(Partition([4]))
            [3, 1]
            sage: next(Partition([1,1,1,1]))
            False
        """
        p = self
        n = 0
        m = 0
        for i in p:
            n += i
            m += 1

        next_p = p[:] + [1]*(n - len(p))

        #Check to see if we are at the last (all ones) partition
        if p == [1]*n:
            return False

        #
        #If we are not, then run the ZS1 algorithm.
        #

        #Let h be the number of non-one  entries in the
        #partition
        h = 0
        for i in next_p:
            if i != 1:
                h += 1

        if next_p[h-1] == 2:
            m += 1
            next_p[h-1] = 1
            h -= 1
        else:
            r = next_p[h-1] - 1
            t = m - h + 1
            next_p[h-1] = r

            while t >= r :
                h += 1
                next_p[h-1] = r
                t -= r

            if t == 0:
                m = h
            else:
                m = h + 1
                if t > 1:
                    h += 1
                    next_p[h-1] = t

        return self.parent()(next_p[:m])

    def size(self):
        """
        Return the size of ``self``.

        EXAMPLES::

            sage: Partition([2,2]).size()
            4
            sage: Partition([3,2,1]).size()
            6
        """
        return sum(self)

    def sign(self):
        r"""
        Return the sign of any permutation with cycle type ``self``.

        This function corresponds to a homomorphism from the symmetric
        group `S_n` into the cyclic group of order 2, whose kernel
        is exactly the alternating group `A_n`. Partitions of sign
        `1` are called even partitions while partitions of sign
        `-1` are called odd.

        EXAMPLES::

            sage: Partition([5,3]).sign()
            1
            sage: Partition([5,2]).sign()
            -1

        Zolotarev's lemma states that the Legendre symbol
        `\left(\frac{a}{p}\right)` for an integer
        `a \pmod p` (`p` a prime number), can be computed
        as sign(p_a), where sign denotes the sign of a permutation and
        p_a the permutation of the residue classes `\pmod p`
        induced by modular multiplication by `a`, provided
        `p` does not divide `a`.

        We verify this in some examples.

        ::

            sage: F = GF(11)
            sage: a = F.multiplicative_generator();a
            2
            sage: plist = [int(a*F(x)) for x in range(1,11)]; plist
            [2, 4, 6, 8, 10, 1, 3, 5, 7, 9]

        This corresponds to the permutation (1, 2, 4, 8, 5, 10, 9, 7, 3, 6)
        (acting the set `\{1,2,...,10\}`) and to the partition
        [10].

        ::

            sage: p = PermutationGroupElement('(1, 2, 4, 8, 5, 10, 9, 7, 3, 6)')
            sage: p.sign()
            -1
            sage: Partition([10]).sign()
            -1
            sage: kronecker_symbol(11,2)
            -1

        Now replace `2` by `3`::

            sage: plist = [int(F(3*x)) for x in range(1,11)]; plist
            [3, 6, 9, 1, 4, 7, 10, 2, 5, 8]
            sage: range(1,11)
            [1, 2, 3, 4, 5, 6, 7, 8, 9, 10]
            sage: p = PermutationGroupElement('(3,4,8,7,9)')
            sage: p.sign()
            1
            sage: kronecker_symbol(3,11)
            1
            sage: Partition([5,1,1,1,1,1]).sign()
            1

        In both cases, Zolotarev holds.

        REFERENCES:

        :wikipedia:`Zolotarev's_lemma`
        """
        return (-1)**(self.size()-self.length())

    def standard_tableaux(self):
        """
        Return the :class:`standard tableaux<StandardTableaux>` of this shape.

        EXAMPLE::

            sage: Partition([3,2,2,1]).standard_tableaux()
            Standard tableaux of shape [3, 2, 2, 1]
        """
        return tableau.StandardTableaux(self)

    def up(self):
        r"""
        Returns a generator for partitions that can be obtained from ``self``
        by adding a cell.

        EXAMPLES::

            sage: [p for p in Partition([2,1,1]).up()]
            [[3, 1, 1], [2, 2, 1], [2, 1, 1, 1]]
            sage: [p for p in Partition([3,2]).up()]
            [[4, 2], [3, 3], [3, 2, 1]]
            sage: [p for p in Partition([]).up()]
            [[1]]
        """
        p = self
        previous = p.get_part(0) + 1
        for i, current in enumerate(p):
            if current < previous:
                yield Partition(p[:i] + [ p[i] + 1 ] + p[i+1:])
            previous = current
        else:
            yield Partition(p + [1])

    def up_list(self):
        """
        Return a list of the partitions that can be formed from ``self`` by
        adding a cell.

        EXAMPLES::

            sage: Partition([2,1,1]).up_list()
            [[3, 1, 1], [2, 2, 1], [2, 1, 1, 1]]
            sage: Partition([3,2]).up_list()
            [[4, 2], [3, 3], [3, 2, 1]]
            sage: Partition([]).up_list()
            [[1]]
        """
        return [p for p in self.up()]

    def down(self):
        r"""
        Return a generator for partitions that can be obtained from ``self``
        by removing a cell.

        EXAMPLES::

            sage: [p for p in Partition([2,1,1]).down()]
            [[1, 1, 1], [2, 1]]
            sage: [p for p in Partition([3,2]).down()]
            [[2, 2], [3, 1]]
            sage: [p for p in Partition([3,2,1]).down()]
            [[2, 2, 1], [3, 1, 1], [3, 2]]

        TESTS:

        We check that :trac:`11435` is fixed::

            sage: Partition([]).down_list() #indirect doctest
            []
        """
        p = self
        l = len(p)
        for i in range(l-1):
            if p[i] > p[i+1]:
                yield Partition(p[:i] + [ p[i]-1 ] + p[i+1:])
        if l >= 1:
            last = p[-1]
            if last == 1:
                yield Partition(p[:-1])
            else:
                yield Partition(p[:-1] + [ p[-1] - 1 ])

    def down_list(self):
        """
        Return a list of the partitions that can be obtained from ``self``
        by removing a cell.

        EXAMPLES::

            sage: Partition([2,1,1]).down_list()
            [[1, 1, 1], [2, 1]]
            sage: Partition([3,2]).down_list()
            [[2, 2], [3, 1]]
            sage: Partition([3,2,1]).down_list()
            [[2, 2, 1], [3, 1, 1], [3, 2]]
            sage: Partition([]).down_list()  # checks trac #11435
            []
        """
        return [p for p in self.down()]

    @combinatorial_map(name="cell poset")
    def cell_poset(self, orientation="SE"):
        """
        Return the Young diagram of ``self`` as a poset. The optional
        keyword variable ``orientation`` determines the order relation
        of the poset.

        The poset always uses the set of cells of the Young diagram
        of ``self`` as its ground set. The order relation of the poset
        depends on the ``orientation`` variable (which defaults to
        ``"SE"``). Concretely, ``orientation`` has to be specified to
        one of the strings ``"NW"``, ``"NE"``, ``"SW"``, and ``"SE"``,
        standing for "northwest", "northeast", "southwest" and
        "southeast", respectively. If ``orientation`` is ``"SE"``, then
        the order relation of the poset is such that a cell `u` is
        greater or equal to a cell `v` in the poset if and only if `u`
        lies weakly southeast of `v` (this means that `u` can be
        reached from `v` by a sequence of south and east steps; the
        sequence is allowed to consist of south steps only, or of east
        steps only, or even be empty). Similarly the order relation is
        defined for the other three orientations. The Young diagram is
        supposed to be drawn in English notation.

        The elements of the poset are the cells of the Young diagram
        of ``self``, written as tuples of zero-based coordinates (so
        that `(3, 7)` stands for the `8`-th cell of the `4`-th row,
        etc.).

        EXAMPLES::

            sage: p = Partition([3,3,1])
            sage: Q = p.cell_poset(); Q
            Finite poset containing 7 elements
            sage: sorted(Q)
            [(0, 0), (0, 1), (0, 2), (1, 0), (1, 1), (1, 2), (2, 0)]
            sage: sorted(Q.maximal_elements())
            [(1, 2), (2, 0)]
            sage: Q.minimal_elements()
            [(0, 0)]
            sage: sorted(Q.upper_covers((1, 0)))
            [(1, 1), (2, 0)]
            sage: Q.upper_covers((1, 1))
            [(1, 2)]

            sage: P = p.cell_poset(orientation="NW"); P
            Finite poset containing 7 elements
            sage: sorted(P)
            [(0, 0), (0, 1), (0, 2), (1, 0), (1, 1), (1, 2), (2, 0)]
            sage: sorted(P.minimal_elements())
            [(1, 2), (2, 0)]
            sage: P.maximal_elements()
            [(0, 0)]
            sage: P.upper_covers((2, 0))
            [(1, 0)]
            sage: sorted(P.upper_covers((1, 2)))
            [(0, 2), (1, 1)]
            sage: sorted(P.upper_covers((1, 1)))
            [(0, 1), (1, 0)]
            sage: sorted([len(P.upper_covers(v)) for v in P])
            [0, 1, 1, 1, 1, 2, 2]

            sage: R = p.cell_poset(orientation="NE"); R
            Finite poset containing 7 elements
            sage: sorted(R)
            [(0, 0), (0, 1), (0, 2), (1, 0), (1, 1), (1, 2), (2, 0)]
            sage: R.maximal_elements()
            [(0, 2)]
            sage: R.minimal_elements()
            [(2, 0)]
            sage: sorted([len(R.upper_covers(v)) for v in R])
            [0, 1, 1, 1, 1, 2, 2]
            sage: R.is_isomorphic(P)
            False
            sage: R.is_isomorphic(P.dual())
            False

        Linear extensions of ``p.cell_poset()`` are in 1-to-1 correspondence
        with standard Young tableaux of shape `p`::

            sage: all( len(p.cell_poset().linear_extensions())
            ....:      == len(p.standard_tableaux())
            ....:      for n in range(8) for p in Partitions(n) )
            True

        This is not the case for northeast orientation::

            sage: q = Partition([3, 1])
            sage: q.cell_poset(orientation="NE").is_chain()
            True

        TESTS:

        We check that the posets are really what they should be for size
        up to `7`::

            sage: def check_NW(n):
            ....:     for p in Partitions(n):
            ....:         P = p.cell_poset(orientation="NW")
            ....:         for c in p.cells():
            ....:             for d in p.cells():
            ....:                 if P.le(c, d) != (c[0] >= d[0]
            ....:                                   and c[1] >= d[1]):
            ....:                     return False
            ....:     return True
            sage: all( check_NW(n) for n in range(8) )
            True

            sage: def check_NE(n):
            ....:     for p in Partitions(n):
            ....:         P = p.cell_poset(orientation="NE")
            ....:         for c in p.cells():
            ....:             for d in p.cells():
            ....:                 if P.le(c, d) != (c[0] >= d[0]
            ....:                                   and c[1] <= d[1]):
            ....:                     return False
            ....:     return True
            sage: all( check_NE(n) for n in range(8) )
            True

            sage: def test_duality(n, ori1, ori2):
            ....:     for p in Partitions(n):
            ....:         P = p.cell_poset(orientation=ori1)
            ....:         Q = p.cell_poset(orientation=ori2)
            ....:         for c in p.cells():
            ....:             for d in p.cells():
            ....:                 if P.lt(c, d) != Q.lt(d, c):
            ....:                     return False
            ....:     return True
            sage: all( test_duality(n, "NW", "SE") for n in range(8) )
            True
            sage: all( test_duality(n, "NE", "SW") for n in range(8) )
            True
            sage: all( test_duality(n, "NE", "SE") for n in range(4) )
            False
        """
        from sage.combinat.posets.posets import Poset
        covers = {}
        if orientation == "NW":
            for i, row in enumerate(self):
                if i == 0:
                    covers[(0, 0)] = []
                    for j in range(1, row):
                        covers[(0, j)] = [(0, j - 1)]
                else:
                    covers[(i, 0)] = [(i - 1, 0)]
                    for j in range(1, row):
                        covers[(i, j)] = [(i - 1, j), (i, j - 1)]
        elif orientation == "NE":
            for i, row in enumerate(self):
                if i == 0:
                    covers[(0, row - 1)] = []
                    for j in range(row - 1):
                        covers[(0, j)] = [(0, j + 1)]
                else:
                    covers[(i, row - 1)] = [(i - 1, row - 1)]
                    for j in range(row - 1):
                        covers[(i, j)] = [(i - 1, j), (i, j + 1)]
        elif orientation == "SE":
            l = len(self) - 1
            for i, row in enumerate(self):
                if i == l:
                    covers[(i, row - 1)] = []
                    for j in range(row - 1):
                        covers[(i, j)] = [(i, j + 1)]
                else:
                    next_row = self[i + 1]
                    if row == next_row:
                        covers[(i, row - 1)] = [(i + 1, row - 1)]
                        for j in range(row - 1):
                            covers[(i, j)] = [(i + 1, j), (i, j + 1)]
                    else:
                        covers[(i, row - 1)] = []
                        for j in range(next_row):
                            covers[(i, j)] = [(i + 1, j), (i, j + 1)]
                        for j in range(next_row, row - 1):
                            covers[(i, j)] = [(i, j + 1)]
        elif orientation == "SW":
            l = len(self) - 1
            for i, row in enumerate(self):
                if i == l:
                    covers[(i, 0)] = []
                    for j in range(1, row):
                        covers[(i, j)] = [(i, j - 1)]
                else:
                    covers[(i, 0)] = [(i + 1, 0)]
                    next_row = self[i + 1]
                    for j in range(1, next_row):
                        covers[(i, j)] = [(i + 1, j), (i, j - 1)]
                    for j in range(next_row, row):
                        covers[(i, j)] = [(i, j - 1)]
        return Poset(covers)

    def frobenius_coordinates(self):
        """
        Return a pair of sequences of Frobenius coordinates aka beta numbers
        of the partition.

        These are two strictly decreasing sequences of nonnegative integers
        of the same length.

        EXAMPLES::

            sage: Partition([]).frobenius_coordinates()
            ([], [])
            sage: Partition([1]).frobenius_coordinates()
            ([0], [0])
            sage: Partition([3,3,3]).frobenius_coordinates()
            ([2, 1, 0], [2, 1, 0])
            sage: Partition([9,1,1,1,1,1,1]).frobenius_coordinates()
            ([8], [6])

        """
        mu = self
        muconj = mu.conjugate()     # Naive implementation
        if len(mu) <= len(muconj):
            a = [x for x in (val-i-1 for i, val in enumerate(mu)) if x>=0]
            b = [x for x in (muconj[i]-i-1 for i in range(len(a))) if x>=0]
        else:
            b = [x for x in (val-i-1 for i, val in enumerate(muconj)) if x>=0]
            a = [x for x in (mu[i]-i-1 for i in range(len(b))) if x>=0]
        return (a,b)

    def frobenius_rank(self):
        r"""
        Return the Frobenius rank of the partition ``self``.

        The Frobenius rank of a partition
        `\lambda = (\lambda_1, \lambda_2, \lambda_3, \cdots)` is
        defined to be the largest `i` such that `\lambda_i \geq i`.
        In other words, it is the number of cells on the main diagonal
        of `\lambda`. In yet other words, it is the size of the largest
        square fitting into the Young diagram of `\lambda`.

        EXAMPLES::

            sage: Partition([]).frobenius_rank()
            0
            sage: Partition([1]).frobenius_rank()
            1
            sage: Partition([3,3,3]).frobenius_rank()
            3
            sage: Partition([9,1,1,1,1,1]).frobenius_rank()
            1
            sage: Partition([2,1,1,1,1,1]).frobenius_rank()
            1
            sage: Partition([2,2,1,1,1,1]).frobenius_rank()
            2
            sage: Partition([3,2]).frobenius_rank()
            2
            sage: Partition([3,2,2]).frobenius_rank()
            2
            sage: Partition([8,4,4,4,4]).frobenius_rank()
            4
            sage: Partition([8,4,1]).frobenius_rank()
            2
            sage: Partition([3,3,1]).frobenius_rank()
            2
        """
        for i, x in enumerate(self):
            if x <= i:
                return i
        return len(self)

    def beta_numbers(self, length=None):
        """
        Return the set of beta numbers corresponding to ``self``.

        The optional argument ``length`` specifies the length of the beta set
        (which must be at least the length of ``self``).

        For more on beta numbers, see :meth:`frobenius_coordinates`.

        EXAMPLES::

            sage: Partition([4,3,2]).beta_numbers()
            [6, 4, 2]
            sage: Partition([4,3,2]).beta_numbers(5)
            [8, 6, 4, 1, 0]
            sage: Partition([]).beta_numbers()
            []
            sage: Partition([]).beta_numbers(3)
            [2, 1, 0]
            sage: Partition([6,4,1,1]).beta_numbers()
            [9, 6, 2, 1]
            sage: Partition([6,4,1,1]).beta_numbers(6)
            [11, 8, 4, 3, 1, 0]
            sage: Partition([1,1,1]).beta_numbers()
            [3, 2, 1]
            sage: Partition([1,1,1]).beta_numbers(4)
            [4, 3, 2, 0]
        """
        true_length = len(self)
        if length is None:
            length = true_length
        elif length < true_length:
            raise ValueError("length must be at least the length of the partition")
        beta = [l + length - i - 1 for (i, l) in enumerate(self)]
        if length > true_length:
            beta.extend( range(length-true_length-1,-1,-1) )
        return beta

    def crank(self):
        r"""
        Return the Dyson crank of ``self``.

        The Dyson crank of a partition `\lambda` is defined as follows:
        If `\lambda` contains at least one `1`, then the crank is
        `\mu(\lambda) - \omega(\lambda)`, where `\omega(\lambda)` is the
        number of `1`s in `\lambda`, and `\mu(\lambda)` is the number of
        parts of `\lambda` larger than `\omega(\lambda)`. If `\lambda`
        contains no `1`, then the crank is simply the largest part of
        `\lambda`.

        REFERENCES:

        .. [AG1988] George E. Andrews, F. G. Garvan,
           *Dyson's crank of a partition*.
           Bull. Amer. Math. Soc. (N.S.) Volume 18, Number 2 (1988),
           167-171.
           http://projecteuclid.org/euclid.bams/1183554533

        EXAMPLES::

            sage: Partition([]).crank()
            0
            sage: Partition([3,2,2]).crank()
            3
            sage: Partition([5,4,2,1,1]).crank()
            0
            sage: Partition([1,1,1]).crank()
            -3
            sage: Partition([6,4,4,3]).crank()
            6
            sage: Partition([6,3,3,1,1]).crank()
            1
            sage: Partition([6]).crank()
            6
            sage: Partition([5,1]).crank()
            0
            sage: Partition([4,2]).crank()
            4
            sage: Partition([4,1,1]).crank()
            -1
            sage: Partition([3,3]).crank()
            3
            sage: Partition([3,2,1]).crank()
            1
            sage: Partition([3,1,1,1]).crank()
            -3
            sage: Partition([2,2,2]).crank()
            2
            sage: Partition([2,2,1,1]).crank()
            -2
            sage: Partition([2,1,1,1,1]).crank()
            -4
            sage: Partition([1,1,1,1,1,1]).crank()
            -6
        """
        l = len(self)
        if l == 0:
            return 0
        if self[-1] > 1:
            return self[0]
        ind_1 = self.index(1)
        w = l - ind_1      # w is omega(self).
        m = len([x for x in self if x > w])
        return m - w

    def t_completion(self, t):
        r"""
        Return the ``t``-completion of the partition ``self``.

        If `\lambda = (\lambda_1, \lambda_2, \lambda_3, \ldots)` is a
        partition and `t` is an integer greater or equal to
        `\left\lvert \lambda \right\rvert + \lambda_1`, then the
        `t`-*completion of* `\lambda` is defined as the partition
        `(t - \left\lvert \lambda \right\rvert, \lambda_1, \lambda_2,
        \lambda_3, \ldots)` of `t`. This partition is denoted by `\lambda[t]`
        in [BOR09]_, by `\lambda_{[t]}` in [BdVO12]_, and by `\lambda(t)`
        in [CO10]_.

        REFERENCES:

        .. [BOR09] Emmanuel Briand, Rosa Orellana, Mercedes Rosas.
           *The stability of the Kronecker products of Schur
           functions*.
           :arxiv:`0907.4652v2`.

        .. [CO10] Jonathan Comes, Viktor Ostrik.
           *On blocks of Deligne's category*
           `\underline{\mathrm{Rep}}(S_t)`.
           :arxiv:`0910.5695v2`,
           http://pages.uoregon.edu/jcomes/blocks.pdf

        .. [BdVO12] Christopher Bowman, Maud De Visscher, Rosa Orellana.
           *The partition algebra and the Kronecker coefficients*.
           :arXiv:`1210.5579v6`.

        EXAMPLES::

            sage: Partition([]).t_completion(0)
            []
            sage: Partition([]).t_completion(1)
            [1]
            sage: Partition([]).t_completion(2)
            [2]
            sage: Partition([]).t_completion(3)
            [3]
            sage: Partition([2, 1]).t_completion(5)
            [2, 2, 1]
            sage: Partition([2, 1]).t_completion(6)
            [3, 2, 1]
            sage: Partition([4, 2, 2, 1]).t_completion(13)
            [4, 4, 2, 2, 1]
            sage: Partition([4, 2, 2, 1]).t_completion(19)
            [10, 4, 2, 2, 1]
            sage: Partition([4, 2, 2, 1]).t_completion(10)
            Traceback (most recent call last):
            ...
            ValueError: 10-completion is not defined
            sage: Partition([4, 2, 2, 1]).t_completion(5)
            Traceback (most recent call last):
            ...
            ValueError: 5-completion is not defined
        """
        if self._list and t < self.size() + self._list[0]:
            raise ValueError("{}-completion is not defined".format(t))
        return Partition([t - self.size()] + self._list)

    def larger_lex(self, rhs):
        """
        Return ``True`` if ``self`` is larger than ``rhs`` in lexicographic
        order. Otherwise return ``False``.

        EXAMPLES::

            sage: p = Partition([3,2])
            sage: p.larger_lex([3,1])
            True
            sage: p.larger_lex([1,4])
            True
            sage: p.larger_lex([3,2,1])
            False
            sage: p.larger_lex([3])
            True
            sage: p.larger_lex([5])
            False
            sage: p.larger_lex([3,1,1,1,1,1,1,1])
            True
        """
        return CombinatorialElement.__gt__(self, rhs)

    def dominates(self, p2):
        r"""
        Return ``True`` if ``self`` dominates the partition ``p2``. Otherwise
        it returns ``False``.

        EXAMPLES::

            sage: p = Partition([3,2])
            sage: p.dominates([3,1])
            True
            sage: p.dominates([2,2])
            True
            sage: p.dominates([2,1,1])
            True
            sage: p.dominates([3,3])
            False
            sage: p.dominates([4])
            False
            sage: Partition([4]).dominates(p)
            False
            sage: Partition([]).dominates([1])
            False
            sage: Partition([]).dominates([])
            True
            sage: Partition([1]).dominates([])
            True
        """
        p1 = self
        sum1 = 0
        sum2 = 0
        min_length = min(len(p1), len(p2))
        if min_length == 0:
            return len(p1) >= len(p2)

        for i in range(min_length):
            sum1 += p1[i]
            sum2 += p2[i]
            if sum2 > sum1:
                return False
        return bool(sum(p1) >= sum(p2))

    def cells(self):
        """
        Return the coordinates of the cells of ``self``.

        EXAMPLES::

            sage: Partition([2,2]).cells()
            [(0, 0), (0, 1), (1, 0), (1, 1)]
            sage: Partition([3,2]).cells()
            [(0, 0), (0, 1), (0, 2), (1, 0), (1, 1)]
        """
        res = []
        for i in range(len(self)):
            for j in range(self[i]):
                res.append( (i,j) )
        return res

    def generalized_pochhammer_symbol(self, a, alpha):
        r"""
        Return the generalized Pochhammer symbol
        `(a)_{self}^{(\alpha)}`. This is the product over all
        cells `(i,j)` in ``self`` of `a - (i-1) / \alpha + j - 1`.

        EXAMPLES::

            sage: Partition([2,2]).generalized_pochhammer_symbol(2,1)
            12
        """
        res = 1
        for (i,j) in self.cells():
            res *= (a - (i-1)/alpha + j-1)
        return res

    def get_part(self, i, default=Integer(0)):
        r"""
        Return the `i^{th}` part of ``self``, or ``default`` if it does
        not exist.

        EXAMPLES::

            sage: p = Partition([2,1])
            sage: p.get_part(0), p.get_part(1), p.get_part(2)
            (2, 1, 0)
            sage: p.get_part(10,-1)
            -1
            sage: Partition([]).get_part(0)
            0
        """
        if i < len(self._list):
            return self._list[i]
        else:
            return default

    @combinatorial_map(name="partition to minimal Dyck word")
    def to_dyck_word(self, n=None):
        r"""
        Return the ``n``-Dyck word whose corresponding partition is
        ``self`` (or, if ``n`` is not specified, the `n`-Dyck word with
        smallest `n` to satisfy this property).

        If `w` is an `n`-Dyck word (that is, a Dyck word with `n` open
        symbols and `n` close symbols), then the Dyck path corresponding
        to `w` can be regarded as a lattice path in the northeastern
        half of an `n \times n`-square. The region to the northeast of
        this Dyck path can be regarded as a partition. It is called the
        partition corresponding to the Dyck word `w`. (See
        :meth:`~sage.combinat.dyck_word.DyckWord.to_partition`.)

        For every partition `\lambda` and every nonnegative integer `n`,
        there exists at most one `n`-Dyck word `w` such that the
        partition corresponding to `w` is `\lambda` (in fact, such `w`
        exists if and only if `\lambda_i + i \leq n` for every `i`,
        where `\lambda` is written in the form
        `(\lambda_1, \lambda_2, \ldots, \lambda_k)` with `\lambda_k > 0`).
        This method computes this `w` for a given `\lambda` and `n`.
        If `n` is not specified, this method computes the `w` for the
        smallest possible `n` for which such an `w` exists.
        (The minimality of `n` means that the partition demarcated by the
        Dyck path touches the diagonal.)

        EXAMPLES::

            sage: Partition([2,2]).to_dyck_word()
            [1, 1, 0, 0, 1, 1, 0, 0]
            sage: Partition([2,2]).to_dyck_word(4)
            [1, 1, 0, 0, 1, 1, 0, 0]
            sage: Partition([2,2]).to_dyck_word(5)
            [1, 1, 1, 0, 0, 1, 1, 0, 0, 0]
            sage: Partition([6,3,1]).to_dyck_word()
            [1, 1, 1, 1, 0, 1, 0, 0, 1, 0, 0, 0, 1, 0]
            sage: Partition([]).to_dyck_word()
            []
            sage: Partition([]).to_dyck_word(3)
            [1, 1, 1, 0, 0, 0]

        The partition corresponding to ``self.dyck_word()`` is ``self``
        indeed::

            sage: all( p.to_dyck_word().to_partition() == p
            ....:      for p in Partitions(5) )
            True
        """
        from sage.combinat.dyck_word import DyckWord
        if not self._list:
            if n is None:
                return DyckWord([])
            return DyckWord([1]*n + [0]*n)
        list_of_word = []
        if n is None:
            n = max(i + l + 1 for (i, l) in enumerate(self))
            # This n is also max(i+j for (i,j) in self.cells()) + 2.
        list_of_word.extend([1]*(n-self.length()))
        copy_part = list(self)
        while copy_part:
            c = copy_part.pop()
            list_of_word.extend([0]*c)
            for i in range(len(copy_part)):
                copy_part[i] -= c
            list_of_word.append(1)
        list_of_word.extend([0]*(n-self[0]))
        return DyckWord(list_of_word)

    @combinatorial_map(order=2, name="conjugate partition")
    def conjugate(self):
        """
        Return the conjugate partition of the partition ``self``. This
        is also called the associated partition or the transpose in the
        literature.

        EXAMPLES::

            sage: Partition([2,2]).conjugate()
            [2, 2]
            sage: Partition([6,3,1]).conjugate()
            [3, 2, 2, 1, 1, 1]

        The conjugate partition is obtained by transposing the Ferrers
        diagram of the partition (see :meth:`.ferrers_diagram`)::

            sage: print(Partition([6,3,1]).ferrers_diagram())
            ******
            ***
            *
            sage: print(Partition([6,3,1]).conjugate().ferrers_diagram())
            ***
            **
            **
            *
            *
            *
        """
        p = list(self)
        if p == []:
            return self
        l = len(p)
        conj = [l] * p[-1]
        for i in xrange(l - 1, 0, -1):
            conj.extend([i] * (p[i - 1] - p[i]))
        return Partition(conj)

    def suter_diagonal_slide(self, n, exp=1):
        r"""
        Return the image of ``self`` in `Y_n` under Suter's diagonal slide
        `\sigma_n`, where the notations used are those defined in [Sut2002]_.

        The set `Y_n` is defined as the set of all partitions
        `\lambda` such that the hook length of the `(0, 0)`-cell (i.e. the
        northwestern most cell in English notation) of `\lambda` is less
        than `n`, including the empty partition.

        The map `\sigma_n` sends a partition (with non-zero entries)
        `(\lambda_1, \lambda_2, \ldots, \lambda_m) \in Y_n` to the partition
        `(\lambda_2 + 1, \lambda_3 + 1, \ldots, \lambda_m + 1,
        \underbrace{1, 1, \ldots, 1}_{n - m - \lambda_1\text{ ones}})`.
        In other words, it pads the partition with trailing zeroes
        until it has length `n - \lambda_1`, then removes its first
        part, and finally adds `1` to each part.

        By Theorem 2.1 of [Sut2002]_, the dihedral group `D_n` with
        `2n` elements acts on `Y_n` by letting the primitive rotation
        act as `\sigma_n` and the reflection act as conjugation of
        partitions (:meth:`conjugate()`). This action is faithful if
        `n \geq 3`.

        INPUT:

        - ``n`` -- nonnegative integer

        - ``exp`` -- (default: 1) how many times `\sigma_n` should be applied

        OUTPUT:

        The result of applying Suter's diagonal slide `\sigma_n` to
        ``self``, assuming that ``self`` lies in `Y_n`. If the
        optional argument ``exp`` is set, then the slide
        `\sigma_n` is applied not just once, but ``exp`` times
        (note that ``exp`` is allowed to be negative, since
        the slide has finite order).

        EXAMPLES::

            sage: Partition([5,4,1]).suter_diagonal_slide(8)
            [5, 2]
            sage: Partition([5,4,1]).suter_diagonal_slide(9)
            [5, 2, 1]
            sage: Partition([]).suter_diagonal_slide(7)
            [1, 1, 1, 1, 1, 1]
            sage: Partition([]).suter_diagonal_slide(1)
            []
            sage: Partition([]).suter_diagonal_slide(7, exp=-1)
            [6]
            sage: Partition([]).suter_diagonal_slide(1, exp=-1)
            []
            sage: P7 = Partitions(7)
            sage: all( p == p.suter_diagonal_slide(9, exp=-1).suter_diagonal_slide(9)
            ....:      for p in P7 )
            True
            sage: all( p == p.suter_diagonal_slide(9, exp=3)
            ....:            .suter_diagonal_slide(9, exp=3)
            ....:            .suter_diagonal_slide(9, exp=3)
            ....:      for p in P7 )
            True
            sage: all( p == p.suter_diagonal_slide(9, exp=6)
            ....:            .suter_diagonal_slide(9, exp=6)
            ....:            .suter_diagonal_slide(9, exp=6)
            ....:      for p in P7 )
            True
            sage: all( p == p.suter_diagonal_slide(9, exp=-1)
            ....:            .suter_diagonal_slide(9, exp=1)
            ....:      for p in P7 )
            True

        Check of the assertion in [Sut2002]_ that `\sigma_n\bigl( \sigma_n(
        \lambda^{\prime})^{\prime} \bigr) = \lambda`::

            sage: all( p.suter_diagonal_slide(8).conjugate()
            ....:      == p.conjugate().suter_diagonal_slide(8, exp=-1)
            ....:      for p in P7 )
            True

        Check of Claim 1 in [Sut2002]_::

            sage: P5 = Partitions(5)
            sage: all( all( (p.suter_diagonal_slide(6) in q.suter_diagonal_slide(6).down())
            ....:           or (q.suter_diagonal_slide(6) in p.suter_diagonal_slide(6).down())
            ....:           for p in q.down() )
            ....:      for q in P5 )
            True

        TESTS:

        Check for ``exp = 0``::

            sage: P = Partitions(4)
            sage: all(p == p.suter_diagonal_slide(7, 0) for p in P)
            True

        Check for invalid input::

            sage: p = Partition([2,1])
            sage: p.hook_length(0, 0)
            3
            sage: p.suter_diagonal_slide(2)
            Traceback (most recent call last):
            ...
            ValueError: the hook length must be less than n

        REFERENCES:

        .. [Sut2002] Ruedi Suter.
           *Young's Lattice and Dihedral Symmetries*.
           Europ. J. Combinatorics (2002) 23, 233--238.
           http://www.sciencedirect.com/science/article/pii/S0195669801905414
        """
        # Check for valid input
        if len(self) > 0 and len(self) + self._list[0] > n: # >, not >=, since we double count the (0,0) cell
            raise ValueError("the hook length must be less than n")
        ret = self
        # Arbitrary exp
        exp = exp % n # It is at most order n
        if exp > n / 2:
            exp -= n
        while exp != 0:
            leng = len(ret)
            if exp > 0:
                # Suter's map \sigma_n
                if leng == 0:   # Taking extra care about the empty partition.
                    ret = Partition([1] * (n - 1))
                    exp -= 1
                    continue
                res = [i + 1 for i in ret._list[1:]]
                res += [1] * (n - leng - ret._list[0])
                ret = Partition(res)
                exp -= 1
            else: # exp < 0 since if exp == 0, we would exit the while loop
                # inverse map \sigma_n^{-1}
                if leng == 0:   # Taking extra care about the empty partition.
                    ret = Partition([n - 1])
                    exp += 1
                    continue
                res = [n - leng - 1]
                res.extend([i - 1 for i in ret._list if i > 1])
                ret = Partition(res)
                exp += 1
        return ret

    @combinatorial_map(name="reading tableau")
    def reading_tableau(self):
        r"""
        Return the RSK recording tableau of the reading word of the
        (standard) tableau `T` labeled down (in English convention)
        each column to the shape of ``self``.

        For an example of the tableau `T`, consider the partition
        `\lambda = (3,2,1)`, then we have::

            1 4 6
            2 5
            3

        For more, see :func:`~sage.combinat.rsk.RSK()`.

        EXAMPLES::

            sage: Partition([3,2,1]).reading_tableau()
            [[1, 3, 6], [2, 5], [4]]
        """
        st = tableau.StandardTableaux(self).first()
        return st.reading_word_permutation().right_tableau()

    @combinatorial_map(name="initial tableau")
    def initial_tableau(self):
        r"""
        Return the :class:`standard tableau<StandardTableau>` which has the
        numbers `1, 2, \ldots, n` where `n` is the :meth:`size` of ``self``
        entered in order from left to right along the rows of each component,
        where the components are ordered from left to right.

        EXAMPLES::

            sage: Partition([3,2,2]).initial_tableau()
            [[1, 2, 3], [4, 5], [6, 7]]
        """
        mu = self._list
        # In Python 3, improve this using itertools.accumulate
        tab = [range(1+sum(mu[:i]), 1+sum(mu[:(i+1)])) for i in range(len(mu))]
        return tableau.StandardTableau(tab)


    def garnir_tableau(self,*cell):
        r"""
        Return the Garnir tableau of shape ``self`` corresponding to the cell
        ``cell``. If ``cell`` `= (a,c)` then `(a+1,c)` must belong to the
        diagram of ``self``.

        The Garnir tableaux play an important role in integral and
        non-semisimple representation theory because they determine the
        "straightening" rules for the Specht modules over an arbitrary ring.

        The Garnir tableaux are the "first" non-standard tableaux which arise
        when you act by simple transpositions. If `(a,c)` is a cell in the
        Young diagram of a partition, which is not at the bottom of its
        column, then the corresponding Garnir tableau has the integers
        `1, 2, \ldots, n` entered in order from left to right along the rows
        of the diagram up to the cell `(a,c-1)`, then along the cells
        `(a+1,1)` to `(a+1,c)`, then `(a,c)` until the end of row `a` and
        then continuing from left to right in the remaining positions. The
        examples below probably make this clearer!

        .. NOTE::

            The function also sets ``g._garnir_cell``, where ``g`` is the
            resulting Garnir tableau, equal to ``cell`` which is used by
            some other functions.

        EXAMPLES::

            sage: g=Partition([5,3,3,2]).garnir_tableau((0,2)); g.pp()
              1  2  6  7  8
              3  4  5
              9 10 11
             12 13
            sage: g.is_row_strict(); g.is_column_strict()
            True
            False

            sage: Partition([5,3,3,2]).garnir_tableau(0,2).pp()
              1  2  6  7  8
              3  4  5
              9 10 11
             12 13
            sage: Partition([5,3,3,2]).garnir_tableau(2,1).pp()
              1  2  3  4  5
              6  7  8
              9 12 13
             10 11
            sage: Partition([5,3,3,2]).garnir_tableau(2,2).pp()
            Traceback (most recent call last):
            ...
            ValueError: (row+1, col) must be inside the diagram

        .. SEEALSO::

            - :meth:`top_garnir_tableau`
        """
        try:
            (row,col)=cell
        except ValueError:
            (row,col)=cell[0]

        if row+1>=len(self) or col>=self[row+1]:
            raise ValueError('(row+1, col) must be inside the diagram')
        g=self.initial_tableau().to_list()
        a=g[row][col]
        g[row][col:]=range(a+col+1,g[row+1][col]+1)
        g[row+1][:col+1]=range(a,a+col+1)
        g=tableau.Tableau(g)
        g._garnir_cell=cell
        return g

    def top_garnir_tableau(self,e,cell):
        r"""
        Return the most dominant *standard* tableau which dominates the
        corresponding Garnir tableau and has the same ``e``-residue.

        The Garnir tableau play an important role in integral and non-semisimple
        representation theory because they determine the "straightening" rules
        for the Specht modules. The *top Garnir tableaux* arise in the graded
        representation theory of the symmetric groups and higher level Hecke
        algebras. They were introduced in [KMR]_.

        If the Garnir node is ``cell=(r,c)`` and `m` and `M` are the entries
        in the cells ``(r,c)`` and ``(r+1,c)``, respectively, in the initial
        tableau then the top ``e``-Garnir tableau is obtained by inserting the
        numbers `m, m+1, \ldots, M` in order from left to right first in the
        cells in row ``r+1`` which are not in the ``e``-Garnir belt, then in
        the cell in rows ``r`` and ``r+1`` which are in the Garnir belt and
        then, finally, in the remaining cells in row ``r`` which are not in
        the Garnir belt. All other entries in the tableau remain unchanged.

        If ``e = 0``, or if there are no ``e``-bricks in either row ``r``
        or ``r+1``, then the top Garnir tableau is the corresponding Garnir
        tableau.

        EXAMPLES::

            sage: Partition([5,4,3,2]).top_garnir_tableau(2,(0,2)).pp()
               1  2  4  5  8
               3  6  7  9
              10 11 12
              13 14
            sage: Partition([5,4,3,2]).top_garnir_tableau(3,(0,2)).pp()
               1  2  3  4  5
               6  7  8  9
              10 11 12
              13 14
            sage: Partition([5,4,3,2]).top_garnir_tableau(4,(0,2)).pp()
               1  2  6  7  8
               3  4  5  9
              10 11 12
              13 14
            sage: Partition([5,4,3,2]).top_garnir_tableau(0,(0,2)).pp()
               1  2  6  7  8
               3  4  5  9
              10 11 12
              13 14

        TESTS::

            sage: Partition([5,4,3,2]).top_garnir_tableau(0,(3,2)).pp()
            Traceback (most recent call last):
            ...
            ValueError: (4,2)=(row+1,col) must be inside the diagram

        REFERENCE:

        - [KMR]_
        """
        (row,col)=cell
        if row+1>=len(self) or col>=self[row+1]:
            raise ValueError('(%s,%s)=(row+1,col) must be inside the diagram' %(row+1,col))

        g=self.garnir_tableau(cell)   # start with the Garnir tableau and modify

        if e==0: return g             # no more dominant tableau of the same residue

        a=e*int((self[row]-col)/e)    # number of cells in the e-bricks in row `row`
        b=e*int((col+1)/e)            # number of cells in the e-bricks in row `row+1`

        if a==0 or b==0: return g

        t=g.to_list()
        m=g[row+1][0]                 # smallest  number in 0-Garnir belt
        # now we will put the number m,m+1,...,t[row+1][col] in order into t
        t[row][col:a+col]=[m+col-b+1+i for i in range(a)]
        t[row+1][col-b+1:col+1]=[m+a+col-b+1+i for i in range(b)]
        return tableau.StandardTableau(t)

    @cached_method
    def young_subgroup(self):
        r"""
        Return the corresponding Young, or parabolic, subgroup of the symmetric
        group.

        The Young subgroup of a partition
        `\lambda = (\lambda_1, \lambda_2, \ldots, \lambda_{\ell})` of `n` is
        the group:

        .. MATH::

            S_{\lambda_1} \times S_{\lambda_2} \times \cdots \times
            S_{\lambda_{\ell}}

        embedded into `S_n` in the standard way (i.e.,
        the `S_{\lambda_i}` factor acts on the numbers from
        `\lambda_1 + \lambda_2 + \cdots + \lambda_{i-1} + 1` to
        `\lambda_1 + \lambda_2 + \cdots + \lambda_i`).

        EXAMPLES::

            sage: Partition([4,2]).young_subgroup()
            Permutation Group with generators [(), (5,6), (3,4), (2,3), (1,2)]
        """
        gens=[]
        m=0
        for row in self:
            gens.extend([ (c,c+1) for c in range(m+1,m+row)])
            m+=row
        gens.append( range(1,self.size()+1) )  # to ensure we get a subgroup of Sym_n
        return PermutationGroup( gens )

    def young_subgroup_generators(self):
        """
        Return an indexing set for the generators of the corresponding Young
        subgroup. Here the generators correspond to the simple adjacent
        transpositions `s_i = (i \; i+1)`.

        EXAMPLES::

            sage: Partition([4,2]).young_subgroup_generators()
            [1, 2, 3, 5]
            sage: Partition([1,1,1]).young_subgroup_generators()
            []
            sage: Partition([2,2]).young_subgroup_generators()
            [1, 3]

        .. SEEALSO:

            :meth:`young_subgroup`
        """
        gens=[]
        m=0
        for row in self:
            gens.extend(range(m+1,m+row))
            m+=row
        return gens


    def arm_length(self, i, j):
        r"""
        Return the length of the arm of cell `(i,j)` in ``self``.

        The arm of cell `(i,j)` is the cells that appear to the right of
        cell `(i,j)`.

        The cell coordinates are zero-based, i. e., the northwesternmost
        cell is `(0,0)`.

        INPUT:

        - ``i, j`` -- two integers

        OUTPUT:

        An integer or a ``ValueError``

        EXAMPLES::

            sage: p = Partition([2,2,1])
            sage: p.arm_length(0, 0)
            1
            sage: p.arm_length(0, 1)
            0
            sage: p.arm_length(2, 0)
            0
            sage: Partition([3,3]).arm_length(0, 0)
            2
            sage: Partition([3,3]).arm_length(*[0,0])
            2
        """
        p = self
        if i < len(p) and j < p[i]:
            return p[i]-(j+1)
        else:
            raise ValueError("The cell is not in the diagram")

    def arm_lengths(self, flat=False):
        """
        Return a tableau of shape ``self`` where each cell is filled with
        its arm length. The optional boolean parameter ``flat`` provides
        the option of returning a flat list.

        EXAMPLES::

            sage: Partition([2,2,1]).arm_lengths()
            [[1, 0], [1, 0], [0]]
            sage: Partition([2,2,1]).arm_lengths(flat=True)
            [1, 0, 1, 0, 0]
            sage: Partition([3,3]).arm_lengths()
            [[2, 1, 0], [2, 1, 0]]
            sage: Partition([3,3]).arm_lengths(flat=True)
            [2, 1, 0, 2, 1, 0]
        """
        p = self
        res = [[p[i]-(j+1) for j in range(p[i])] for i in range(len(p))]
        if flat:
            return sum(res, [])
        else:
            return res

    def arm_cells(self, i, j):
        r"""
        Return the list of the cells of the arm of cell `(i,j)` in ``self``.

        The arm of cell `c = (i,j)` is the boxes that appear to the right of
        `c`.

        The cell coordinates are zero-based, i. e., the northwesternmost
        cell is `(0,0)`.

        INPUT:

        - ``i, j`` -- two integers

        OUTPUT:

        A list of pairs of integers

        EXAMPLES::

            sage: Partition([4,4,3,1]).arm_cells(1,1)
            [(1, 2), (1, 3)]

            sage: Partition([]).arm_cells(0,0)
            Traceback (most recent call last):
            ...
            ValueError: The cell is not in the diagram

        """
        p = self
        if i < len(p) and j < p[i]:
            return [ (i, x) for x in range(j+1, p[i]) ]
        else:
            raise ValueError("The cell is not in the diagram")


    def leg_length(self, i, j):
        """
        Return the length of the leg of cell `(i,j)` in ``self``.

        The leg of cell `c = (i,j)` is defined to be the cells below `c`
        (in English convention).

        The cell coordinates are zero-based, i. e., the northwesternmost
        cell is `(0,0)`.

        INPUT:

        - ``i, j`` -- two integers

        OUTPUT:

        An integer or a ``ValueError``

        EXAMPLES::

            sage: p = Partition([2,2,1])
            sage: p.leg_length(0, 0)
            2
            sage: p.leg_length(0,1)
            1
            sage: p.leg_length(2,0)
            0
            sage: Partition([3,3]).leg_length(0, 0)
            1
            sage: cell = [0,0]; Partition([3,3]).leg_length(*cell)
            1
        """

        conj = self.conjugate()
        if j < len(conj) and i < conj[j]:
            return conj[j]-(i+1)
        else:
            raise ValueError("The cell is not in the diagram")

    def leg_lengths(self, flat=False):
        """
        Return a tableau of shape ``self`` with each cell filled in with
        its leg length.  The optional boolean parameter ``flat`` provides
        the option of returning a flat list.

        EXAMPLES::

            sage: Partition([2,2,1]).leg_lengths()
            [[2, 1], [1, 0], [0]]
            sage: Partition([2,2,1]).leg_lengths(flat=True)
            [2, 1, 1, 0, 0]
            sage: Partition([3,3]).leg_lengths()
            [[1, 1, 1], [0, 0, 0]]
            sage: Partition([3,3]).leg_lengths(flat=True)
            [1, 1, 1, 0, 0, 0]
        """
        p = self
        conj = p.conjugate()
        res = [[conj[j]-(i+1) for j in range(p[i])] for i in range(len(p))]
        if flat:
            return sum(res, [])
        else:
            return res

    def leg_cells(self, i, j):
        r"""
        Return the list of the cells of the leg of cell `(i,j)` in ``self``.

        The leg of cell `c = (i,j)` is defined to be the cells below `c` (in
        English convention).

        The cell coordinates are zero-based, i. e., the northwesternmost
        cell is `(0,0)`.

        INPUT:

        - ``i, j`` -- two integers

        OUTPUT:

        A list of pairs of integers

        EXAMPLES::

            sage: Partition([4,4,3,1]).leg_cells(1,1)
            [(2, 1)]
            sage: Partition([4,4,3,1]).leg_cells(0,1)
            [(1, 1), (2, 1)]

            sage: Partition([]).leg_cells(0,0)
            Traceback (most recent call last):
            ...
            ValueError: The cell is not in the diagram
        """
        l = self.leg_length(i, j)
        return [(x, j) for x in range(i+1, i+l+1)]

    def attacking_pairs(self):
        """
        Return a list of the attacking pairs of the Young diagram of
        ``self``.

        A pair of cells `(c, d)` of a Young diagram (in English notation) is
        said to be attacking if one of the following conditions holds:

        1. `c` and `d` lie in the same row with `c` strictly to the west
           of `d`.

        2. `c` is in the row immediately to the south of `d`, and `c`
           lies strictly east of `d`.

        This particular method returns each pair `(c, d)` as a tuple,
        where each of `c` and `d` is given as a tuple `(i, j)` with
        `i` and `j` zero-based (so `i = 0` means that the cell lies
        in the topmost row).

        EXAMPLES::

            sage: p = Partition([3, 2])
            sage: p.attacking_pairs()
            [((0, 0), (0, 1)),
             ((0, 0), (0, 2)),
             ((0, 1), (0, 2)),
             ((1, 0), (1, 1)),
             ((1, 1), (0, 0))]
            sage: Partition([]).attacking_pairs()
            []
        """
        attacking_pairs = []
        for i, r in enumerate(self):
            for j in range(r):
                #c is in position (i,j)
                #Find the d that satisfy condition 1
                for k in range(j+1, r):
                    attacking_pairs.append( ((i,j),(i,k)) )

                #Find the d that satisfy condition 2
                if i == 0:
                    continue
                for k in range(j):
                    attacking_pairs.append( ((i,j),(i-1,k)) )

        return attacking_pairs

    def dominated_partitions(self, rows=None):
        """
        Return a list of the partitions dominated by `n`. If ``rows`` is
        specified, then it only returns the ones whose number of rows
        is at most ``rows``.

        EXAMPLES::

            sage: Partition([3,2,1]).dominated_partitions()
            [[3, 2, 1], [3, 1, 1, 1], [2, 2, 2], [2, 2, 1, 1], [2, 1, 1, 1, 1], [1, 1, 1, 1, 1, 1]]
            sage: Partition([3,2,1]).dominated_partitions(rows=3)
            [[3, 2, 1], [2, 2, 2]]
        """
        #Naive implementation
        res = [x for x in Partitions_n(self.size()) if self.dominates(x)]
        if rows:
            return [x for x in res if len(x) <= rows]
        else:
            return res

    def contains(self, x):
        """
        Return ``True`` if ``x`` is a partition whose Ferrers diagram is
        contained in the Ferrers diagram of ``self``.

        EXAMPLES::

            sage: p = Partition([3,2,1])
            sage: p.contains([2,1])
            True
            sage: all(p.contains(mu) for mu in Partitions(3))
            True
            sage: all(p.contains(mu) for mu in Partitions(4))
            False
        """
        return len(self) >= len(x) and all(self[i] >= x[i] for i in range(len(x)))

    def hook_product(self, a):
        """
        Return the Jack hook-product.

        EXAMPLES::

            sage: Partition([3,2,1]).hook_product(x)
            (2*x + 3)*(x + 2)^2
            sage: Partition([2,2]).hook_product(x)
            2*(x + 2)*(x + 1)
        """

        nu = self.conjugate()
        res = 1
        for i in range(len(self)):
            for j in range(self[i]):
                res *= a*(self[i]-j-1)+nu[j]-i
        return res

    def hook_polynomial(self, q, t):
        """
        Return the two-variable hook polynomial.

        EXAMPLES::

            sage: R.<q,t> = PolynomialRing(QQ)
            sage: a = Partition([2,2]).hook_polynomial(q,t)
            sage: a == (1 - t)*(1 - q*t)*(1 - t^2)*(1 - q*t^2)
            True
            sage: a = Partition([3,2,1]).hook_polynomial(q,t)
            sage: a == (1 - t)^3*(1 - q*t^2)^2*(1 - q^2*t^3)
            True
        """
        nu = self.conjugate()
        res = 1
        for i in range(len(self)):
            for j in range(self[i]):
                res *= 1-q**(self[i]-j-1)*t**(nu[j]-i)
        return res


    def hook_length(self, i, j):
        r"""
        Return the length of the hook of cell `(i,j)` in ``self``.

        The (length of the) hook of cell `(i,j)` of a partition `\lambda`
        is

        .. MATH::

            \lambda_i + \lambda^{\prime}_j - i - j + 1

        where `\lambda^{\prime}` is the conjugate partition. In English
        convention, the hook length is the number of cells horizontally
        to the right and vertically below the cell `(i,j)` (including
        that cell).

        EXAMPLES::

            sage: p = Partition([2,2,1])
            sage: p.hook_length(0, 0)
            4
            sage: p.hook_length(0, 1)
            2
            sage: p.hook_length(2, 0)
            1
            sage: Partition([3,3]).hook_length(0, 0)
            4
            sage: cell = [0,0]; Partition([3,3]).hook_length(*cell)
            4
        """
        return self.leg_length(i,j)+self.arm_length(i,j)+1

    def hooks(self):
        """
        Return a sorted list of the hook lengths in ``self``.

        EXAMPLES::

            sage: Partition([3,2,1]).hooks()
            [5, 3, 3, 1, 1, 1]
        """
        res = []
        for row in self.hook_lengths():
            res += row
        res.sort(reverse=True)
        return res

    def hook_lengths(self):
        r"""
        Return a tableau of shape ``self`` with the cells filled in with the
        hook lengths.

        In each cell, put the sum of one plus the number of cells
        horizontally to the right and vertically below the cell (the
        hook length).

        For example, consider the partition ``[3,2,1]`` of 6 with Ferrers
        diagram::

            # # #
            # #
            #

        When we fill in the cells with the hook lengths, we obtain::

            5 3 1
            3 1
            1

        EXAMPLES::

            sage: Partition([2,2,1]).hook_lengths()
            [[4, 2], [3, 1], [1]]
            sage: Partition([3,3]).hook_lengths()
            [[4, 3, 2], [3, 2, 1]]
            sage: Partition([3,2,1]).hook_lengths()
            [[5, 3, 1], [3, 1], [1]]
            sage: Partition([2,2]).hook_lengths()
            [[3, 2], [2, 1]]
            sage: Partition([5]).hook_lengths()
            [[5, 4, 3, 2, 1]]

        REFERENCES:

        - http://mathworld.wolfram.com/HookLengthFormula.html
        """
        p = self
        conj = p.conjugate()
        return [[p[i]-(i+1)+conj[j]-(j+1)+1 for j in range(p[i])] for i in range(len(p))]

    def upper_hook(self, i, j, alpha):
        r"""
        Return the upper hook length of the cell `(i,j)` in ``self``.
        When ``alpha = 1``, this is just the normal hook length.

        The upper hook length of a cell `(i,j)` in a partition
        `\kappa` is defined by

        .. MATH::

            h^*_\kappa(i,j) = \kappa^\prime_j - i + \alpha(\kappa_i - j + 1).

        EXAMPLES::

            sage: p = Partition([2,1])
            sage: p.upper_hook(0,0,1)
            3
            sage: p.hook_length(0,0)
            3
            sage: [ p.upper_hook(i,j,x) for i,j in p.cells() ]
            [2*x + 1, x, x]
        """
        p = self
        conj = self.conjugate()
        return conj[j] - (i+1) + alpha*(p[i]-j)

    def upper_hook_lengths(self, alpha):
        r"""
        Return a tableau of shape ``self`` with the cells filled in with the
        upper hook lengths. When ``alpha = 1``, these are just the normal hook
        lengths.

        The upper hook length of a cell `(i,j)` in a partition
        `\kappa` is defined by

        .. MATH::

            h^*_\kappa(i,j) = \kappa^\prime_j - i + \alpha(\kappa_i - j + 1).

        EXAMPLES::

            sage: Partition([3,2,1]).upper_hook_lengths(x)
            [[3*x + 2, 2*x + 1, x], [2*x + 1, x], [x]]
            sage: Partition([3,2,1]).upper_hook_lengths(1)
            [[5, 3, 1], [3, 1], [1]]
            sage: Partition([3,2,1]).hook_lengths()
            [[5, 3, 1], [3, 1], [1]]
        """
        p = self
        conj = p.conjugate()
        return [[conj[j] - (i+1) + alpha*(p[i]-j) for j in range(p[i])] for i in range(len(p))]

    def lower_hook(self, i, j, alpha):
        r"""
        Return the lower hook length of the cell `(i,j)` in ``self``.
        When ``alpha = 1``, this is just the normal hook length.

        The lower hook length of a cell `(i,j)` in a partition
        `\kappa` is defined by

        .. MATH::

            h_*^\kappa(i,j) = \kappa^\prime_j - i + 1 + \alpha(\kappa_i - j).

        EXAMPLES::

            sage: p = Partition([2,1])
            sage: p.lower_hook(0,0,1)
            3
            sage: p.hook_length(0,0)
            3
            sage: [ p.lower_hook(i,j,x) for i,j in p.cells() ]
            [x + 2, 1, 1]
        """
        p = self
        conj = self.conjugate()
        return conj[j] - i + alpha*(p[i] - (j+1))

    def lower_hook_lengths(self, alpha):
        r"""
        Return a tableau of shape ``self`` with the cells filled in with the
        lower hook lengths. When ``alpha = 1``, these are just the normal hook
        lengths.

        The lower hook length of a cell `(i,j)` in a partition
        `\kappa` is defined by

        .. MATH::

            h_*^\kappa(i,j) = \kappa^\prime_j - i + 1 + \alpha(\kappa_i - j).

        EXAMPLES::

            sage: Partition([3,2,1]).lower_hook_lengths(x)
            [[2*x + 3, x + 2, 1], [x + 2, 1], [1]]
            sage: Partition([3,2,1]).lower_hook_lengths(1)
            [[5, 3, 1], [3, 1], [1]]
            sage: Partition([3,2,1]).hook_lengths()
            [[5, 3, 1], [3, 1], [1]]
        """
        p = self
        conj = p.conjugate()
        return [[conj[j] - i + alpha*(p[i]-(j+1)) for j in range(p[i])] for i in range(len(p))]


    def weighted_size(self):
        r"""
        Return the weighted size of ``self``.

        The weighted size of a partition `\lambda` is

        .. MATH::

            \sum_i i \cdot \lambda_i,

        where `\lambda = (\lambda_0, \lambda_1, \lambda_2, \cdots )`.

        This also the sum of the leg length of every cell in `\lambda`, or

        .. MATH::

            \sum_i \binom{\lambda^{\prime}_i}{2}

        where `\lambda^{\prime}` is the conjugate partition of `\lambda`.

        EXAMPLES::

            sage: Partition([2,2]).weighted_size()
            2
            sage: Partition([3,3,3]).weighted_size()
            9
            sage: Partition([5,2]).weighted_size()
            2
            sage: Partition([]).weighted_size()
            0
        """
        p = self
        return sum([i*p[i] for i in range(len(p))])

    def is_empty(self):
        """
        Return ``True`` if ``self`` is the empty partition.

        EXAMPLES::

            sage: Partition([]).is_empty()
            True
            sage: Partition([2,1,1]).is_empty()
            False
        """
        return len(self) == 0

    def length(self):
        """
        Return the number of parts in ``self``.

        EXAMPLES::

            sage: Partition([3,2]).length()
            2
            sage: Partition([2,2,1]).length()
            3
            sage: Partition([]).length()
            0
        """
        return len(self)

    def to_exp(self, k=0):
        """
        Return a list of the multiplicities of the parts of a partition.
        Use the optional parameter ``k`` to get a return list of length at
        least ``k``.

        EXAMPLES::

            sage: Partition([3,2,2,1]).to_exp()
            [1, 2, 1]
            sage: Partition([3,2,2,1]).to_exp(5)
            [1, 2, 1, 0, 0]

        TESTS::

            sage: [parent(x) for x in Partition([3,2,2,1]).to_exp(5)]
            [Integer Ring, Integer Ring, Integer Ring, Integer Ring, Integer Ring]
        """
        p = self
        if len(p) > 0:
            k = max(k, p[0])
        a = [ZZ.zero()] * k
        for i in p:
            a[i-1] += 1
        return a

    def evaluation(self):
        r"""
        Return the evaluation of ``self``.

        The **commutative evaluation**, often shortened to **evaluation**, of
        a word (we think of a partition as a word in `\{1, 2, 3, \ldots\}`)
        is its image in the free commutative monoid. In other words,
        this counts how many occurrences there are of each letter.

        This is also is known as **Parikh vector** and **abelianization** and
        has the same output as :meth:`to_exp()`.

        EXAMPLES::

            sage: Partition([4,3,1,1]).evaluation()
            [2, 0, 1, 1]
        """
        return self.to_exp()

    def to_exp_dict(self):
        """
        Return a dictionary containing the multiplicities of the parts of
        ``self``.

        EXAMPLES::

            sage: p = Partition([4,2,2,1])
            sage: d = p.to_exp_dict()
            sage: d[4]
            1
            sage: d[2]
            2
            sage: d[1]
            1
            sage: 5 in d
            False
        """
        d = {}
        for part in self:
            d[part] = d.get(part, 0) + 1
        return d

    def centralizer_size(self, t=0, q=0):
        r"""
        Return the size of the centralizer of any permutation of cycle type
        ``self``.

        If `m_i` is the multiplicity of `i` as a part of `p`, this is given by

        .. MATH::

           \prod_i m_i! i^{m_i}.

        Including the optional parameters `t` and `q` gives the `q,t` analog,
        which is the former product times

        .. MATH::

           \prod_{i=1}^{\mathrm{length}(p)} \frac{1 - q^{p_i}}{1 - t^{p_i}}.

        See [Ker]_.

        EXAMPLES::

            sage: Partition([2,2,1]).centralizer_size()
            8
            sage: Partition([2,2,2]).centralizer_size()
            48
            sage: Partition([2,2,1]).centralizer_size(q=2, t=3)
            9/16
            sage: Partition([]).centralizer_size()
            1
            sage: Partition([]).centralizer_size(q=2, t=4)
            1
        """
        size = prod(i ** mi * factorial(mi)
                    for i, mi in self.to_exp_dict().iteritems())
        if t or q:
            size *= prod((ZZ.one() - q ** j) / (ZZ.one() - t ** j)
                         for j in self)

        return size

    def aut(self):
        r"""
        Return a factor for the number of permutations with cycle type
        ``self``.

        This method returns `1^{j_1}j_1! \cdots n^{j_n}j_n!` where
        `j_k` is the number of parts in ``self`` equal to `k`.

        The number of permutations having ``self`` as a cycle type is
        given by

        .. MATH::

            \frac{n!}{1^{j_1}j_1! \cdots n^{j_n}j_n!}

        (where `n` is the size of ``self``).

        EXAMPLES::

            sage: Partition([2,1]).aut()
            2
        """
        m = self.to_exp()
        return prod([(i+1)**m[i]*factorial(m[i]) for i in range(len(m)) if m[i] > 0])

    def content(self, r, c, multicharge=[0]):
        r"""
        Return the content of the cell at row `r` and column `c`.

        The content of a cell is `c - r`.

        For consistency with partition tuples there is also an optional
        ``multicharge`` argument which is an offset to the usual content. By
        setting the ``multicharge`` equal to the 0-element of the ring
        `\ZZ/e\ZZ`, the corresponding `e`-residue will be returned. This is
        the content modulo `e`.

        The content (and residue) do not strictly depend on the partition,
        however, this method is included because it is often useful in the
        context of partitions.

        EXAMPLES::

            sage: Partition([2,1]).content(1,0)
            -1
            sage: p = Partition([3,2])
            sage: sum([p.content(*c) for c in p.cells()])
            2

        and now we return the 3-residue of a cell::

            sage: Partition([2,1]).content(1,0, multicharge=[IntegerModRing(3)(0)])
            2
        """
        return c - r + multicharge[0]

    def residue(self, r, c, l):
        """
        Return the ``l``-residue of the cell at row ``r`` and column ``c``.

        The `\ell`-residue of a cell is `c - r` modulo `\ell`.

        This does not strictly depend upon the partition, however, this method
        is included because it is often useful in the context of partitions.

        EXAMPLES::

            sage: Partition([2,1]).residue(1, 0, 3)
            2
        """
        return (c - r) % l

    def conjugacy_class_size(self):
        """
        Return the size of the conjugacy class of the symmetric group
        indexed by ``self``.

        EXAMPLES::

            sage: Partition([2,2,2]).conjugacy_class_size()
            15
            sage: Partition([2,2,1]).conjugacy_class_size()
            15
            sage: Partition([2,1,1]).conjugacy_class_size()
            6

        REFERENCES:

        .. [Ker] Kerber, A. 'Algebraic Combinatorics via Finite Group Actions'
           1.3 p24
        """

        return factorial(sum(self))/self.centralizer_size()

    def corners(self):
        r"""
        Return a list of the corners of the partition ``self``.

        A corner of a partition `\lambda` is a cell of the Young diagram
        of `\lambda` which can be removed from the Young diagram while
        still leaving a straight shape behind.

        The entries of the list returned are pairs of the form `(i,j)`,
        where `i` and `j` are the coordinates of the respective corner.
        The coordinates are counted from `0`.

        EXAMPLES::

            sage: Partition([3,2,1]).corners()
            [(0, 2), (1, 1), (2, 0)]
            sage: Partition([3,3,1]).corners()
            [(1, 2), (2, 0)]
            sage: Partition([]).corners()
            []
        """
        p = self
        if p.is_empty():
            return []

        lcors = [[0,p[0]-1]]
        nn = len(p)
        if nn == 1:
            return [tuple(_) for _ in lcors]

        lcors_index = 0
        for i in range(1, nn):
            if p[i] == p[i-1]:
                lcors[lcors_index][0] += 1
            else:
                lcors.append([i,p[i]-1])
                lcors_index += 1

        return [tuple(_) for _ in lcors]

    inside_corners = corners
    removable_cells = corners     # for compatibility with partition tuples

    def corners_residue(self, i, l):
        r"""
        Return a list of the corners of the partition ``self`` having
        ``l``-residue ``i``.

        A corner of a partition `\lambda` is a cell of the Young diagram
        of `\lambda` which can be removed from the Young diagram while
        still leaving a straight shape behind. See :meth:`residue` for
        the definition of the ``l``-residue.

        The entries of the list returned are pairs of the form `(i,j)`,
        where `i` and `j` are the coordinates of the respective corner.
        The coordinates are counted from `0`.

        EXAMPLES::

            sage: Partition([3,2,1]).corners_residue(0, 3)
            [(1, 1)]
            sage: Partition([3,2,1]).corners_residue(1, 3)
            [(2, 0)]
            sage: Partition([3,2,1]).corners_residue(2, 3)
            [(0, 2)]
        """
        return [x for x in self.corners() if self.residue(*x, l=l) == i]

    inside_corners_residue = corners_residue
    removable_cells_residue = corners_residue

    def outside_corners(self):
        r"""
        Return a list of the outside corners of the partition ``self``.

        An outside corner (also called a cocorner) of a partition
        `\lambda` is a cell on `\ZZ^2` which does not belong to
        the Young diagram of `\lambda` but can be added to this Young
        diagram to still form a straight-shape Young diagram.

        The entries of the list returned are pairs of the form `(i,j)`,
        where `i` and `j` are the coordinates of the respective corner.
        The coordinates are counted from `0`.

        EXAMPLES::

            sage: Partition([2,2,1]).outside_corners()
            [(0, 2), (2, 1), (3, 0)]
            sage: Partition([2,2]).outside_corners()
            [(0, 2), (2, 0)]
            sage: Partition([6,3,3,1,1,1]).outside_corners()
            [(0, 6), (1, 3), (3, 1), (6, 0)]
            sage: Partition([]).outside_corners()
            [(0, 0)]
        """
        p = self
        if p.is_empty():
            return [(0,0)]
        res = [ (0, p[0]) ]
        for i in range(1, len(p)):
            if p[i-1] != p[i]:
                res.append((i,p[i]))
        res.append((len(p), 0))

        return res

    addable_cells = outside_corners   # for compatibility with partition tuples

    def outside_corners_residue(self, i, l):
        r"""
        Return a list of the outside corners of the partition ``self``
        having ``l``-residue ``i``.

        An outside corner (also called a cocorner) of a partition
        `\lambda` is a cell on `\ZZ^2` which does not belong to
        the Young diagram of `\lambda` but can be added to this Young
        diagram to still form a straight-shape Young diagram. See
        :meth:`residue` for the definition of the ``l``-residue.

        The entries of the list returned are pairs of the form `(i,j)`,
        where `i` and `j` are the coordinates of the respective corner.
        The coordinates are counted from `0`.

        EXAMPLES::

            sage: Partition([3,2,1]).outside_corners_residue(0, 3)
            [(0, 3), (3, 0)]
            sage: Partition([3,2,1]).outside_corners_residue(1, 3)
            [(1, 2)]
            sage: Partition([3,2,1]).outside_corners_residue(2, 3)
            [(2, 1)]
        """
        return [x for x in self.outside_corners() if self.residue(*x, l=l) == i]

    addable_cells_residue = outside_corners_residue

    def rim(self):
        r"""
        Return the rim of ``self``.

        The rim of a partition `\lambda` is defined as the cells which belong
        to `\lambda` and which are adjacent to cells not in `\lambda`.

        EXAMPLES:

        The rim of the partition `[5,5,2,1]` consists of the cells marked with
        ``#`` below::

            ****#
            *####
            ##
            #

            sage: Partition([5,5,2,1]).rim()
            [(3, 0), (2, 0), (2, 1), (1, 1), (1, 2), (1, 3), (1, 4), (0, 4)]

            sage: Partition([2,2,1]).rim()
            [(2, 0), (1, 0), (1, 1), (0, 1)]
            sage: Partition([2,2]).rim()
            [(1, 0), (1, 1), (0, 1)]
            sage: Partition([6,3,3,1,1]).rim()
            [(4, 0), (3, 0), (2, 0), (2, 1), (2, 2), (1, 2), (0, 2), (0, 3), (0, 4), (0, 5)]
            sage: Partition([]).rim()
            []
        """
        p = self
        res = []
        prevLen = 1
        for i in range(len(p)-1, -1, -1):
            for c in range(prevLen-1, p[i]):
                res.append((i,c))
            prevLen = p[i]
        return res

    def outer_rim(self):
        r"""
        Return the outer rim of ``self``.

        The outer rim of a partition `\lambda` is defined as the cells which do
        not belong to `\lambda` and which are adjacent to cells in `\lambda`.

        EXAMPLES:

        The outer rim of the partition `[4,1]` consists of the cells marked
        with ``#`` below::

            ****#
            *####
            ##

        ::

            sage: Partition([4,1]).outer_rim()
            [(2, 0), (2, 1), (1, 1), (1, 2), (1, 3), (1, 4), (0, 4)]

            sage: Partition([2,2,1]).outer_rim()
            [(3, 0), (3, 1), (2, 1), (2, 2), (1, 2), (0, 2)]
            sage: Partition([2,2]).outer_rim()
            [(2, 0), (2, 1), (2, 2), (1, 2), (0, 2)]
            sage: Partition([6,3,3,1,1]).outer_rim()
            [(5, 0), (5, 1), (4, 1), (3, 1), (3, 2), (3, 3), (2, 3), (1, 3), (1, 4), (1, 5), (1, 6), (0, 6)]
            sage: Partition([]).outer_rim()
            [(0, 0)]
        """
        p = self
        res = []
        prevLen = 0
        for i in range(len(p)-1, -1, -1):
            for c in range(prevLen, p[i]+1):
                res.append((i+1,c))
            prevLen = p[i]
        res.append((0, prevLen))
        return res

    def zero_one_sequence(self):
        r"""
        Compute the finite `0-1` sequence of the partition.

        The full `0-1` sequence is the sequence (infinite in both
        directions) indicating the steps taken when following the
        outer rim of the diagram of the partition. We use the convention
        that in English convention, a 1 corresponds to an East step, and
        a 0 corresponds to a North step.

        Note that every full `0-1` sequence starts with infinitely many 0's and
        ends with infinitely many 1's.

        One place where these arise is in the affine symmetric group where
        one takes an affine permutation `w` and every `i` such that
        `w(i) \leq 0` corresponds to a 1 and `w(i) > 0` corresponds to a 0.
        See pages 24-25 of [LLMMSZ13]_ for connections to affine Grassmannian
        elements (note there they use the French convention for their
        partitions).

        These are also known as **path sequences**, **Maya diagrams**,
        **plus-minus diagrams**, **Comet code** [Sta-EC2]_, among others.

        OUTPUT:

        The finite `0-1` sequence is obtained from the full `0-1`
        sequence by omitting all heading 0's and trailing 1's. The
        output sequence is finite, starts with a 1 and ends with a
        0 (unless it is empty, for the empty partition). Its length
        is the sum of the first part of the partition with the
        length of the partition.

        REFERENCES:

        .. [LLMMSZ13] Thomas Lam, Luc Laponte, Jennifer Morse, Anne Schilling,
           Mark Shimozono, and Mike Zabrocki. `k`-Schur Functions and Affine
           Schubert Calculus. 2013. :arxiv:`1301.3569`.

        EXAMPLES::

            sage: Partition([5,4]).zero_one_sequence()
            [1, 1, 1, 1, 0, 1, 0]
            sage: Partition([]).zero_one_sequence()
            []
            sage: Partition([2]).zero_one_sequence()
            [1, 1, 0]

        TESTS::

            sage: all(Partitions().from_zero_one(mu.zero_one_sequence()) == mu for n in range(10) for mu in Partitions(n))
            True
        """
        tmp = [self[i]-i for i in range(len(self))]
        return ([Integer(not (i in tmp)) for i in range(-len(self)+1,self.get_part(0)+1)])

    def core(self, length):
        r"""
        Return the ``length``-core of the partition -- in the literature
        the core is commonly referred to as the `k`-core, `p`-core,
        `r`-core, ... .

        The `r`-core of a partition `\lambda` can be obtained by
        repeatedly removing rim hooks of size `r` from (the Young diagram
        of) `\lambda` until this is no longer possible. The remaining
        partition is the core.

        EXAMPLES::

            sage: Partition([6,3,2,2]).core(3)
            [2, 1, 1]
            sage: Partition([]).core(3)
            []
            sage: Partition([8,7,7,4,1,1,1,1,1]).core(3)
            [2, 1, 1]

        TESTS::

            sage: Partition([3,3,3,2,1]).core(3)
            []
            sage: Partition([10,8,7,7]).core(4)
            []
            sage: Partition([21,15,15,9,6,6,6,3,3]).core(3)
            []
        """
        p = self
        #Normalize the length
        remainder = len(p) % length
        part = p[:] + [0]*remainder

        #Add the canonical vector to the partition
        part = [part[i-1] + len(part)-i for i in range(1, len(part)+1)]

        for e in range(length):
            k = e
            for i in reversed(range(1,len(part)+1)):
                if part[i-1] % length == e:
                    part[i-1] = k
                    k += length
        part.sort()
        part.reverse()

        #Remove the canonical vector
        part = [part[i-1]-len(part)+i for i in range(1, len(part)+1)]
        #Select the r-core
        return Partition([x for x in part if x != 0])

    def quotient(self, length):
        r"""
        Return the quotient of the partition  -- in the literature the
        quotient is commonly referred to as the `k`-quotient, `p`-quotient,
        `r`-quotient, ... .

        The `r`-quotient of a partition `\lambda` is a list of `r`
        partitions (labelled from `0` to `r-1`), constructed in the following
        way. Label each cell in the Young diagram of `\lambda` with its
        content modulo `r`. Let `R_i` be the set of rows ending in a cell
        labelled `i`, and `C_i` be the set of columns ending in a cell
        labelled `i`. Then the `j`-th component of the quotient of
        `\lambda` is the partition defined by intersecting `R_j` with
        `C_{j+1}`. (See Theorem 2.7.37 in [JamesKerber]_.)

        REFERENCES:

        .. [JamesKerber] Gordon James, Adalbert Kerber,
           *The Representation Theory of the Symmetric Group*,
           Encyclopedia of Mathematics and its Applications, vol. 16,
           Addison-Wesley 1981.

        EXAMPLES::

            sage: Partition([7,7,5,3,3,3,1]).quotient(3)
            ([2], [1], [2, 2, 2])

        TESTS::

            sage: Partition([8,7,7,4,1,1,1,1,1]).quotient(3)
            ([2, 1], [2, 2], [2])
            sage: Partition([10,8,7,7]).quotient(4)
            ([2], [3], [2], [1])
            sage: Partition([6,3,3]).quotient(3)
            ([1], [1], [2])
            sage: Partition([3,3,3,2,1]).quotient(3)
            ([1], [1, 1], [1])
            sage: Partition([6,6,6,3,3,3]).quotient(3)
            ([2, 1], [2, 1], [2, 1])
            sage: Partition([21,15,15,9,6,6,6,3,3]).quotient(3)
            ([5, 2, 1], [5, 2, 1], [7, 3, 2])
            sage: Partition([21,15,15,9,6,6,3,3]).quotient(3)
            ([5, 2], [5, 2, 1], [7, 3, 1])
            sage: Partition([14,12,11,10,10,10,10,9,6,4,3,3,2,1]).quotient(5)
            ([3, 3], [2, 2, 1], [], [3, 3, 3], [1])

            sage: all(p == Partition(core=p.core(k), quotient=p.quotient(k))
            ....:     for i in range(10) for p in Partitions(i)
            ....:     for k in range(1,6))
            True
        """
        p = self
        #Normalize the length
        remainder = len(p) % length
        part = p[:] + [0]*(length-remainder)

        #Add the canonical vector to the partition
        part = [part[i-1] + len(part)-i for i in range(1, len(part)+1)]
        result = [None]*length

        #Reducing vector
        for e in range(length):
            k = e
            tmp = []
            for i in reversed(range(len(part))):
                if part[i] % length == e:
                    tmp.append(ZZ((part[i]-k)//length))
                    k += length

            a = [i for i in tmp if i != 0]
            a.reverse()
            result[e] = a

        from .partition_tuple import PartitionTuple
        return PartitionTuple(result)  #tuple(map(Partition, result))

    def is_core(self, k):
        r"""
        Tests whether the partition is a `k`-core or not. Visuallly, this can
        be checked by trying to remove border strips of size `k` from ``self``.
        If this is not possible, then ``self`` is a `k`-core.

        A partition is said to be a *`k`-core* if it has no hooks of length
        `k`. Equivalently, a partition is said to be a `k`-core if it is its
        own `k`-core (where the latter is defined as in :meth:`core`).

        EXAMPLES::

            sage: p = Partition([12,8,5,5,2,2,1])
            sage: p.is_core(4)
            False
            sage: p.is_core(5)
            True
            sage: p.is_core(0)
            True
        """
        return not k in self.hooks()

    def k_interior(self, k):
        r"""
        Return the partition consisting of the cells of ``self`` whose hook
        lengths are greater than ``k``.

        EXAMPLES::

            sage: p = Partition([3,2,1])
            sage: p.hook_lengths()
            [[5, 3, 1], [3, 1], [1]]
            sage: p.k_interior(2)
            [2, 1]
            sage: p.k_interior(3)
            [1]

            sage: p = Partition([])
            sage: p.k_interior(3)
            []
        """
        return Partition([len([i for i in row if i > k])
                          for row in self.hook_lengths()])

    def k_boundary(self, k):
        r"""
        Return the skew partition formed by removing the cells of the
        ``k``-interior, see :meth:`k_interior`.

        EXAMPLES::

            sage: p = Partition([3,2,1])
            sage: p.k_boundary(2)
            [3, 2, 1] / [2, 1]
            sage: p.k_boundary(3)
            [3, 2, 1] / [1]

            sage: p = Partition([12,8,5,5,2,2,1])
            sage: p.k_boundary(4)
            [12, 8, 5, 5, 2, 2, 1] / [8, 5, 2, 2]
        """
        return SkewPartition([self, self.k_interior(k)])

    def add_cell(self, i, j = None):
        r"""
        Return a partition corresponding to ``self`` with a cell added in
        row ``i``. (This does not change ``self``.)

        EXAMPLES::

            sage: Partition([3, 2, 1, 1]).add_cell(0)
            [4, 2, 1, 1]
            sage: cell = [4, 0]; Partition([3, 2, 1, 1]).add_cell(*cell)
            [3, 2, 1, 1, 1]
        """

        if j is None:
            if i >= len(self):
                j = 0
            else:
                j = self[i]

        if (i,j) in self.outside_corners():
            pl = self.to_list()
            if i == len(pl):
                pl.append(1)
            else:
                pl[i] += 1
            return Partition(pl)

        raise ValueError("[%s, %s] is not an addable cell"%(i,j))


    def remove_cell(self, i, j = None):
        """
        Return the partition obtained by removing a cell at the end of row
        ``i`` of ``self``.

        EXAMPLES::

            sage: Partition([2,2]).remove_cell(1)
            [2, 1]
            sage: Partition([2,2,1]).remove_cell(2)
            [2, 2]
            sage: #Partition([2,2]).remove_cell(0)

        ::

            sage: Partition([2,2]).remove_cell(1,1)
            [2, 1]
            sage: #Partition([2,2]).remove_cell(1,0)
        """

        if i >= len(self):
            raise ValueError("i must be less than the length of the partition")

        if j is None:
            j = self[i] - 1

        if (i,j) not in self.corners():
            raise ValueError("[%d,%d] is not a corner of the partition" % (i,j))

        if self[i] == 1:
            return Partition(self[:-1])
        else:
            return Partition(self[:i] + [ self[i:i+1][0] - 1 ] + self[i+1:])

    def k_irreducible(self, k):
        r"""
        Return the partition with all `r \times (k+1-r)` rectangles removed.

        If ``self`` is a `k`-bounded partition, then this method will return the partition
        where all rectangles of dimension `r \times (k+1-r)` for `1 \leq r \leq k`
        have been deleted.

        If ``self`` is not a `k`-bounded partition then the method will raise an error.

        INPUT:

        - ``k`` -- a non-negative integer

        OUTPUT:

        - a partition

        EXAMPLES::

            sage: Partition([3,2,2,1,1,1]).k_irreducible(4)
            [3, 2, 2, 1, 1, 1]
            sage: Partition([3,2,2,1,1,1]).k_irreducible(3)
            []
            sage: Partition([3,3,3,2,2,2,2,2,1,1,1,1]).k_irreducible(3)
            [2, 1]
        """
        pexp = self.to_exp()
        return Partition(sum(([r+1] for r in range(len(pexp)-1,-1,-1) for m in range(pexp[r] % (k-r))),[]))

    def k_skew(self, k):
        r"""
        Return the `k`-skew partition.

        The `k`-skew diagram of a `k`-bounded partition is the skew diagram
        denoted `\lambda/^k` satisfying the conditions:

        1. row `i` of `\lambda/^k` has length `\lambda_i`,

        2. no cell in `\lambda/^k` has hook-length exceeding `k`,

        3. every square above the diagram of `\lambda/^k` has hook
           length exceeding `k`.

        REFERENCES:

        .. [LM2004] Lapointe, L. and Morse, J. 'Order Ideals in Weak Subposets
           of Young's Lattice and Associated Unimodality Conjectures'. Ann.
           Combin. (2004)

        EXAMPLES::

            sage: p = Partition([4,3,2,2,1,1])
            sage: p.k_skew(4)
            [9, 5, 3, 2, 1, 1] / [5, 2, 1]
        """

        if len(self) == 0:
            return SkewPartition([[],[]])

        if self[0] > k:
            raise ValueError("the partition must be %d-bounded" % k)

        #Find the k-skew diagram of the partition formed
        #by removing the first row
        s = Partition(self[1:]).k_skew(k)

        s_inner = list(s.inner())
        s_outer = list(s.outer())
        s_conj_rl = s.conjugate().row_lengths()

        #Find the leftmost column with less than
        # or equal to kdiff cells
        kdiff = k - self[0]

        if s_outer == []:
            spot = 0
        else:
            spot = s_outer[0]

        for i in range(len(s_conj_rl)):
            if s_conj_rl[i] <= kdiff:
                spot = i
                break

        outer = [ self[0] + spot ] + s_outer[:]
        if spot > 0:
            inner = [ spot ] + s_inner[:]
        else:
            inner = s_inner[:]

        return SkewPartition([outer, inner])

    def to_core(self, k):
        r"""
        Maps the `k`-bounded partition ``self`` to its corresponding `k+1`-core.

        See also :meth:`k_skew`.

        EXAMPLES::

            sage: p = Partition([4,3,2,2,1,1])
            sage: c = p.to_core(4); c
            [9, 5, 3, 2, 1, 1]
            sage: type(c)
            <class 'sage.combinat.core.Cores_length_with_category.element_class'>
            sage: c.to_bounded_partition() == p
            True
        """
        from sage.combinat.core import Core
        return Core(self.k_skew(k)[0],k+1)

    def from_kbounded_to_reduced_word(self, k):
        r"""
        Maps a `k`-bounded partition to a reduced word for an element in
        the affine permutation group.

        This uses the fact that there is a bijection between `k`-bounded
        partitions and `(k+1)`-cores and an action of the affine nilCoxeter
        algebra of type `A_k^{(1)}` on `(k+1)`-cores as described in [LM2006]_.

        REFERENCES:

        .. [LM2006] MR2167475 (2006j:05214)
           L. Lapointe, J. Morse. Tableaux on `k+1`-cores, reduced words for affine permutations, and `k`-Schur expansions.
           J. Combin. Theory Ser. A 112 (2005), no. 1, 44--81.

        EXAMPLES::

            sage: p=Partition([2,1,1])
            sage: p.from_kbounded_to_reduced_word(2)
            [2, 1, 2, 0]
            sage: p=Partition([3,1])
            sage: p.from_kbounded_to_reduced_word(3)
            [3, 2, 1, 0]
            sage: p.from_kbounded_to_reduced_word(2)
            Traceback (most recent call last):
            ...
            ValueError: the partition must be 2-bounded
            sage: p=Partition([])
            sage: p.from_kbounded_to_reduced_word(2)
            []
        """
        p=self.k_skew(k)[0]
        result = []
        while not p.is_empty():
            corners = p.corners()
            c = p.content(corners[0][0],corners[0][1])%(k+1)
            result.append(Integer(c))
            list = [x for x in corners if p.content(x[0],x[1])%(k+1) ==c]
            for x in list:
                p = p.remove_cell(x[0])
        return result

    def from_kbounded_to_grassmannian(self, k):
        r"""
        Maps a `k`-bounded partition to a Grassmannian element in
        the affine Weyl group of type `A_k^{(1)}`.

        For details, see the documentation of the method
        :meth:`from_kbounded_to_reduced_word` .

        EXAMPLES::

            sage: p=Partition([2,1,1])
            sage: p.from_kbounded_to_grassmannian(2)
            [-1  1  1]
            [-2  2  1]
            [-2  1  2]
            sage: p=Partition([])
            sage: p.from_kbounded_to_grassmannian(2)
            [1 0 0]
            [0 1 0]
            [0 0 1]
        """
        return WeylGroup(['A',k,1]).from_reduced_word(self.from_kbounded_to_reduced_word(k))

    def to_list(self):
        r"""
        Return ``self`` as a list.

        EXAMPLES::

            sage: p = Partition([2,1]).to_list(); p
            [2, 1]
            sage: type(p)
            <type 'list'>

        TESTS::

            sage: p = Partition([2,1])
            sage: pl = p.to_list()
            sage: pl[0] = 0; p
            [2, 1]
        """
        return self._list[:]

    def add_vertical_border_strip(self, k):
        """
        Return a list of all the partitions that can be obtained by adding
        a vertical border strip of length ``k`` to ``self``.

        EXAMPLES::

            sage: Partition([]).add_vertical_border_strip(0)
            [[]]
            sage: Partition([]).add_vertical_border_strip(2)
            [[1, 1]]
            sage: Partition([2,2]).add_vertical_border_strip(2)
            [[3, 3], [3, 2, 1], [2, 2, 1, 1]]
            sage: Partition([3,2,2]).add_vertical_border_strip(2)
            [[4, 3, 2], [4, 2, 2, 1], [3, 3, 3], [3, 3, 2, 1], [3, 2, 2, 1, 1]]
        """
        return [p.conjugate() for p in self.conjugate().add_horizontal_border_strip(k)]

    def add_horizontal_border_strip(self, k):
        """
        Return a list of all the partitions that can be obtained by adding
        a horizontal border strip of length ``k`` to ``self``.

        EXAMPLES::

            sage: Partition([]).add_horizontal_border_strip(0)
            [[]]
            sage: Partition([]).add_horizontal_border_strip(2)
            [[2]]
            sage: Partition([2,2]).add_horizontal_border_strip(2)
            [[2, 2, 2], [3, 2, 1], [4, 2]]
            sage: Partition([3,2,2]).add_horizontal_border_strip(2)
            [[3, 2, 2, 2], [3, 3, 2, 1], [4, 2, 2, 1], [4, 3, 2], [5, 2, 2]]

        .. TODO::

            Reimplement like ``remove_horizontal_border_strip`` using
            :class:`IntegerListsLex`
        """
        conj = self.conjugate().to_list()
        shelf = []
        res = []
        i = 0
        while i < len(conj):
            tmp = 1
            while i+1 < len(conj) and conj[i] == conj[i+1]:
                tmp += 1
                i += 1
            if i == len(conj)-1 and i > 0 and conj[i] != conj[i-1]:
                tmp = 1
            shelf.append(tmp)
            i += 1

        #added the last shelf on the right side of
        #the first line
        shelf.append(k)

        #list all of the positions for cells
        #filling each self from the left to the right
        l = IntegerVectors(k, len(shelf), outer=shelf).list()
        for iv in l:
            tmp = conj + [0]*k
            j = 0
            for t in range(len(iv)):
                while iv[t] > 0:
                    tmp[j] += 1
                    iv[t] -= 1
                    j += 1
                j = sum(shelf[:t+1])
            res.append(Partition([u for u in tmp if u != 0]).conjugate())
        return res

    def remove_horizontal_border_strip(self, k):
        """
        Return the partitions obtained from ``self`` by removing an
        horizontal border strip of length ``k``.

        EXAMPLES::

            sage: Partition([5,3,1]).remove_horizontal_border_strip(0).list()
            [[5, 3, 1]]
            sage: Partition([5,3,1]).remove_horizontal_border_strip(1).list()
            [[5, 3], [5, 2, 1], [4, 3, 1]]
            sage: Partition([5,3,1]).remove_horizontal_border_strip(2).list()
            [[5, 2], [5, 1, 1], [4, 3], [4, 2, 1], [3, 3, 1]]
            sage: Partition([5,3,1]).remove_horizontal_border_strip(3).list()
            [[5, 1], [4, 2], [4, 1, 1], [3, 3], [3, 2, 1]]
            sage: Partition([5,3,1]).remove_horizontal_border_strip(4).list()
            [[4, 1], [3, 2], [3, 1, 1]]
            sage: Partition([5,3,1]).remove_horizontal_border_strip(5).list()
            [[3, 1]]
            sage: Partition([5,3,1]).remove_horizontal_border_strip(6).list()
            []

        The result is returned as an instance of
        :class:`Partitions_with_constraints`::

            sage: Partition([5,3,1]).remove_horizontal_border_strip(5)
            The subpartitions of [5, 3, 1] obtained by removing an horizontal border strip of length 5

        TESTS::

            sage: Partition([3,2,2]).remove_horizontal_border_strip(2).list()
            [[3, 2], [2, 2, 1]]
            sage: Partition([3,2,2]).remove_horizontal_border_strip(2).first().parent()
            The subpartitions of [3, 2, 2] obtained by removing an horizontal border strip of length 2
            sage: Partition([]).remove_horizontal_border_strip(0).list()
            [[]]
            sage: Partition([]).remove_horizontal_border_strip(6).list()
            []
        """
        return Partitions_with_constraints(n = self.size()-k,
                                  min_length = len(self)-1,
                                  max_length = len(self),
                                  floor      = self[1:]+[0],
                                  ceiling    = self[:],
                                  max_slope  = 0,
                                  name = "The subpartitions of {} obtained by removing an horizontal border strip of length {}".format(self,k))

    def k_conjugate(self, k):
        r"""
        Return the ``k``-conjugate of ``self``.

        The `k`-conjugate is the partition that is given by the columns of
        the `k`-skew diagram of the partition.

        We can also define the `k`-conjugate in the following way. Let `P`
        denote the bijection from `(k+1)`-cores to `k`-bounded partitions. The
        `k`-conjugate of a `(k+1)`-core `\lambda` is

        .. MATH::

            \lambda^{(k)} = P^{-1}\left( (P(\lambda))^{\prime} \right).

        EXAMPLES::

            sage: p = Partition([4,3,2,2,1,1])
            sage: p.k_conjugate(4)
            [3, 2, 2, 1, 1, 1, 1, 1, 1]
        """
        return Partition(self.k_skew(k).conjugate().row_lengths())

#    def parent(self):
#        """
#        Returns the combinatorial class of partitions of ``sum(self)``.
#
#        EXAMPLES::
#
#            sage: Partition([3,2,1]).parent()
#            Partitions of the integer 6
#        """
#        return Partitions(sum(self[:]))

    def arms_legs_coeff(self, i, j):
        r"""
        This is a statistic on a cell `c = (i,j)` in the diagram of partition
        `p` given by

        .. MATH::

            \frac{ 1 - q^a \cdot t^{\ell + 1} }{ 1 - q^{a + 1} \cdot t^{\ell} }

        where `a` is the arm length of `c` and `\ell` is the leg length of `c`.

        The coordinates ``i`` and ``j`` of the cell are understood to be
        `0`-based, so that ``(0, 0)`` is the northwesternmost cell (in
        English notation).

        EXAMPLES::

            sage: Partition([3,2,1]).arms_legs_coeff(1,1)
            (-t + 1)/(-q + 1)
            sage: Partition([3,2,1]).arms_legs_coeff(0,0)
            (-q^2*t^3 + 1)/(-q^3*t^2 + 1)
            sage: Partition([3,2,1]).arms_legs_coeff(*[0,0])
            (-q^2*t^3 + 1)/(-q^3*t^2 + 1)
        """
        QQqt = PolynomialRing(QQ, ['q', 't'])
        (q, t) = QQqt.gens()
        if i < len(self) and j < self[i]:
            res = (1-q**self.arm_length(i,j) * t**(self.leg_length(i,j)+1))
            res /= (1-q**(self.arm_length(i,j)+1) * t**self.leg_length(i,j))
            return res
        return ZZ.one()

    def atom(self):
        """
        Return a list of the standard tableaux of size ``self.size()`` whose
        atom is equal to ``self``.

        EXAMPLES::

            sage: Partition([2,1]).atom()
            [[[1, 2], [3]]]
            sage: Partition([3,2,1]).atom()
            [[[1, 2, 3, 6], [4, 5]], [[1, 2, 3], [4, 5], [6]]]
        """
        res = []
        for tab in tableau.StandardTableaux_size(self.size()):
            if tab.atom() == self:
                res.append(tab)
        return res

    def k_atom(self, k):
        """
        Return a list of the standard tableaux of size ``self.size()`` whose
        ``k``-atom is equal to ``self``.

        EXAMPLES::

            sage: p = Partition([3,2,1])
            sage: p.k_atom(1)
            []
            sage: p.k_atom(3)
            [[[1, 1, 1], [2, 2], [3]],
             [[1, 1, 1, 2], [2], [3]],
             [[1, 1, 1, 3], [2, 2]],
             [[1, 1, 1, 2, 3], [2]]]
            sage: Partition([3,2,1]).k_atom(4)
            [[[1, 1, 1], [2, 2], [3]], [[1, 1, 1, 3], [2, 2]]]

        TESTS::

            sage: Partition([1]).k_atom(1)
            [[[1]]]
            sage: Partition([1]).k_atom(2)
            [[[1]]]
            sage: Partition([]).k_atom(1)
            [[]]
        """
        res = [ tableau.Tableau([]) ]
        for i in range(len(self)):
            res = [ x.promotion_operator( self[-i-1] ) for x in res]
            res = sum(res, [])
            res = [ y.catabolism_projector(Partition(self[-i-1:]).k_split(k)) for y in res]
            res = [ i for i in res if i !=0 and i != [] ]
        return res

    def k_split(self, k):
        """
        Return the ``k``-split of ``self``.

        EXAMPLES::

            sage: Partition([4,3,2,1]).k_split(3)
            []
            sage: Partition([4,3,2,1]).k_split(4)
            [[4], [3, 2], [1]]
            sage: Partition([4,3,2,1]).k_split(5)
            [[4, 3], [2, 1]]
            sage: Partition([4,3,2,1]).k_split(6)
            [[4, 3, 2], [1]]
            sage: Partition([4,3,2,1]).k_split(7)
            [[4, 3, 2, 1]]
            sage: Partition([4,3,2,1]).k_split(8)
            [[4, 3, 2, 1]]
        """
        if self == []:
            return []
        elif k < self[0]:
            return []
        else:
            res = []
            part = list(self)
            while part != [] and part[0]+len(part)-1 >= k:
                p = k - part[0]
                res.append( part[:p+1] )
                part = part[p+1:]
            if part != []:
                res.append(part)
        return res

    def jacobi_trudi(self):
        """
        Return the Jacobi-Trudi matrix of ``self`` thought of as a skew
        partition. See :meth:`SkewPartition.jacobi_trudi()
        <sage.combinat.skew_partition.SkewPartition.jacobi_trudi>`.

        EXAMPLES::

            sage: part = Partition([3,2,1])
            sage: jt = part.jacobi_trudi(); jt
            [h[3] h[1]    0]
            [h[4] h[2]  h[]]
            [h[5] h[3] h[1]]
            sage: s = SymmetricFunctions(QQ).schur()
            sage: h = SymmetricFunctions(QQ).homogeneous()
            sage: h( s(part) )
            h[3, 2, 1] - h[3, 3] - h[4, 1, 1] + h[5, 1]
            sage: jt.det()
            h[3, 2, 1] - h[3, 3] - h[4, 1, 1] + h[5, 1]
        """
        return SkewPartition([ self, [] ]).jacobi_trudi()


    def character_polynomial(self):
        r"""
        Return the character polynomial associated to the partition
        ``self``.

        The character polynomial `q_\mu` associated to a partition `\mu`
        is defined by

        .. MATH::

            q_\mu(x_1, x_2, \ldots, x_k) = \downarrow \sum_{\alpha \vdash k}
            \frac{ \chi^\mu_\alpha }{1^{a_1}2^{a_2}\cdots k^{a_k}a_1!a_2!\cdots
            a_k!} \prod_{i=1}^{k} (ix_i-1)^{a_i}

        where `k` is the size of `\mu`, and `a_i` is the multiplicity of
        `i` in `\alpha`.

        It is computed in the following manner:

        1. Expand the Schur function `s_\mu` in the power-sum basis,

        2. Replace each `p_i` with `ix_i-1`,

        3. Apply the umbral operator `\downarrow` to the resulting polynomial.

        EXAMPLES::

            sage: Partition([1]).character_polynomial()
            x - 1
            sage: Partition([1,1]).character_polynomial()
            1/2*x0^2 - 3/2*x0 - x1 + 1
            sage: Partition([2,1]).character_polynomial()
            1/3*x0^3 - 2*x0^2 + 8/3*x0 - x2
        """

        #Create the polynomial ring we will use
        k = self.size()
        P = PolynomialRing(QQ, k, 'x')
        x = P.gens()

        #Expand s_mu in the power sum basis
        from sage.combinat.sf.sf import SymmetricFunctions
        Sym = SymmetricFunctions(QQ)
        s = Sym.schur()
        p = Sym.power()
        ps_mu = p(s(self))

        #Replace each p_i by i*x_i-1
        items = ps_mu.monomial_coefficients().items()  #items contains a list of (partition, coeff) pairs
        partition_to_monomial = lambda part: prod([ (i*x[i-1]-1) for i in part ])
        res = [ [partition_to_monomial(mc[0]), mc[1]] for mc in items ]

        #Write things in the monomial basis
        res = [ prod(pair) for pair in res ]
        res = sum( res )

        #Apply the umbral operator and return the result
        from sage.combinat.misc import umbral_operation
        return umbral_operation(res)

    def dimension(self, smaller = [], k = 1):
        r"""
        Return the number of paths from the ``smaller`` partition to
        the partition ``self``, where each step consists of adding a
        `k`-ribbon while keeping a partition.

        Note that a 1-ribbon is just a single cell, so this counts paths
        in the Young graph when `k = 1`.

        Note also that the default case (`k = 1` and ``smaller = []``)
        gives the dimension of the irreducible representation of the
        symmetric group corresponding to ``self``.

        INPUT:

        - ``smaller`` -- a partition (default: an empty list ``[]``)

        - `k` -- a positive integer (default: 1)

        OUTPUT:

        The number of such paths

        EXAMPLES:

        Looks at the number of ways of getting from ``[5,4]`` to the empty
        partition, removing one cell at a time::

            sage: mu = Partition([5,4])
            sage: mu.dimension()
            42

        Same, but removing one 3-ribbon at a time. Note that the 3-core of
        ``mu`` is empty::

            sage: mu.dimension(k=3)
            3

        The 2-core of ``mu`` is not the empty partition::

            sage: mu.dimension(k=2)
            0

        Indeed, the 2-core of ``mu`` is ``[1]``::

            sage: mu.dimension(Partition([1]),k=2)
            2

        TESTS:

        Checks that the sum of squares of dimensions of characters of the
        symmetric group is the order of the group::

            sage: all(sum(mu.dimension()^2 for mu in Partitions(i))==factorial(i) for i in range(10))
            True

        A check coming from the theory of `k`-differentiable posets::

            sage: k=2; core = Partition([2,1])
            sage: all(sum(mu.dimension(core,k=2)^2
            ....:         for mu in Partitions(3+i*2) if mu.core(2) == core)
            ....:     == 2^i*factorial(i) for i in range(10))
            True

        Checks that the dimension satisfies the obvious recursion relation::

            sage: test = lambda larger, smaller: larger.dimension(smaller) == sum(mu.dimension(smaller) for mu in larger.down())
            sage: all(test(larger,smaller) for l in xrange(1,10) for s in xrange(0,10)
            ....:     for larger in Partitions(l) for smaller in Partitions(s) if smaller != larger)
            True

        ALGORITHM:

        Depending on the parameters given, different simplifications
        occur. When `k=1` and ``smaller`` is empty, this function uses
        the hook formula. When `k=1` and ``smaller`` is not empty, it
        uses a formula from [ORV]_.

        When `k \neq 1`, we first check that both ``self`` and
        ``smaller`` have the same `k`-core, then use the `k`-quotients
        and the same algorithm on each of the `k`-quotients.

        REFERENCES:

        .. [ORV] Grigori Olshanski, Amitai Regev, Anatoly Vershik,
           *Frobenius-Schur functions*,
           :arxiv:`math/0110077v1`.
           Possibly newer version at
           http://www.wisdom.weizmann.ac.il/~regev/papers/FrobeniusSchurFunctions.ps

        AUTHORS:

        - Paul-Olivier Dehaye (2011-06-07)
        """
        larger = self
        if smaller == []:
            smaller = Partition([])
        if k == 1:
            if smaller == Partition([]):        # In this case, use the hook dimension formula
                return factorial(larger.size())/prod(larger.hooks())
            else:
                if not larger.contains(smaller):    # easy case
                    return 0
                else:
                    # relative dimension
                    # Uses a formula of Olshanski, Regev, Vershik (see reference)
                    def inv_factorial(i):
                        if i < 0:
                            return 0
                        else:
                            return 1/factorial(i)
                    len_range = range(larger.length())
                    from sage.matrix.constructor import matrix
                    M = matrix(QQ,[[inv_factorial(larger.get_part(i)-smaller.get_part(j)-i+j) for i in len_range] for j in len_range])
                    return factorial(larger.size()-smaller.size())*M.determinant()
        else:
            larger_core = larger.core(k)
            smaller_core = smaller.core(k)
            if smaller_core != larger_core:     #   easy case
                return 0
            larger_quotients = larger.quotient(k)
            smaller_quotients = smaller.quotient(k)

            def multinomial_with_partitions(sizes,path_counts):
            # count the number of ways of performing the k paths in parallel,
            # if we know the total length alloted for each of the paths (sizes), and the number
            # of paths for each component. A multinomial picks the ordering of the components where
            # each step is taken.
                return prod(path_counts) * factorial(sum(sizes)) / prod([factorial(_) for _ in sizes])

            sizes = [larger_quotients[i].size()-smaller_quotients[i].size() for i in range(k)]
            path_counts = [larger_quotients[i].dimension(smaller_quotients[i]) for i in range(k)]
            return multinomial_with_partitions(sizes,path_counts)

    def plancherel_measure(self):
        r"""
        Return the probability of ``self`` under the Plancherel probability
        measure on partitions of the same size.

        This probability distribution comes from the uniform distribution
        on permutations via the Robinson-Schensted correspondence.

        See :wikipedia:`Plancherel\_measure`
        and :meth:`Partitions_n.random_element_plancherel`.

        EXAMPLES::

            sage: Partition([]).plancherel_measure()
            1
            sage: Partition([1]).plancherel_measure()
            1
            sage: Partition([2]).plancherel_measure()
            1/2
            sage: [mu.plancherel_measure() for mu in Partitions(3)]
            [1/6, 2/3, 1/6]
            sage: Partition([5,4]).plancherel_measure()
            7/1440

        TESTS::

            sage: all(sum(mu.plancherel_measure() for mu in Partitions(n))==1 for n in range(10))
            True
        """
        return self.dimension()**2/factorial(self.size())

    def outline(self, variable=var("x")):
        r"""
        Return the outline of the partition ``self``.

        This is a piecewise linear function, normalized so that the area
        under the partition ``[1]`` is 2.

        INPUT:

        - variable -- a variable (default: ``'x'`` in the symbolic ring)

        EXAMPLES::

            sage: [Partition([5,4]).outline()(x=i) for i in range(-10,11)]
            [10, 9, 8, 7, 6, 5, 6, 5, 6, 5, 4, 3, 2, 3, 4, 5, 6, 7, 8, 9, 10]

            sage: Partition([]).outline()
            abs(x)

            sage: Partition([1]).outline()
            abs(x + 1) + abs(x - 1) - abs(x)

            sage: y=sage.symbolic.ring.var("y")
            sage: Partition([6,5,1]).outline(variable=y)
            abs(y + 6) - abs(y + 5) + abs(y + 4) - abs(y + 3) + abs(y - 1) - abs(y - 2) + abs(y - 3)

        TESTS::

            sage: integrate(Partition([1]).outline()-abs(x),(x,-10,10))
            2
        """
        outside_contents = [self.content(*c) for c in self.outside_corners()]
        inside_contents = [self.content(*c) for c in self.corners()]
        return sum(abs(variable+c) for c in outside_contents)\
                       -sum(abs(variable+c) for c in inside_contents)

    def dual_equivalence_graph(self, directed=False, coloring=None):
        r"""
        Return the dual equivalence graph of ``self``.

        Two permutations `p` and `q` in the symmetric group `S_n`
        differ by an `i`-*elementary dual equivalence (or dual Knuth)
        relation* (where `i` is an integer with `1 < i < n`) when the
        following two conditions are satisfied:

        - In the one-line notation of the permutation `p`, the letter
          `i` does not appear inbetween `i-1` and `i+1`.

        - The permutation `q` is obtained from `p` by switching two
          of the three letters `i-1, i, i+1` (in its one-line
          notation) -- namely, the leftmost and the rightmost one
          in order of their appearance in `p`.

        Notice that this is equivalent to the statement that the
        permutations `p^{-1}` and `q^{-1}` differ by an elementary
        Knuth equivalence at positions `i-1, i, i+1`.

        Two standard Young tableaux of shape `\lambda` differ by an
        `i`-elementary dual equivalence relation (of color `i`), if
        their reading words differ by an `i`-elementary dual
        equivalence relation.

        The *dual equivalence graph* of the partition `\lambda` is the
        edge-colored graph whose vertices are the standard Young
        tableaux of shape `\lambda`, and whose edges colored by `i` are
        given by the `i`-elementary dual equivalences.

        INPUT:

        - ``directed`` -- (default: ``False``) whether to have the dual
          equivalence graph be directed (where we have a directed edge
          `S \to T` if `i` appears to the left of `i+1` in the
          reading word of `T`; otherwise we have the directed edge
          `T \to S`)

        - ``coloring`` -- (optional) a function which sends each
          integer `i > 1` to a color (as a string, e.g., ``'red'`` or
          ``'black'``) to be used when visually representing the
          resulting graph using dot2tex; the default choice is
          ``2 -> 'red', 3 -> 'blue', 4 -> 'green', 5 -> 'purple',
          6 -> 'brown', 7 -> 'orange', 8 -> 'yellow', anything greater
          than 8 -> 'black'``.

        REFERENCES:

        .. [AssafDEG] Sami Assaf. *Dual equivalence graphs and a
           combinatorial proof of LLT and Macdonald positivity*.
           (2008). :arxiv:`1005.3759v5`.

        EXAMPLES::

            sage: P = Partition([3,1,1])
            sage: G = P.dual_equivalence_graph()
            sage: sorted(G.edges())
            [([[1, 2, 3], [4], [5]], [[1, 2, 4], [3], [5]], 3),
             ([[1, 2, 4], [3], [5]], [[1, 2, 5], [3], [4]], 4),
             ([[1, 2, 4], [3], [5]], [[1, 3, 4], [2], [5]], 2),
             ([[1, 2, 5], [3], [4]], [[1, 3, 5], [2], [4]], 2),
             ([[1, 3, 4], [2], [5]], [[1, 3, 5], [2], [4]], 4),
             ([[1, 3, 5], [2], [4]], [[1, 4, 5], [2], [3]], 3)]
            sage: G = P.dual_equivalence_graph(directed=True)
            sage: sorted(G.edges())
            [([[1, 2, 4], [3], [5]], [[1, 2, 3], [4], [5]], 3),
             ([[1, 2, 5], [3], [4]], [[1, 2, 4], [3], [5]], 4),
             ([[1, 3, 4], [2], [5]], [[1, 2, 4], [3], [5]], 2),
             ([[1, 3, 5], [2], [4]], [[1, 2, 5], [3], [4]], 2),
             ([[1, 3, 5], [2], [4]], [[1, 3, 4], [2], [5]], 4),
             ([[1, 4, 5], [2], [3]], [[1, 3, 5], [2], [4]], 3)]

        TESTS::

            sage: G = Partition([1]).dual_equivalence_graph()
            sage: G.vertices()
            [[[1]]]
            sage: G = Partition([]).dual_equivalence_graph()
            sage: G.vertices()
            [[]]

            sage: P = Partition([3,1,1])
            sage: G = P.dual_equivalence_graph(coloring=lambda x: 'red')
            sage: G2 = P.dual_equivalence_graph(coloring={2: 'black', 3: 'blue', 4: 'cyan', 5: 'grey'})
            sage: G is G2
            False
            sage: G == G2
            True
        """
        # We do some custom caching to not recreate the graph, but to make
        #   copies with the desired coloring (i.e., act like a factory).
        try:
            if directed:
                G = self._DDEG.copy(immutable=False)
            else:
                G = self._DEG.copy(immutable=False)
            if have_dot2tex():
                if coloring is None:
                    d = {2: 'red', 3: 'blue', 4: 'green', 5: 'purple',
                         6: 'brown', 7: 'orange', 8: 'yellow'}
                    def coloring(i):
                        if i in d:
                            return d[i]
                        return 'black'
                elif isinstance(coloring, dict):
                    d = coloring
                    coloring = lambda x: d[x]
                G.set_latex_options(format="dot2tex",
                                    edge_labels=True,
                                    color_by_label=coloring)
            return G
        except AttributeError:
            pass

        T = list(tableau.StandardTableaux(self))
        n = sum(self)
        edges = []
        to_perms = {t: t.reading_word_permutation() for t in T}
        to_tab = {to_perms[k]: k for k in to_perms}
        Perm = permutation.Permutations()
        for t in T:
            pt = list(to_perms[t])
            for i in range(2, n):
                ii = pt.index(i)
                iip = pt.index(i+1)
                iim = pt.index(i-1)
                l = sorted([iim, ii, iip])
                if l[0] != ii:
                    continue
                x = pt[:]
                x[l[0]], x[l[2]] = x[l[2]], x[l[0]]
                if ii < iip:
                    e = [t, to_tab[Perm(x)], i]
                    edges.append(e)
                else:
                    e = [to_tab[Perm(x)], t, i]
                    edges.append(e)

        if directed:
            from sage.graphs.digraph import DiGraph
            self._DDEG = DiGraph([T, edges], format="vertices_and_edges",
                                 immutable=True, multiedges=True)
        else:
            from sage.graphs.graph import Graph
            self._DEG = Graph([T, edges], format="vertices_and_edges",
                              immutable=True, multiedges=True)
        return self.dual_equivalence_graph(directed, coloring)

##############
# Partitions #
##############

class Partitions(UniqueRepresentation, Parent):
    r"""
    ``Partitions(n, **kwargs)`` returns the combinatorial class of
    integer partitions of `n` subject to the constraints given by the
    keywords.

    Valid keywords are: ``starting``, ``ending``, ``min_part``,
    ``max_part``, ``max_length``, ``min_length``, ``length``,
    ``max_slope``, ``min_slope``, ``inner``, ``outer``, ``parts_in``
    and ``regular``. They have the following meanings:

    - ``starting=p`` specifies that the partitions should all be less
      than or equal to `p` in lex order. This argument cannot be combined
      with any other (see :trac:`15467`).

    - ``ending=p`` specifies that the partitions should all be greater than
      or equal to `p` in lex order. This argument cannot be combined with any
      other (see :trac:`15467`).

    - ``length=k`` specifies that the partitions have
      exactly `k` parts.

    - ``min_length=k`` specifies that the partitions have
      at least `k` parts.

    - ``min_part=k`` specifies that all parts of the
      partitions are at least `k`.

    - ``inner=p`` specifies that the partitions must contain the
      partition `p`.

    - ``outer=p`` specifies that the partitions
      be contained inside the partition `p`.

    - ``min_slope=k`` specifies that the partitions have slope at least
      `k`; the slope at position `i` is the difference between the
      `(i+1)`-th part and the `i`-th part.

    - ``parts_in=S`` specifies that the partitions have parts in the set
      `S`, which can be any sequence of pairwise distinct positive
      integers. This argument cannot be combined with any other
      (see :trac:`15467`).

    - ``regular=ell`` specifies that the partitions are `\ell`-regular,
      and can only be combined with the ``max_length`` or ``max_part``, but
      not both, keywords if `n` is not specified

    The ``max_*`` versions, along with ``inner`` and ``ending``, work
    analogously.

    Right now, the ``parts_in``, ``starting``, ``ending``, and ``regular``
    keyword arguments are mutually exclusive, both of each other and of other
    keyword arguments. If you specify, say, ``parts_in``, all other
    keyword arguments will be ignored; ``starting``, ``ending``, and
    ``regular`` work the same way.

    EXAMPLES:

    If no arguments are passed, then the combinatorial class
    of all integer partitions is returned::

        sage: Partitions()
        Partitions
        sage: [2,1] in Partitions()
        True

    If an integer `n` is passed, then the combinatorial class of integer
    partitions of `n` is returned::

        sage: Partitions(3)
        Partitions of the integer 3
        sage: Partitions(3).list()
        [[3], [2, 1], [1, 1, 1]]

    If ``starting=p`` is passed, then the combinatorial class of partitions
    greater than or equal to `p` in lexicographic order is returned::

        sage: Partitions(3, starting=[2,1])
        Partitions of the integer 3 starting with [2, 1]
        sage: Partitions(3, starting=[2,1]).list()
        [[2, 1], [1, 1, 1]]

    If ``ending=p`` is passed, then the combinatorial class of
    partitions at most `p` in lexicographic order is returned::

        sage: Partitions(3, ending=[2,1])
        Partitions of the integer 3 ending with [2, 1]
        sage: Partitions(3, ending=[2,1]).list()
        [[3], [2, 1]]

    Using ``max_slope=-1`` yields partitions into distinct parts -- each
    part differs from the next by at least 1. Use a different
    ``max_slope`` to get parts that differ by, say, 2::

        sage: Partitions(7, max_slope=-1).list()
        [[7], [6, 1], [5, 2], [4, 3], [4, 2, 1]]
        sage: Partitions(15, max_slope=-1).cardinality()
        27

    The number of partitions of `n` into odd parts equals the number of
    partitions into distinct parts. Let's test that for `n` from 10 to 20::

        sage: test = lambda n: Partitions(n, max_slope=-1).cardinality() == Partitions(n, parts_in=[1,3..n]).cardinality()
        sage: all(test(n) for n in [10..20])
        True

    The number of partitions of `n` into distinct parts that differ by
    at least 2 equals the number of partitions into parts that equal 1
    or 4 modulo 5; this is one of the Rogers-Ramanujan identities::

        sage: test = lambda n: Partitions(n, max_slope=-2).cardinality() == Partitions(n, parts_in=([1,6..n] + [4,9..n])).cardinality()
        sage: all(test(n) for n in [10..20])
        True

    Here are some more examples illustrating ``min_part``, ``max_part``,
    and ``length``::

        sage: Partitions(5,min_part=2)
        Partitions of the integer 5 satisfying constraints min_part=2
        sage: Partitions(5,min_part=2).list()
        [[5], [3, 2]]

    ::

        sage: Partitions(3,max_length=2).list()
        [[3], [2, 1]]

    ::

        sage: Partitions(10, min_part=2, length=3).list()
        [[6, 2, 2], [5, 3, 2], [4, 4, 2], [4, 3, 3]]

    Some examples using the ``regular`` keyword::

        sage: Partitions(regular=4)
        4-Regular Partitions
        sage: Partitions(regular=4, max_length=3)
        4-Regular Partitions with max length 3
        sage: Partitions(regular=4, max_part=3)
        4-Regular 3-Bounded Partitions
        sage: Partitions(3, regular=4)
        4-Regular Partitions of the integer 3

    Here are some further examples using various constraints::

        sage: [x for x in Partitions(4)]
        [[4], [3, 1], [2, 2], [2, 1, 1], [1, 1, 1, 1]]
        sage: [x for x in Partitions(4, length=2)]
        [[3, 1], [2, 2]]
        sage: [x for x in Partitions(4, min_length=2)]
        [[3, 1], [2, 2], [2, 1, 1], [1, 1, 1, 1]]
        sage: [x for x in Partitions(4, max_length=2)]
        [[4], [3, 1], [2, 2]]
        sage: [x for x in Partitions(4, min_length=2, max_length=2)]
        [[3, 1], [2, 2]]
        sage: [x for x in Partitions(4, max_part=2)]
        [[2, 2], [2, 1, 1], [1, 1, 1, 1]]
        sage: [x for x in Partitions(4, min_part=2)]
        [[4], [2, 2]]
        sage: [x for x in Partitions(4, outer=[3,1,1])]
        [[3, 1], [2, 1, 1]]
        sage: [x for x in Partitions(4, outer=[infinity, 1, 1])]
        [[4], [3, 1], [2, 1, 1]]
        sage: [x for x in Partitions(4, inner=[1,1,1])]
        [[2, 1, 1], [1, 1, 1, 1]]
        sage: [x for x in Partitions(4, max_slope=-1)]
        [[4], [3, 1]]
        sage: [x for x in Partitions(4, min_slope=-1)]
        [[4], [2, 2], [2, 1, 1], [1, 1, 1, 1]]
        sage: [x for x in Partitions(11, max_slope=-1, min_slope=-3, min_length=2, max_length=4)]
        [[7, 4], [6, 5], [6, 4, 1], [6, 3, 2], [5, 4, 2], [5, 3, 2, 1]]
        sage: [x for x in Partitions(11, max_slope=-1, min_slope=-3, min_length=2, max_length=4, outer=[6,5,2])]
        [[6, 5], [6, 4, 1], [6, 3, 2], [5, 4, 2]]

    Note that if you specify ``min_part=0``, then it will treat the minimum
    part as being 1 (see :trac:`13605`)::

        sage: [x for x in Partitions(4, length=3, min_part=0)]
        [[2, 1, 1]]
        sage: [x for x in Partitions(4, min_length=3, min_part=0)]
        [[2, 1, 1], [1, 1, 1, 1]]

    Except for very special cases, counting is done by brute force iteration
    through all the partitions. However the iteration itself has a reasonable
    complexity (see :class:`IntegerListsLex`), which allows for
    manipulating large partitions::

        sage: Partitions(1000, max_length=1).list()
        [[1000]]

    In particular, getting the first element is also constant time::

        sage: Partitions(30, max_part=29).first()
        [29, 1]

    TESTS::

        sage: TestSuite(Partitions(0)).run()
        sage: TestSuite(Partitions(5)).run()
        sage: TestSuite(Partitions(5, min_part=2)).run()

        sage: repr( Partitions(5, min_part=2) )
        'Partitions of the integer 5 satisfying constraints min_part=2'

        sage: P = Partitions(5, min_part=2)
        sage: P.first().parent()
        Partitions...
        sage: [2,1] in P
        False
        sage: [2,2,1] in P
        False
        sage: [3,2] in P
        True

        sage: Partitions(5, inner=[2,1], min_length=3).list()
        [[3, 1, 1], [2, 2, 1], [2, 1, 1, 1]]
        sage: Partitions(5, inner=Partition([2,2]), min_length=3).list()
        [[2, 2, 1]]
        sage: Partitions(7, inner=(2, 2), min_length=3).list()
        [[4, 2, 1], [3, 3, 1], [3, 2, 2], [3, 2, 1, 1], [2, 2, 2, 1], [2, 2, 1, 1, 1]]
        sage: Partitions(5, inner=[2,0,0,0,0,0]).list()
        [[5], [4, 1], [3, 2], [3, 1, 1], [2, 2, 1], [2, 1, 1, 1]]
        sage: Partitions(6, length=2, max_slope=-1).list()
        [[5, 1], [4, 2]]

        sage: Partitions(length=2, max_slope=-1).list()
        Traceback (most recent call last):
        ...
        ValueError: the size must be specified with any keyword argument

        sage: Partitions(max_part = 3)
        3-Bounded Partitions

    Check that :trac:`14145` has been fixed::

        sage: 1 in Partitions()
        False

    Check :trac:`15467`::

        sage: Partitions(5,parts_in=[1,2,3,4], length=4)
        Traceback (most recent call last):
        ...
        ValueError: The parameters 'parts_in', 'starting' and 'ending' cannot be combined with anything else.
        sage: Partitions(5,starting=[3,2], length=2)
        Traceback (most recent call last):
        ...
        ValueError: The parameters 'parts_in', 'starting' and 'ending' cannot be combined with anything else.
        sage: Partitions(5,ending=[3,2], length=2)
        Traceback (most recent call last):
        ...
        ValueError: The parameters 'parts_in', 'starting' and 'ending' cannot be combined with anything else.
        sage: Partitions(NN, length=2)
        Traceback (most recent call last):
        ...
        ValueError: the size must be specified with any keyword argument
        sage: Partitions(('la','la','laaaa'), max_part=8)
        Traceback (most recent call last):
        ...
        ValueError: n must be an integer or be equal to one of None, NN, NonNegativeIntegers()

    Check that calling ``Partitions`` with ``outer=a`` no longer
    mutates ``a`` (:trac:`16234`)::

        sage: a = [4,3,2,1,1,1,1]
        sage: for p in Partitions(8, outer=a, min_slope=-1):
        ....:    print(p)
        [3, 3, 2]
        [3, 2, 2, 1]
        [3, 2, 1, 1, 1]
        [2, 2, 2, 1, 1]
        [2, 2, 1, 1, 1, 1]
        [2, 1, 1, 1, 1, 1, 1]
        sage: a
        [4, 3, 2, 1, 1, 1, 1]

    Check that ``inner`` and ``outer`` indeed accept a partition as
    argument (:trac:`18423`)::

        sage: P = Partitions(5, inner=Partition([2,1]), outer=Partition([3,2])); P
        Partitions of the integer 5 satisfying constraints inner=[2, 1], outer=[3, 2]
        sage: P.list()
        [[3, 2]]
    """
    @staticmethod
    def __classcall_private__(cls, n=None, **kwargs):
        """
        Return the correct parent based upon the input.

        TESTS::

            sage: P = Partitions()
            sage: P2 = Partitions(NN)
            sage: P is P2
            True
            sage: P2 = Partitions(NonNegativeIntegers())
            sage: P is P2
            True
            sage: P = Partitions(4)
            sage: P2 = Partitions(int(4))
            sage: P is P2
            True

        Check that :trac:`17898` is fixed::

            sage: P = Partitions(5, min_slope=0)
            sage: list(P)
            [[5], [1, 1, 1, 1, 1]]
        """
        if n == infinity:
            raise ValueError("n cannot be infinite")
        if n is None or n is NN or n is NonNegativeIntegers():
            if len(kwargs) > 0:
                if len(kwargs) == 1:
                    if 'max_part' in kwargs:
                        return Partitions_all_bounded(kwargs['max_part'])
                    if 'regular' in kwargs:
                        return RegularPartitions_all(kwargs['regular'])
                elif len(kwargs) == 2:
                    if 'regular' in kwargs:
                        if kwargs['regular'] < 2:
                            raise ValueError("the regularity must be at least 2")
                        if 'max_part' in kwargs:
                            return RegularPartitions_bounded(kwargs['regular'], kwargs['max_part'])
                        if 'max_length' in kwargs:
                            return RegularPartitions_truncated(kwargs['regular'], kwargs['max_length'])
                raise ValueError("the size must be specified with any keyword argument")
            return Partitions_all()
        elif isinstance(n, (int,Integer)):
            if len(kwargs) == 0:
                return Partitions_n(n)

            if len(kwargs) == 1:
                if 'max_part' in kwargs:
                    return PartitionsGreatestLE(n, kwargs['max_part'])
                if 'length' in kwargs:
                    return Partitions_nk(n, kwargs['length'])

            if (len(kwargs) > 1 and
                ('parts_in' in kwargs or
                 'starting' in kwargs or
                 'ending'   in kwargs)):
                raise ValueError("The parameters 'parts_in', 'starting' and "+
                                 "'ending' cannot be combined with anything else.")

            if 'parts_in' in kwargs:
                return Partitions_parts_in(n, kwargs['parts_in'])
            elif 'starting' in kwargs:
                return Partitions_starting(n, kwargs['starting'])
            elif 'ending' in kwargs:
                return Partitions_ending(n, kwargs['ending'])
            elif 'regular' in kwargs:
                return RegularPartitions_n(n, kwargs['regular'])

            # FIXME: should inherit from IntegerListLex, and implement repr, or _name as a lazy attribute
            kwargs['name'] = "Partitions of the integer %s satisfying constraints %s"%(n, ", ".join( ["%s=%s"%(key, kwargs[key]) for key in sorted(kwargs.keys())] ))

            # min_part is at least 1, and it is 1 by default
            kwargs['min_part']  = max(1,kwargs.get('min_part',1))

            # max_slope is at most 0, and it is 0 by default
            kwargs['max_slope'] = min(0,kwargs.get('max_slope',0))

            if kwargs.get('min_slope', -float('inf')) > 0:
                raise ValueError("the minimum slope must be non-negative")

            if 'outer' in kwargs:
                kwargs['max_length'] = min(len(kwargs['outer']),
                                           kwargs.get('max_length', infinity))

                kwargs['ceiling'] = tuple(kwargs['outer'])
                del kwargs['outer']

            if 'inner' in kwargs:
                inner = [x for x in kwargs['inner'] if x > 0]
                kwargs['floor'] = inner
                kwargs['min_length'] = max(len(inner),
                                           kwargs.get('min_length',0))
                del kwargs['inner']
            return Partitions_with_constraints(n, **kwargs)

        raise ValueError("n must be an integer or be equal to one of "
                         "None, NN, NonNegativeIntegers()")

    def __init__(self, is_infinite=False):
        """
        Initialize ``self``.

        INPUT:

        - ``is_infinite`` -- (Default: ``False``) If ``True``, then the number
          of partitions in this set is infinite.

        EXAMPLES::

            sage: Partitions()
            Partitions
            sage: Partitions(2)
            Partitions of the integer 2
        """
        if is_infinite:
            Parent.__init__(self, category=InfiniteEnumeratedSets())
        else:
            Parent.__init__(self, category=FiniteEnumeratedSets())

    Element = Partition

    # add options to class
    options = GlobalOptions('Partitions', 
        module='sage.combinat.partition',
        doc=r"""
        Sets and displays the global options for elements of the partition, skew
        partition, and partition tuple classes.  If no parameters are set, then the
        function returns a copy of the options dictionary.

        The ``options`` to partitions can be accessed as the method
        :obj:`Partitions.options` of :class:`Partitions` and
        related parent classes.
        """,
        end_doc=r"""
        EXAMPLES::

            sage: P = Partition([4,2,2,1])
            sage: P
            [4, 2, 2, 1]
            sage: Partitions.options.display="exp"
            sage: P
            1, 2^2, 4
            sage: Partitions.options.display="exp_high"
            sage: P
            4, 2^2, 1

        It is also possible to use user defined functions for the ``display`` and
        ``latex`` options::

            sage: Partitions.options(display=lambda mu: '<%s>' % ','.join('%s'%m for m in mu._list)); P
            <4,2,2,1>
            sage: Partitions.options(latex=lambda mu: '\\Diagram{%s}' % ','.join('%s'%m for m in mu._list)); latex(P)
            \Diagram{4,2,2,1}
            sage: Partitions.options(display="diagram", diagram_str="#")
            sage: P
            ####
            ##
            ##
            #
            sage: Partitions.options(diagram_str="*", convention="french")
            sage: print(P.ferrers_diagram())
            *
            **
            **
            ****

        Changing the ``convention`` for partitions also changes the ``convention``
        option for tableaux and vice versa::

            sage: T = Tableau([[1,2,3],[4,5]])
            sage: T.pp()
              4  5
              1  2  3
            sage: Tableaux.options.convention="english"
            sage: print(P.ferrers_diagram())
            ****
            **
            **
            *
            sage: T.pp()
              1  2  3
              4  5
            sage: Partitions.options._reset()
        """,
        display=dict(default="list",
                     description='Specifies how partitions should be printed',
                     values=dict(list='displayed as a list',
                               exp_low='in exponential form (lowest first)',
                               exp_high='in exponential form (highest first)',
                               diagram='as a Ferrers diagram',
                               compact_low='compact form of ``exp_low``',
                               compact_high='compact form of ``exp_high``'),
                     alias=dict(exp="exp_low", compact="compact_low", array="diagram",
                               ferrers_diagram="diagram", young_diagram="diagram"),
                     case_sensitive=False),
        latex=dict(default="young_diagram",
                   description='Specifies how partitions should be latexed',
                   values=dict(diagram='latex as a Ferrers diagram',
                               young_diagram='latex as a Young diagram',
                               list='latex as a list',
                               exp_high='latex as a list in exponential notation (highest first)',
                               exp_low='as a list latex in exponential notation (lowest first)'),
                   alias=dict(exp="exp_low", array="diagram", ferrers_diagram="diagram"),
                   case_sensitive=False),
        diagram_str=dict(default="*",
                         description='The character used for the cells when printing Ferrers diagrams',
                         checker=lambda char: isinstance(char,str)),
        latex_diagram_str=dict(default="\\ast",
                         description='The character used for the cells when latexing Ferrers diagrams',
                         checker=lambda char: isinstance(char,str)),
        convention=dict(link_to=(tableau.Tableaux.options,'convention')),
        notation = dict(alt_name='convention')
    )

    global_options=deprecated_function_alias(18555, options)

    def __reversed__(self):
        """
        A reversed iterator.

        EXAMPLES::

            sage: [x for x in reversed(Partitions(4))]
            [[1, 1, 1, 1], [2, 1, 1], [2, 2], [3, 1], [4]]
        """
        if not self.is_finite():
            raise NotImplementedError("The set is infinite. This needs a custom reverse iterator")

        for i in reversed(range(self.cardinality())):
            yield self[i]

    def _element_constructor_(self, lst):
        """
        Construct an element with ``self`` as parent.

        EXAMPLES::

            sage: P = Partitions()
            sage: p = P([3,3,1]); p
            [3, 3, 1]
            sage: P(p) is p
            True
            sage: P([3, 2, 1, 0])
            [3, 2, 1]

            sage: PT = PartitionTuples()
            sage: elt = PT([[4,4,2,2,1]]); elt
            ([4, 4, 2, 2, 1])
            sage: P(elt)
            [4, 4, 2, 2, 1]
        """
        if isinstance(lst, PartitionTuple):
            if lst.level() != 1:
                raise ValueError('%s is not an element of %s'%(lst, self))
            lst = lst[0]
            if lst.parent() is self:
                return lst
        if lst in self:
            # Trailing zeros are removed in the element constructor
            return self.element_class(self, lst)

        raise ValueError('%s is not an element of %s'%(lst, self))

    def __contains__(self, x):
        """
        Check if ``x`` is contained in ``self``.

        TESTS::

            sage: P = Partitions()
            sage: Partition([2,1]) in P
            True
            sage: [2,1] in P
            True
            sage: [3,2,1] in P
            True
            sage: [1,2] in P
            False
            sage: [] in P
            True
            sage: [0] in P
            True

        Check that types that represent integers are not excluded::

            sage: P = Partitions()
            sage: [3/1, 2/2] in P
            True
            sage: Partition([3/1, 2]) in P
            True
        """
        if isinstance(x, Partition):
            return True
        if isinstance(x, (list, tuple)):
            return len(x) == 0 or (x[-1] in NN and
                                   all(x[i] in NN and x[i] >= x[i+1] for i in xrange(len(x)-1)))

    def subset(self, *args, **kwargs):
        r"""
        Return ``self`` if no arguments are given, otherwise raises a
        ``ValueError``.

        EXAMPLES::

            sage: P = Partitions(5, starting=[3,1]); P
            Partitions of the integer 5 starting with [3, 1]
            sage: P.subset()
            Partitions of the integer 5 starting with [3, 1]
            sage: P.subset(ending=[3,1])
            Traceback (most recent call last):
            ...
            ValueError: Invalid combination of arguments
        """
        if len(args) != 0 or len(kwargs) != 0:
            raise ValueError("Invalid combination of arguments")
        return self

PartitionOptions = deprecated_function_alias(18555, Partitions.options)

class Partitions_all(Partitions):
    """
    Class of all partitions.

    TESTS::

        sage: TestSuite( sage.combinat.partition.Partitions_all() ).run()
    """

    def __init__(self):
        """
        Initialize ``self``.

        TESTS::

            sage: P = Partitions()
            sage: P.category()
            Category of infinite enumerated sets
            sage: Partitions().cardinality()
            +Infinity
            sage: TestSuite(P).run()
        """
        Partitions.__init__(self, is_infinite=True)

    def subset(self, size=None, **kwargs):
        """
        Returns the subset of partitions of a given size and additional
        keyword arguments.

        EXAMPLES::

            sage: P = Partitions()
            sage: P.subset(4)
            Partitions of the integer 4
        """
        if size is None:
            return self
        return Partitions(size, **kwargs)

    def _repr_(self):
        """
        Return a string representation of ``self``.

        TESTS::

            sage: Partitions() # indirect doctest
            Partitions
        """
        return "Partitions"

    def __iter__(self):
        """
        An iterator for all partitions.

        EXAMPLES::

            sage: p = Partitions()
            sage: it = p.__iter__()
            sage: [next(it) for i in range(10)]
            [[], [1], [2], [1, 1], [3], [2, 1], [1, 1, 1], [4], [3, 1], [2, 2]]
        """
        n = 0
        while True:
            for p in ZS1_iterator(n):
                yield self.element_class(self, p)
            n += 1

    def __reversed__(self):
        """
        A reversed iterator for all partitions.

        This reverse iterates through partitions of fixed `n` and incrementing
        `n` after reaching the end.

        EXAMPLES::

            sage: p = Partitions()
            sage: revit = p.__reversed__()
            sage: [next(revit) for i in range(10)]
            [[], [1], [1, 1], [2], [1, 1, 1], [2, 1], [3], [1, 1, 1, 1], [2, 1, 1], [2, 2]]
        """
        n = 0
        while True:
            for p in reversed(list(ZS1_iterator(n))):
                yield self.element_class(self, p)
            n += 1


    def from_frobenius_coordinates(self, frobenius_coordinates):
        """
        Returns a partition from a pair of sequences of Frobenius coordinates.

        EXAMPLES::

            sage: Partitions().from_frobenius_coordinates(([],[]))
            []
            sage: Partitions().from_frobenius_coordinates(([0],[0]))
            [1]
            sage: Partitions().from_frobenius_coordinates(([1],[1]))
            [2, 1]
            sage: Partitions().from_frobenius_coordinates(([6,3,2],[4,1,0]))
            [7, 5, 5, 1, 1]
        """
        if len(frobenius_coordinates) != 2:
            raise ValueError('%s is not a valid partition, two sequences of coordinates are needed'%str(frobenius_coordinates))
        else:
            a = frobenius_coordinates[0]
            b = frobenius_coordinates[1]
            if len(a) != len(b):
                raise ValueError('%s is not a valid partition, the sequences of coordinates need to be the same length'%str(frobenius_coordinates))
                # should add tests to see if a and b are sorted down, nonnegative and strictly decreasing
        r = len(a)
        if r == 0:
            return self.element_class(self, [])
        tmp = [a[i]+i+1 for i in range(r)]
        # should check that a is strictly decreasing
        if a[-1] < 0:
            raise ValueError('%s is not a partition, no coordinate can be negative'%str(frobenius_coordinates))
        if b[-1] >= 0:
            tmp.extend([r]*b[r-1])
        else:
            raise ValueError('%s is not a partition, no coordinate can be negative'%str(frobenius_coordinates))
        for i in xrange(r-1,0,-1):
            if b[i-1]-b[i] > 0:
                tmp.extend([i]*(b[i-1]-b[i]-1))
            else:
                raise ValueError('%s is not a partition, the coordinates need to be strictly decreasing'%str(frobenius_coordinates))
        return self.element_class(self, tmp)

    def from_beta_numbers(self, beta):
        r"""
        Return a partition corresponding to a sequence of beta numbers.

        A sequence of beta numbers is a strictly increasing sequence
        `0 \leq b_1 < \cdots < b_k` of non-negative integers. The
        corresponding partition `\mu = (\mu_k, \ldots, \mu_1)` is
        given by `\mu_i = [1,i) \setminus \{ b_1, \ldots, b_i \}`. This gives
        a bijection from the set of partitions with at most `k` non-zero parts
        to the set of strictly increasing sequences of non-negative integers
        of length `k`.

        EXAMPLES::

            sage: Partitions().from_beta_numbers([0,1,2,4,5,8])
            [3, 1, 1]
            sage: Partitions().from_beta_numbers([0,2,3,6])
            [3, 1, 1]
        """
        beta.sort()  # put them into increasing order just in case
        offset = 0
        while offset < len(beta)-1 and beta[offset] == offset:
            offset+=1
        beta = beta[offset:]
        mu = [beta[i]-offset-i for i in range(len(beta))]
        return self.element_class(self, list(reversed(mu)))

    def from_exp(self, exp):
        """
        Returns a partition from its list of multiplicities.

        EXAMPLES::

            sage: Partitions().from_exp([2,2,1])
            [3, 2, 2, 1, 1]
        """
        p = []
        for i in reversed(range(len(exp))):
            p += [i+1]*exp[i]
        return self.element_class(self, p)

    def from_zero_one(self, seq):
        r"""
        Return a partition from its `0-1` sequence.

        The full `0-1` sequence is the sequence (infinite in both
        directions) indicating the steps taken when following the
        outer rim of the diagram of the partition. We use the convention
        that in English convention, a 1 corresponds to an East step, and
        a 0 corresponds to a North step.

        Note that every full `0-1` sequence starts with infinitely many 0's and
        ends with infinitely many 1's.

        .. SEEALSO::

            :meth:`Partition.zero_one_sequence()`

        INPUT:

        The input should be a finite sequence of 0's and 1's. The
        heading 0's and trailing 1's will be discarded.

        EXAMPLES::

            sage: Partitions().from_zero_one([])
            []
            sage: Partitions().from_zero_one([1,0])
            [1]
            sage: Partitions().from_zero_one([1, 1, 1, 1, 0, 1, 0])
            [5, 4]

        Heading 0's and trailing 1's are correctly handled::

            sage: Partitions().from_zero_one([0,0,1,1,1,1,0,1,0,1,1,1])
            [5, 4]

        TESTS::

            sage: all(Partitions().from_zero_one(mu.zero_one_sequence()) == mu for n in range(10) for mu in Partitions(n))
            True
        """
        tmp = [i for i in range(len(seq)) if seq[i] == 0]
        return self.element_class(self,[tmp[i]-i for i in range(len(tmp)-1,-1,-1)])

    def from_core_and_quotient(self, core, quotient):
        """
        Returns a partition from its core and quotient.

        Algorithm from mupad-combinat.

        EXAMPLES::

            sage: Partitions().from_core_and_quotient([2,1], [[2,1],[3],[1,1,1]])
            [11, 5, 5, 3, 2, 2, 2]

        TESTS::

            sage: Partitions().from_core_and_quotient([2,1], [[2,1],[2,3,1],[1,1,1]])
            Traceback (most recent call last):
            ...
            ValueError: the quotient [[2, 1], [2, 3, 1], [1, 1, 1]] must be a tuple of partitions

        We check that :trac:`11412` is actually fixed::

            sage: test = lambda x, k: x == Partition(core=x.core(k),
            ...                                      quotient=x.quotient(k))
            sage: all(test(mu,k) for k in range(1,5)
            ...       for n in range(10) for mu in Partitions(n))
            True
            sage: test2 = lambda core, mus: (
            ...       Partition(core=core, quotient=mus).core(mus.level()) == core
            ...       and
            ...       Partition(core=core, quotient=mus).quotient(mus.level()) == mus)
            sage: all(test2(core,mus)  # long time (5s on sage.math, 2011)
            ...       for k in range(1,10)
            ...       for n_core in range(10-k)
            ...       for core in Partitions(n_core)
            ...       if core.core(k) == core
            ...       for n_mus in range(10-k)
            ...       for mus in PartitionTuples(k,n_mus))
            True
        """
        from .partition_tuple import PartitionTuple, PartitionTuples
        if not quotient in PartitionTuples():
            raise ValueError('the quotient %s must be a tuple of partitions'%quotient)
        components = PartitionTuple(quotient).components()
        length = len(components)
        k = length*max(len(q) for q in components) + len(core)
        # k needs to be large enough. this seems to me like the smallest it can be
        v = [core[i]-i for i in range(len(core))] + [ -i for i in range(len(core),k) ]
        w = [ [x for x in v if (x-i) % length == 0] for i in range(1, length+1) ]
        new_w = []
        for i in range(length):
            lw = len(w[i])
            lq = len(components[i])
            # k needs to be chosen so lw >= lq
            new_w += [ w[i][j] + length*components[i][j] for j in range(lq)]
            new_w += [ w[i][j] for j in range(lq,lw)]
        new_w.sort(reverse=True)
        return self.element_class(self, [new_w[i]+i for i in range(len(new_w))])

class Partitions_all_bounded(Partitions):

    def __init__(self, k):
        """
        TESTS::

            sage: TestSuite( sage.combinat.partition.Partitions_all_bounded(3) ).run() # long time
        """
        self.k = k
        Partitions.__init__(self, is_infinite=True)

    def __contains__(self, x):
        """
        TESTS::

            sage: P = Partitions(max_part=3)
            sage: Partition([2,1]) in P
            True
            sage: [2,1] in P
            True
            sage: [3,2,1] in P
            True
            sage: [1,2] in P
            False
            sage: [5,1] in P
            False
            sage: [0] in P
            True
            sage: [] in P
            True
        """
        return len(x) == 0 or (x[0] <= self.k and Partitions.__contains__(self, x))

    def _repr_(self):
        """
        TESTS::

            sage: from sage.combinat.partition import Partitions_all_bounded
            sage: Partitions_all_bounded(3)
            3-Bounded Partitions
        """
        return "%d-Bounded Partitions"%self.k

    def __iter__(self):
        """
        An iterator for all `k`-bounded partitions.

        EXAMPLES::

            sage: p = Partitions(max_part=3)
            sage: it = p.__iter__()
            sage: [next(it) for i in range(10)]
            [[], [1], [2], [1, 1], [3], [2, 1], [1, 1, 1], [3, 1], [2, 2], [2, 1, 1]]
        """
        n = 0
        while True:
            for p in Partitions(n, max_part=self.k):
                yield self.element_class(self, p)
            n += 1


class Partitions_n(Partitions):
    """
    Partitions of the integer `n`.

    TESTS::

        sage: TestSuite( sage.combinat.partition.Partitions_n(0) ).run()
        sage: TestSuite( sage.combinat.partition.Partitions_n(0) ).run()
    """

    def __init__(self, n):
        """
        Initialize ``self``.

        TESTS::

            sage: TestSuite(  Partitions(5) ).run()
        """
        Partitions.__init__(self)
        self.n = n

    def __contains__(self, x):
        """
        Check if ``x`` is contained in ``self``.

        TESTS::

            sage: p = Partitions(5)
            sage: [2,1] in p
            False
            sage: [2,2,1] in p
            True
            sage: [3,2] in p
            True
            sage: [2,3] in p
            False
        """
        return x in _Partitions and sum(x) == self.n

    def _repr_(self):
        """
        Return a string representation of ``self``.

        TESTS::

            sage: Partitions(5) # indirect doctest
            Partitions of the integer 5
        """
        return "Partitions of the integer %s"%self.n

    def _an_element_(self):
        """
        Returns a partition in ``self``.

        EXAMPLES::

            sage: Partitions(4).an_element()  # indirect doctest
            [3, 1]
            sage: Partitions(0).an_element()
            []
            sage: Partitions(1).an_element()
            [1]
        """
        if self.n == 0:
            lst = []
        elif self.n == 1:
            lst = [1]
        else:
            lst = [self.n-1, 1]
        return self.element_class(self, lst)

    def cardinality(self, algorithm='flint'):
        r"""
        Return the number of partitions of the specified size.

        INPUT:

        - ``algorithm``  - (default: ``'flint'``)

          - ``'flint'`` -- use FLINT (currently the fastest)
          - ``'bober'`` -- Use Jonathan Bober's implementation (*very* fast)
          - ``'gap'`` -- use GAP (VERY *slow*)
          - ``'pari'`` -- use PARI. Speed seems the same as GAP until
            `n` is in the thousands, in which case PARI is faster.

        It is possible to associate with every partition of the integer `n` a
        conjugacy class of permutations in the symmetric group on `n` points
        and vice versa. Therefore the number of partitions `p_n` is the number
        of conjugacy classes of the symmetric group on `n` points.

        EXAMPLES::

            sage: v = Partitions(5).list(); v
            [[5], [4, 1], [3, 2], [3, 1, 1], [2, 2, 1], [2, 1, 1, 1], [1, 1, 1, 1, 1]]
            sage: len(v)
            7
            sage: Partitions(5).cardinality(algorithm='gap')
            7
            sage: Partitions(5).cardinality(algorithm='pari')
            7
            sage: Partitions(5).cardinality(algorithm='bober')
            7
            sage: number_of_partitions(5, algorithm='flint')
            7

        The input must be a nonnegative integer or a ``ValueError`` is raised.

        ::

            sage: Partitions(10).cardinality()
            42
            sage: Partitions(3).cardinality()
            3
            sage: Partitions(10).cardinality()
            42
            sage: Partitions(3).cardinality(algorithm='pari')
            3
            sage: Partitions(10).cardinality(algorithm='pari')
            42
            sage: Partitions(40).cardinality()
            37338
            sage: Partitions(100).cardinality()
            190569292

        A generating function for `p_n` is given by the reciprocal of
        Euler's function:

        .. MATH::

           \sum_{n=0}^{\infty} p_n x^n = \prod_{k=1}^{\infty} \frac{1}{1-x^k}.

        We use Sage to verify that the first several coefficients do
        indeed agree::

            sage: q = PowerSeriesRing(QQ, 'q', default_prec=9).gen()
            sage: prod([(1-q^k)^(-1) for k in range(1,9)])  ## partial product of
            1 + q + 2*q^2 + 3*q^3 + 5*q^4 + 7*q^5 + 11*q^6 + 15*q^7 + 22*q^8 + O(q^9)
            sage: [Partitions(k).cardinality() for k in range(2,10)]
            [2, 3, 5, 7, 11, 15, 22, 30]

        Another consistency test for ``n`` up to 500::

            sage: len([n for n in [1..500] if Partitions(n).cardinality() != Partitions(n).cardinality(algorithm='pari')])
            0

        REFERENCES:

        - :wikipedia:`Partition\_(number\_theory)`
        """
        if algorithm == 'flint':
            return cached_number_of_partitions(self.n)

        elif algorithm == 'bober':
            return bober_number_of_partitions(self.n)

        elif algorithm == 'gap':
            return ZZ(gap.eval("NrPartitions(%s)" % (ZZ(self.n))))

        elif algorithm == 'pari':
            return ZZ(pari(ZZ(self.n)).numbpart())

        raise ValueError("unknown algorithm '%s'" % algorithm)

    def random_element(self, measure = 'uniform'):
        """
        Return a random partitions of `n` for the specified measure.

        INPUT:

        - ``measure`` -- ``'uniform'`` or ``'Plancherel'``
          (default: ``'uniform'``)

        .. SEEALSO::

            - :meth:`random_element_uniform`
            - :meth:`random_element_plancherel`

        EXAMPLES::

            sage: Partitions(5).random_element() # random
            [2, 1, 1, 1]
            sage: Partitions(5).random_element(measure='Plancherel') # random
            [2, 1, 1, 1]
        """
        if measure == 'uniform':
            return self.random_element_uniform()
        elif measure == 'Plancherel':
            return self.random_element_plancherel()
        else:
            raise ValueError("Unkown measure: %s" % (measure))

    def random_element_uniform(self):
        """
        Return a random partition of `n` with uniform probability.

        EXAMPLES::

            sage: Partitions(5).random_element_uniform()  # random
            [2, 1, 1, 1]
            sage: Partitions(20).random_element_uniform() # random
            [9, 3, 3, 2, 2, 1]

        TESTS::

            sage: all(Part.random_element_uniform() in Part
            ....:     for Part in map(Partitions, range(10)))
            True

        Check that :trac:`18752` is fixed::

            sage: P = Partitions(5)
            sage: la = P.random_element_uniform()
            sage: la.parent() is P
            True

        ALGORITHM:

         - It is a python Implementation of RANDPAR, see [nw]_.  The
           complexity is unknown, there may be better algorithms.

           .. TODO::

               Check in Knuth AOCP4.

         - There is also certainly a lot of room for optimizations, see
           comments in the code.

        REFERENCES:

        .. [nw] Nijenhuis, Wilf, Combinatorial Algorithms, Academic Press
           (1978).

        AUTHOR:

        - Florent Hivert (2009-11-23)
        """
        n = self.n
        res = [] # A dictionary of multiplicities could be faster.
        while n > 0:
            # Choose a pair d,j = 1,2..., with d*j <= n with probability
            #        d*numpart(n-d*j) / n / numpart(n)
            # and add d^j to the result partition. The resulting partitions is
            # equiprobable.

            # The following could be made faster by a clever use of floats
            rand = randrange(0, n*cached_number_of_partitions(n))  # cached number_of_partition

            # It is better to start by the j = 1 pairs because they are the
            # most probable. Maybe there is an even more clever order.
            for j in range(1, n+1):
                d = 1
                r = n-j        # n - d*j
                while  r >= 0:
                    rand -= d * cached_number_of_partitions(r)
                    if rand < 0: break
                    d +=1
                    r -= j
                else:
                    continue
                break
            res.extend([d]*j)
            n = r
        res.sort(reverse=True)
        return self.element_class(self, res)

    def random_element_plancherel(self):
        r"""
        Return a random partition of `n` (for the Plancherel measure).

        This probability distribution comes from the uniform distribution
        on permutations via the Robinson-Schensted correspondence.

        See :wikipedia:`Plancherel\_measure`
        and :meth:`Partition.plancherel_measure`.

        EXAMPLES::

            sage: Partitions(5).random_element_plancherel()   # random
            [2, 1, 1, 1]
            sage: Partitions(20).random_element_plancherel()  # random
            [9, 3, 3, 2, 2, 1]

        TESTS::

            sage: all(Part.random_element_plancherel() in Part
            ...       for Part in map(Partitions, range(10)))
            True

        Check that :trac:`18752` is fixed::

            sage: P = Partitions(5)
            sage: la = P.random_element_plancherel()
            sage: la.parent() is P
            True

        ALGORITHM:

        - insert by Robinson-Schensted a uniform random permutations of n and
          returns the shape of the resulting tableau. The complexity is
          `O(n\ln(n))` which is likely optimal. However, the implementation
          could be optimized.

        AUTHOR:

        - Florent Hivert (2009-11-23)
        """
        T = permutation.Permutations(self.n).random_element().left_tableau()
        return self.element_class(self, [len(row) for row in T])

    def first(self):
        """
        Returns the lexicographically first partition of a positive integer
        `n`. This is the partition ``[n]``.

        EXAMPLES::

            sage: Partitions(4).first()
            [4]
        """
        return self.element_class(self, [self.n])

    def next(self, p):
        """
        Return the lexicographically next partition after the partition ``p``.

        EXAMPLES::

            sage: Partitions(4).next([4])
            [3, 1]
            sage: Partitions(4).next([1,1,1,1]) is None
            True
        """
        found = False
        for i in self:
            if found:
                return i
            if i == p:
                found = True
        return None

    def last(self):
        """
        Return the lexicographically last partition of the positive
        integer `n`. This is the all-ones partition.

        EXAMPLES::

            sage: Partitions(4).last()
            [1, 1, 1, 1]
        """
        return self.element_class(self, [1]*self.n)

    def __iter__(self):
        """
        An iterator for the partitions of `n`.

        EXAMPLES::

            sage: [x for x in Partitions(4)]
            [[4], [3, 1], [2, 2], [2, 1, 1], [1, 1, 1, 1]]
        """
        for p in ZS1_iterator(self.n):
            yield self.element_class(self, p)

    def subset(self, **kwargs):
        r"""
        Return a subset of ``self`` with the additional optional arguments.

        EXAMPLES::

            sage: P = Partitions(5); P
            Partitions of the integer 5
            sage: P.subset(starting=[3,1])
            Partitions of the integer 5 starting with [3, 1]
        """
        return Partitions(self.n, **kwargs)

class Partitions_nk(Partitions):
    """
    Partitions of the integer `n` of length equal to `k`.

    TESTS::

        sage: TestSuite( sage.combinat.partition.Partitions_nk(0,0) ).run()
        sage: TestSuite( sage.combinat.partition.Partitions_nk(0,0) ).run()
    """

    def __init__(self, n, k):
        """
        Initialize ``self``.

        TESTS::

            sage: TestSuite(  Partitions(5, length=2) ).run()
        """
        Partitions.__init__(self)
        self.n = n
        self.k = k

    def __contains__(self, x):
        """
        Check if ``x`` is contained in ``self``.

        TESTS::

            sage: p = Partitions(5, length=2)
            sage: [2,1] in p
            False
            sage: [2,2,1] in p
            False
            sage: [3,2] in p
            True
            sage: [2,3] in p
            False
            sage: [4,1] in p
            True
            sage: [1,1,1,1,1] in p
            False
            sage: [5] in p
            False
        """
        return x in _Partitions and sum(x) == self.n and len(x) == self.k

    def _repr_(self):
        """
        Return a string representation of ``self``.

        TESTS::

            sage: Partitions(5, length=2) # indirect doctest
            Partitions of the integer 5 of length 2
        """
        return "Partitions of the integer {} of length {}".format(self.n, self.k)

    def _an_element_(self):
        """
        Returns a partition in ``self``.

        EXAMPLES::

            sage: Partitions(4, length=1).an_element()  # indirect doctest
            [4]
            sage: Partitions(4, length=2).an_element()
            [3, 1]
            sage: Partitions(4, length=3).an_element()
            [2, 1, 1]
            sage: Partitions(4, length=4).an_element()
            [1, 1, 1, 1]

            sage: Partitions(1, length=1).an_element()
            [1]

            sage: Partitions(0, length=0).an_element()
            []
        """
        if self.n == 0:
            if self.k == 0:
                lst = []
            else:
                from sage.categories.sets_cat import EmptySetError
                raise EmptySetError
        elif self.n >= self.k > 0:
            lst = [self.n - self.k + 1] + [1] * (self.k-1)
        else:
            from sage.categories.sets_cat import EmptySetError
            raise EmptySetError
        return self.element_class(self, lst)

    def __iter__(self):
        """
        An iterator for all partitions of `n` of length `k`.

        EXAMPLES::

            sage: p = Partitions(9, length=3)
            sage: it = p.__iter__()
            sage: list(it)
            [[7, 1, 1], [6, 2, 1], [5, 3, 1], [5, 2, 2], [4, 4, 1], [4, 3, 2], [3, 3, 3]]

            sage: p = Partitions(9, length=10)
            sage: list(p.__iter__())
            []

            sage: p = Partitions(0, length=0)
            sage: list(p.__iter__())
            [[]]

            sage: from sage.combinat.partition import number_of_partitions_length
            sage: all( len(Partitions(n, length=k).list())
            ....:      == number_of_partitions_length(n, k)
            ....:      for n in range(9) for k in range(n+2) )
            True
        """
        for p in ZS1_iterator_nk(self.n - self.k, self.k):
            v = [i + 1 for i in p]
            adds = [1] * (self.k - len(v))
            yield self.element_class(self, v + adds)

    def cardinality(self, algorithm='hybrid'):
        r"""
        Return the number of partitions of the specified size with the
        specified length.

        INPUT:

        - ``algorithm`` -- (default: ``'hybrid'``) the algorithm to compute
          the cardinality and can be one of the following:

          * ``'hybrid'`` - use a hybrid algorithm which uses heuristics to
            reduce the complexity
          * ``'gap'`` - use GAP

        EXAMPLES::

            sage: v = Partitions(5, length=2).list(); v
            [[4, 1], [3, 2]]
            sage: len(v)
            2
            sage: Partitions(5, length=2).cardinality()
            2

        More generally, the number of partitions of `n` of length `2`
        is `\left\lfloor \frac{n}{2} \right\rfloor`::

            sage: all( Partitions(n, length=2).cardinality()
            ....:      == n // 2 for n in range(10) )
            True

        The number of partitions of `n` of length `1` is `1` for `n`
        positive::

            sage: all( Partitions(n, length=1).cardinality() == 1
            ....:      for n in range(1, 10) )
            True

        Further examples::

            sage: Partitions(5, length=3).cardinality()
            2
            sage: Partitions(6, length=3).cardinality()
            3
            sage: Partitions(8, length=4).cardinality()
            5
            sage: Partitions(8, length=5).cardinality()
            3
            sage: Partitions(15, length=6).cardinality()
            26
            sage: Partitions(0, length=0).cardinality()
            1
            sage: Partitions(0, length=1).cardinality()
            0
            sage: Partitions(1, length=0).cardinality()
            0
            sage: Partitions(1, length=4).cardinality()
            0

        TESTS:

        We check the hybrid approach gives the same results as GAP::

            sage: N = [0, 1, 2, 3, 5, 10, 20, 500, 850]
            sage: K = [0, 1, 2, 3, 5, 10, 11, 20, 21, 250, 499, 500]
            sage: all(Partitions(n,length=k).cardinality() == Partitions(n,length=k).cardinality('gap')
            ....:     for n in N for k in K)
            True
            sage: P = Partitions(4562, length=2800)
            sage: P.cardinality() == P.cardinality('gap')
            True
        """
        return number_of_partitions_length(self.n, self.k, algorithm)

    def subset(self, **kwargs):
        r"""
        Return a subset of ``self`` with the additional optional arguments.

        EXAMPLES::

            sage: P = Partitions(5, length=2); P
            Partitions of the integer 5 of length 2
            sage: P.subset(max_part=3)
            Partitions of the integer 5 satisfying constraints length=2, max_part=3
        """
        return Partitions(self.n, length=self.k, **kwargs)

class Partitions_parts_in(Partitions):
    """
    Partitions of `n` with parts in a given set `S`.

    This is invoked indirectly when calling
    ``Partitions(n, parts_in=parts)``, where ``parts`` is a list of
    pairwise distinct integers.

    TESTS::

        sage: TestSuite( sage.combinat.partition.Partitions_parts_in(6, parts=[2,1]) ).run()
    """

    @staticmethod
    def __classcall_private__(cls, n, parts):
        """
        Normalize the input to ensure a unique representation.

        TESTS::

            sage: P = Partitions(4, parts_in=[2,1])
            sage: P2 = Partitions(4, parts_in=(1,2))
            sage: P is P2
            True
        """
        parts = tuple(sorted(parts))
        return super(Partitions_parts_in, cls).__classcall__(cls, Integer(n), parts)

    def __init__(self, n, parts):
        """
        Initialize ``self``.

        TESTS::

            sage: TestSuite(Partitions(5, parts_in=[1,2,3])).run()
        """
        Partitions.__init__(self)
        self.n = n
        self.parts = list(parts)

    def __contains__(self, x):
        """
        TESTS::

            sage: p = Partitions(5, parts_in=[1,2])
            sage: [2,1,1,1] in p
            True
            sage: [4,1] in p
            False
        """
        return (x in _Partitions and sum(x) == self.n and
                all(p in self.parts for p in x))

    def _repr_(self):
        """
        TESTS::

            sage: Partitions(5, parts_in=[1,2,3]) # indirect doctest
            Partitions of the integer 5 with parts in [1, 2, 3]
        """
        return "Partitions of the integer %s with parts in %s" % (self.n, self.parts)

    def cardinality(self):
        r"""
        Return the number of partitions with parts in ``self``. Wraps GAP's
        ``NrRestrictedPartitions``.

        EXAMPLES::

            sage: Partitions(15, parts_in=[2,3,7]).cardinality()
            5

        If you can use all parts 1 through `n`, we'd better get `p(n)`::

            sage: Partitions(20, parts_in=[1..20]).cardinality() == Partitions(20).cardinality()
            True

        TESTS:

        Let's check the consistency of GAP's function and our own
        algorithm that actually generates the partitions::

            sage: ps = Partitions(15, parts_in=[1,2,3])
            sage: ps.cardinality() == len(ps.list())
            True
            sage: ps = Partitions(15, parts_in=[])
            sage: ps.cardinality() == len(ps.list())
            True
            sage: ps = Partitions(3000, parts_in=[50,100,500,1000])
            sage: ps.cardinality() == len(ps.list())
            True
            sage: ps = Partitions(10, parts_in=[3,6,9])
            sage: ps.cardinality() == len(ps.list())
            True
            sage: ps = Partitions(0, parts_in=[1,2])
            sage: ps.cardinality() == len(ps.list())
            True
        """
        # GAP complains if you give it an empty list
        if self.parts:
            return ZZ(gap.eval("NrRestrictedPartitions(%s,%s)" % (ZZ(self.n), self.parts)))
        else:
            return Integer(self.n == 0)

    def first(self):
        """
        Return the lexicographically first partition of a positive
        integer `n` with the specified parts, or ``None`` if no such
        partition exists.

        EXAMPLES::

            sage: Partitions(9, parts_in=[3,4]).first()
            [3, 3, 3]
            sage: Partitions(6, parts_in=[1..6]).first()
            [6]
            sage: Partitions(30, parts_in=[4,7,8,10,11]).first()
            [11, 11, 8]
        """
        try:
            return self.element_class(self, self._findfirst(self.n, self.parts[:]))
        except TypeError:
            return None

    def _findfirst(self, n, parts):
        """
        TESTS::

            sage: p = Partitions(9, parts_in=[3,4])
            sage: p._findfirst(p.n, p.parts[:])
            [3, 3, 3]
            sage: p._findfirst(0, p.parts[:])
            []
            sage: p._findfirst(p.n, [10])

        """
        if n == 0:
            return []
        else:
            while parts:
                p = parts.pop()
                for k in range(n.quo_rem(p)[0], 0, -1):
                    try:
                        return k * [p] + self._findfirst(n - k * p, parts[:])
                    except TypeError:
                        pass

    def last(self):
        """
        Return the lexicographically last partition of the positive
        integer `n` with the specified parts, or ``None`` if no such
        partition exists.

        EXAMPLES::

            sage: Partitions(15, parts_in=[2,3]).last()
            [3, 2, 2, 2, 2, 2, 2]
            sage: Partitions(30, parts_in=[4,7,8,10,11]).last()
            [7, 7, 4, 4, 4, 4]
            sage: Partitions(10, parts_in=[3,6]).last() is None
            True
            sage: Partitions(50, parts_in=[11,12,13]).last()
            [13, 13, 12, 12]
            sage: Partitions(30, parts_in=[4,7,8,10,11]).last()
            [7, 7, 4, 4, 4, 4]

        TESTS::

            sage: Partitions(6, parts_in=[1..6]).last()
            [1, 1, 1, 1, 1, 1]
            sage: Partitions(0, parts_in=[]).last()
            []
            sage: Partitions(50, parts_in=[11,12]).last() is None
            True
        """
        try:
            return self.element_class(self, self._findlast(self.n, self.parts))
        except TypeError:
            return None

    def _findlast(self, n, parts):
        """
        Return the lexicographically largest partition of `n` using the
        given parts, or ``None`` if no such partition exists. This function
        is not intended to be called directly.

        INPUT:

        - ``n`` -- nonnegative integer

        - ``parts`` -- a sorted list of positive integers.

        OUTPUT:

        A list of integers in weakly decreasing order, or ``None``. The
        output is just a list, not a partition object.

        EXAMPLES::

            sage: ps = Partitions(1, parts_in=[1])
            sage: ps._findlast(15, [2,3])
            [3, 2, 2, 2, 2, 2, 2]
            sage: ps._findlast(9, [2,4]) is None
            True
            sage: ps._findlast(0, [])
            []
            sage: ps._findlast(100, [9,17,31])
            [31, 17, 17, 17, 9, 9]
        """
        if n < 0:
            return None
        elif n == 0:
            return []
        elif parts != []:
            p = parts[0]
            q, r = n.quo_rem(p)
            if r == 0:
                return [p] * q
            # If the smallest part doesn't divide n, try using the next
            # largest part
            else:
                for i, p in enumerate(parts[1:]):
                    rest = self._findlast(n - p, parts[:i+2])
                    if rest is not None:
                        return [p] + rest
        # If we get to here, nothing ever worked, so there's no such
        # partitions, and we return None.
        return None


    def __iter__(self):
        """
        An iterator through the partitions of `n` with all parts belonging
        to a particular set.

        EXAMPLES::

            sage: [x for x in Partitions(4)]
            [[4], [3, 1], [2, 2], [2, 1, 1], [1, 1, 1, 1]]
        """
        for p in self._fast_iterator(self.n, self.parts[:]):
            yield self.element_class(self, p)

    def _fast_iterator(self, n, parts):
        """
        A fast iterator for the partitions of ``n`` which returns lists and
        not partition types. This function is not intended to be called
        directly.

        INPUT:

        - ``n`` -- nonnegative integer.

        - ``parts`` -- a list of parts to use. This list will be
          destroyed, so pass things here with ``foo[:]`` (or something
          equivalent) if you want to preserve your list. In particular,
          the ``__iter__`` method needs to use ``self.parts[:]``, or else we
          forget which parts we're using!

        OUTPUT:

        A generator object for partitions of `n` with parts in
        ``parts``.

        If the parts in ``parts`` are sorted in increasing order, this
        function returns weakly decreasing lists. If ``parts`` is not
        sorted, your lists won't be, either.

        EXAMPLES::

            sage: P = Partitions(4, parts_in=[2,4])
            sage: it = P._fast_iterator(4, [2,4])
            sage: next(it)
            [4]
            sage: type(_)
            <type 'list'>
        """
        if n == 0:
            yield []
        else:
            while parts:
                p = parts.pop()
                for k in range(n.quo_rem(p)[0], 0, -1):
                    for q in self._fast_iterator(n - k * p, parts[:]):
                        yield k * [p] + q

class Partitions_starting(Partitions):
    """
    All partitions with a given start.
    """

    @staticmethod
    def __classcall_private__(cls, n, starting_partition):
        """
        Normalize the input to ensure a unique representation.

        TESTS::

            sage: P = Partitions(4, starting=[2,1])
            sage: P2 = Partitions(4, starting=[2,1])
            sage: P is P2
            True
        """
        starting_partition = Partition(starting_partition)
        return super(Partitions_starting, cls).__classcall__(cls, Integer(n),
                                                             starting_partition)

    def __init__(self, n, starting_partition):
        """
        Initilizes ``self``.

        EXAMPLES::

            sage: Partitions(3, starting=[2,1])
            Partitions of the integer 3 starting with [2, 1]
            sage: Partitions(3, starting=[2,1]).list()
            [[2, 1], [1, 1, 1]]

        TESTS::

            sage: p = Partitions(3, starting=[2,1])
            sage: TestSuite(p).run()
        """
        Partitions.__init__(self)
        self.n = n
        self._starting = starting_partition

    def _repr_(self):
        """
        Return a string representation of ``self``.

        EXAMPLES::

            sage: Partitions(3, starting=[2,1]) # indirect doctest
            Partitions of the integer 3 starting with [2, 1]
        """
        return "Partitions of the integer %s starting with %s"%(self.n, self._starting)

    def __contains__(self, x):
        """
        Checks if ``x`` is contained in ``self``.

        EXAMPLES::

            sage: p = Partitions(3, starting=[2,1])
            sage: [1,1] in p
            False
            sage: [2,1] in p
            True
            sage: [1,1,1] in p
            True
            sage: [3] in p
            False
        """
        return x in Partitions_n(self.n) and x <= self._starting

    def first(self):
        """
        Return the first partition in ``self``.

        EXAMPLES::

            sage: Partitions(3, starting=[2,1]).first()
            [2, 1]
        """
        return self._starting

    def next(self, part):
        """
        Return the next partition after ``part`` in ``self``.

        EXAMPLES::

            sage: Partitions(3, starting=[2,1]).next(Partition([2,1]))
            [1, 1, 1]
        """
        return next(part)

class Partitions_ending(Partitions):
    """
    All partitions with a given ending.
    """

    @staticmethod
    def __classcall_private__(cls, n, ending_partition):
        """
        Normalize the input to ensure a unique representation.

        TESTS::

            sage: P = Partitions(4)
            sage: P2 = Partitions(4)
            sage: P is P2
            True
        """
        ending_partition = Partition(ending_partition)
        return super(Partitions_ending, cls).__classcall__(cls, Integer(n),
                                                           ending_partition)

    def __init__(self, n, ending_partition):
        """
        Initializes ``self``.

        EXAMPLES::

            sage: Partitions(4, ending=[1,1,1,1]).list()
            [[4], [3, 1], [2, 2], [2, 1, 1], [1, 1, 1, 1]]
            sage: Partitions(4, ending=[2,2]).list()
            [[4], [3, 1], [2, 2]]
            sage: Partitions(4, ending=[4]).list()
            [[4]]

        TESTS::

            sage: p = Partitions(4, ending=[1,1,1,1])
            sage: TestSuite(p).run()
        """
        Partitions.__init__(self)
        self.n = n
        self._ending = ending_partition

    def _repr_(self):
        """
        Return a string representation of ``self``.

        EXAMPLES::

            sage: Partitions(4, ending=[1,1,1,1]) # indirect doctest
            Partitions of the integer 4 ending with [1, 1, 1, 1]
        """
        return "Partitions of the integer %s ending with %s"%(self.n, self._ending)

    def __contains__(self, x):
        """
        Checks if ``x`` is contained in ``self``.

        EXAMPLES::

            sage: p = Partitions(4, ending=[2,2])
            sage: [4] in p
            True
            sage: [2,1,1] in p
            False
            sage: [2,1] in p
            False
        """
        return x in Partitions_n(self.n) and x >= self._ending

    def first(self):
        """
        Return the first partition in ``self``.

        EXAMPLES::

            sage: Partitions(4, ending=[1,1,1,1]).first()
            [4]
        """
        return self.element_class(self, [self.n])

    def next(self, part):
        """
        Return the next partition after ``part`` in ``self``.

        EXAMPLES::

            sage: Partitions(4, ending=[1,1,1,1]).next(Partition([4]))
            [3, 1]
            sage: Partitions(4, ending=[1,1,1,1]).next(Partition([1,1,1,1])) is None
            True
        """
        if part == self._ending:
            return None
        else:
            return next(part)

class PartitionsInBox(Partitions):
    r"""
    All partitions which fit in an `h \times w` box.

    EXAMPLES::

        sage: PartitionsInBox(2,2)
        Integer partitions which fit in a 2 x 2 box
        sage: PartitionsInBox(2,2).list()
        [[], [1], [1, 1], [2], [2, 1], [2, 2]]
    """

    def __init__(self, h, w):
        """
        Initialize ``self``.

        TESTS::

            sage: p = PartitionsInBox(2,2)
            sage: TestSuite(p).run()
        """
        Partitions.__init__(self)
        self.h = h
        self.w = w

    def _repr_(self):
        """
        Return a string representation of ``self``.

        EXAMPLES::

            sage: PartitionsInBox(2,2) # indirect doctest
            Integer partitions which fit in a 2 x 2 box
        """
        return "Integer partitions which fit in a %s x %s box" % (self.h, self.w)

    def __contains__(self, x):
        """
        Checks if ``x`` is contained in ``self``.

        EXAMPLES::

            sage: [] in PartitionsInBox(2,2)
            True
            sage: [2,1] in PartitionsInBox(2,2)
            True
            sage: [3,1] in PartitionsInBox(2,2)
            False
            sage: [2,1,1] in PartitionsInBox(2,2)
            False
            sage: [3,1] in PartitionsInBox(3, 2)
            False
            sage: [3,1] in PartitionsInBox(2, 3)
            True
        """
        return x in _Partitions and len(x) <= self.h \
               and (len(x) == 0 or x[0] <= self.w)

    def list(self):
        """
        Return a list of all the partitions inside a box of height `h` and
        width `w`.

        EXAMPLES::

            sage: PartitionsInBox(2,2).list()
            [[], [1], [1, 1], [2], [2, 1], [2, 2]]
            sage: PartitionsInBox(2,3).list()
            [[], [1], [1, 1], [2], [2, 1], [2, 2], [3], [3, 1], [3, 2], [3, 3]]

        TESTS:

        Check :trac:`10890`::

            sage: type(PartitionsInBox(0,0)[0])
            <class 'sage.combinat.partition.PartitionsInBox_with_category.element_class'>
        """
        h = self.h
        w = self.w
        if h == 0:
            return [self.element_class(self, [])]
        else:
            l = [[i] for i in range(0, w+1)]
            add = lambda x: [ x+[i] for i in range(0, x[-1]+1)]
            for i in range(h-1):
                new_list = []
                for element in l:
                    new_list += add(element)
                l = new_list

            return [self.element_class(self, [x for x in p if x!=0]) for p in l]

class Partitions_constraints(IntegerListsLex):
    """
    For unpickling old constrained ``Partitions_constraints`` objects created
    with sage <= 3.4.1. See :class:`Partitions`.
    """
    def __setstate__(self, data):
        r"""
        TESTS::

            sage: dmp = 'x\x9ck`J.NLO\xd5K\xce\xcfM\xca\xccK,\xd1+H,*\xc9,\xc9\xcc\xcf\xe3\n\x80\xb1\x8a\xe3\x93\x81DIQbf^I1W!\xa3fc!Sm!\xb3F(7\x92x!Km!k(GnbE<\xc8\x88B6\x88\xb9E\x99y\xe9\xc5z@\x05\xa9\xe9\xa9E\\\xb9\x89\xd9\xa9\xf10N!{(\xa3QkP!Gq(c^\x06\x90c\x0c\xe4p\x96&\xe9\x01\x00\xc2\xe53\xfd'
            sage: sp = loads(dmp); sp
            Integer lists of sum 3 satisfying certain constraints
            sage: sp.list()
            [[2, 1], [1, 1, 1]]
        """
        n = data['n']
        self.__class__ = Partitions_with_constraints
        constraints = {'max_slope' : 0,
                       'min_part' : 1}
        constraints.update(data['constraints'])
        self.__init__(n, **constraints)

class Partitions_with_constraints(IntegerListsLex):
    """
    Partitions which satisfy a set of constraints.

    EXAMPLES::

        sage: P = Partitions(6, inner=[1,1], max_slope=-1)
        sage: list(P)
        [[5, 1], [4, 2], [3, 2, 1]]

    TESTS::

        sage: P = Partitions(6, min_part=2, max_slope=-1)
        sage: TestSuite(P).run()

    Test that :trac:`15525` is fixed::

        sage: loads(dumps(P)) == P
        True
    """
#    def __init__(self, n, **kwargs):
#        """
#        Initialize ``self``.
#        """
#        IntegerListsLex.__init__(self, n, **kwargs)

    Element = Partition
    options = Partitions.options
    global_options = deprecated_function_alias(18555, options)

######################
# Regular Partitions #
######################

class RegularPartitions(Partitions):
    r"""
    Base class for `\ell`-regular partitions.

    Let `\ell` be a positive integer. A partition `\lambda` is
    `\ell`-*regular* if `m_i < \ell` for all `i`, where `m_i` is the
    multiplicity of `i` in `\lambda`.

    .. NOTE::

        This is conjugate to the notion of `\ell`-*restricted* partitions,
        where the difference between any two parts is at most `\ell`.

    INPUT:

    - ``ell`` -- the positive integer `\ell`
    - ``is_infinite`` -- boolean; if the subset of `\ell`-regular
      partitions is infinite
    """
    def __init__(self, ell, is_infinite=False):
        """
        Initialize ``self``.

        EXAMPLES::

            sage: P = Partitions(regular=2)
            sage: TestSuite(P).run()
        """
        self._ell = ell
        Partitions.__init__(self, is_infinite)

    def ell(self):
        r"""
        Return the value `\ell`.

        EXAMPLES::

            sage: P = Partitions(regular=2)
            sage: P.ell()
            2
        """
        return self._ell

    def __contains__(self, x):
        """
        TESTS::

            sage: P = Partitions(regular=3)
            sage: [5] in P
            True
            sage: [] in P
            True
            sage: [3, 3, 2, 2] in P
            True
            sage: [3, 3, 3, 1] in P
            False
            sage: [4, 0, 0, 0, 0, 0] in P
            True
            sage: Partition([4,2,2,1]) in P
            True
            sage: Partition([4,2,2,2]) in P
            False
            sage: Partition([10,1]) in P
            True
        """
        if not Partitions.__contains__(self, x):
            return False
        if isinstance(x, Partition):
            return max(x.to_exp() + [0]) < self._ell
        return all(x.count(i) < self._ell for i in set(x) if i > 0)

    def _fast_iterator(self, n, max_part):
        """
        A fast (recursive) iterator which returns a list.

        EXAMPLES::

            sage: P = Partitions(regular=3)
            sage: list(P._fast_iterator(5, 5))
            [[5], [4, 1], [3, 2], [3, 1, 1], [2, 2, 1]]
            sage: list(P._fast_iterator(5, 3))
            [[3, 2], [3, 1, 1], [2, 2, 1]]
            sage: list(P._fast_iterator(5, 6))
            [[5], [4, 1], [3, 2], [3, 1, 1], [2, 2, 1]]
        """
        if n == 0:
            yield []
            return

        if n < max_part:
            max_part = n
        bdry = self._ell - 1

        for i in reversed(range(1, max_part+1)):
            for p in self._fast_iterator(n-i, i):
                if p.count(i) < bdry:
                    yield [i] + p

class RegularPartitions_all(RegularPartitions):
    r"""
    The class of all `\ell`-regular partitions.

    INPUT:

    - ``ell`` -- the positive integer `\ell`

    .. SEEALSO::

        :class:`~sage.combinat.partition.RegularPartitions`
    """
    def __init__(self, ell):
        """
        Initialize ``self``.

        EXAMPLES::

            sage: P = Partitions(regular=4)
            sage: TestSuite(P).run()
        """
        RegularPartitions.__init__(self, ell, True)

    def _repr_(self):
        """
        TESTS::

            sage: from sage.combinat.partition import RegularPartitions_all
            sage: RegularPartitions_all(3)
            3-Regular Partitions
        """
        return "{}-Regular Partitions".format(self._ell)

    def __iter__(self):
        """
        Iterate over ``self``.

        EXAMPLES::

            sage: P = Partitions(regular=3)
            sage: it = P.__iter__()
            sage: [next(it) for x in range(10)]
            [[], [1], [2], [1, 1], [3], [2, 1], [4], [3, 1], [2, 2], [2, 1, 1]]
        """
        n = 0
        while True:
            for p in self._fast_iterator(n, n):
                yield self.element_class(self, p)
            n += 1

class RegularPartitions_truncated(RegularPartitions):
    r"""
    The class of `\ell`-regular partitions with max length `k`.

    INPUT:

    - ``ell`` -- the integer `\ell`
    - ``max_len`` -- integer; the maximum length

    .. SEEALSO::

        :class:`~sage.combinat.partition.RegularPartitions`
    """
    def __init__(self, ell, max_len):
        """
        Initialize ``self``.

        EXAMPLES::

            sage: P = Partitions(regular=4, max_length=3)
            sage: TestSuite(P).run()
        """
        self._max_len = max_len
        RegularPartitions.__init__(self, ell, True)

    def max_length(self):
        """
        Return the maximum length of the partitions of ``self``.

        EXAMPLES::

            sage: P = Partitions(regular=4, max_length=3)
            sage: P.max_length()
            3
        """
        return self._max_len

    def __contains__(self, x):
        """
        TESTS::

            sage: P = Partitions(regular=4, max_length=3)
            sage: [3, 3, 3] in P
            True
            sage: [] in P
            True
            sage: [4, 2, 1, 1] in P
            False
        """
        return len(x) <= self._max_len and RegularPartitions.__contains__(self, x)

    def _repr_(self):
        """
        TESTS::

            sage: from sage.combinat.partition import RegularPartitions_truncated
            sage: RegularPartitions_truncated(4, 3)
            4-Regular Partitions with max length 3
        """
        return "{}-Regular Partitions with max length {}".format(self._ell, self._max_len)

    def __iter__(self):
        """
        Iterate over ``self``.

        EXAMPLES::

            sage: P = Partitions(regular=3, max_length=2)
            sage: it = P.__iter__()
            sage: [next(it) for x in range(10)]
            [[], [1], [2], [1, 1], [3], [2, 1], [4], [3, 1], [2, 2], [5]]
        """
        n = 0
        while True:
            for p in self._fast_iterator(n, n):
                yield self.element_class(self, p)
            n += 1

    def _fast_iterator(self, n, max_part, depth=0):
        """
        A fast (recursive) iterator which returns a list.

        EXAMPLES::

            sage: P = Partitions(regular=2, max_length=2)
            sage: list(P._fast_iterator(5, 5))
            [[5], [4, 1], [3, 2]]
            sage: list(P._fast_iterator(5, 3))
            [[3, 2]]
            sage: list(P._fast_iterator(5, 6))
            [[5], [4, 1], [3, 2]]
        """
        if n == 0 or depth >= self._max_len:
            yield []
            return

        # Special case
        if depth + 1 == self._max_len:
            if max_part >= n:
                yield [n]
            return

        if n < max_part:
            max_part = n
        bdry = self._ell - 1

        for i in reversed(range(1, max_part+1)):
            for p in self._fast_iterator(n-i, i, depth+1):
                if p.count(i) < bdry:
                    yield [i] + p

class RegularPartitions_bounded(RegularPartitions):
    r"""
    The class of `\ell`-regular `k`-bounded partitions.

    INPUT:

    - ``ell`` -- the integer `\ell`
    - ``k`` -- integer; the value `k`

    .. SEEALSO::

        :class:`~sage.combinat.partition.RegularPartitions`
    """
    def __init__(self, ell, k):
        """
        Initialize ``self``.

        EXAMPLES::

            sage: P = Partitions(regular=4, max_part=3)
            sage: TestSuite(P).run()
        """
        self.k = k
        RegularPartitions.__init__(self, ell, False)

    def __contains__(self, x):
        """
        TESTS::

            sage: P = Partitions(regular=4, max_part=3)
            sage: [3, 3, 3] in P
            True
            sage: [] in P
            True
            sage: [4, 2, 1] in P
            False
        """
        return len(x) == 0 or (x[0] <= self.k and RegularPartitions.__contains__(self, x))

    def _repr_(self):
        """
        TESTS::

            sage: from sage.combinat.partition import RegularPartitions_bounded
            sage: RegularPartitions_bounded(4, 3)
            4-Regular 3-Bounded  Partitions
        """
        return "{}-Regular {}-Bounded Partitions".format(self._ell, self.k)

    def __iter__(self):
        """
        Iterate over ``self``.

        EXAMPLES::

            sage: P = Partitions(regular=2, max_part=3)
            sage: list(P)
            [[3, 2, 1], [3, 2], [3, 1], [3], [2, 1], [2], [1], []]
        """
        k = self.k
        for n in reversed(range(k*(k+1)/2 * self._ell)):
            for p in self._fast_iterator(n, k):
                yield self.element_class(self, p)

class RegularPartitions_n(RegularPartitions, Partitions_n):
    r"""
    The class of `\ell`-regular partitions of `n`.

    INPUT:

    - ``n`` -- the integer `n` to partition
    - ``ell`` -- the integer `\ell`

    .. SEEALSO::

        :class:`~sage.combinat.partition.RegularPartitions`
    """
    def __init__(self, n, ell):
        """
        Initialize ``self``.

        EXAMPLES::

            sage: P = Partitions(5, regular=3)
            sage: TestSuite(P).run()
        """
        RegularPartitions.__init__(self, ell)
        Partitions_n.__init__(self, n)

    def _repr_(self):
        """
        TESTS::

            sage: from sage.combinat.partition import RegularPartitions_n
            sage: RegularPartitions_n(3, 5)
            5-Regular Partitions of the integer 3
        """
        return "{}-Regular Partitions of the integer {}".format(self._ell, self.n)

    def __contains__(self, x):
        """
        TESTS::

            sage: P = Partitions(5, regular=3)
            sage: [3, 1, 1] in P
            True
            sage: [3, 2, 1] in P
            False
        """
        return RegularPartitions.__contains__(self, x) and sum(x) == self.n

    def __iter__(self):
        """
        Iterate over ``self``.

        EXAMPLES::

            sage: P = Partitions(5, regular=3)
            sage: list(P)
            [[5], [4, 1], [3, 2], [3, 1, 1], [2, 2, 1]]
        """
        for p in self._fast_iterator(self.n, self.n):
            yield self.element_class(self, p)

    def cardinality(self):
        """
        Return the cardinality of ``self``.

        EXAMPLES::

            sage: P = Partitions(5, regular=3)
            sage: P.cardinality()
            5
            sage: P = Partitions(5, regular=6)
            sage: P.cardinality()
            7
            sage: P.cardinality() == Partitions(5).cardinality()
            True
        """
        if self._ell > self.n:
            return Partitions_n.cardinality(self)
        return ZZ.sum(1 for x in self)

######################
# Ordered Partitions #
######################

class OrderedPartitions(Partitions):
    """
    The class of ordered partitions of `n`. If `k` is specified, then this
    contains only the ordered partitions of length `k`.

    An *ordered partition* of a nonnegative integer `n` means a list of
    positive integers whose sum is `n`. This is the same as a composition
    of `n`.

    .. NOTE::

       It is recommended that you use :meth:`Compositions` instead as
       :meth:`OrderedPartitions` wraps GAP.

    EXAMPLES::

        sage: OrderedPartitions(3)
        Ordered partitions of 3
        sage: OrderedPartitions(3).list()
        [[3], [2, 1], [1, 2], [1, 1, 1]]
        sage: OrderedPartitions(3,2)
        Ordered partitions of 3 of length 2
        sage: OrderedPartitions(3,2).list()
        [[2, 1], [1, 2]]

        sage: OrderedPartitions(10,k=2).list()
        [[9, 1], [8, 2], [7, 3], [6, 4], [5, 5], [4, 6], [3, 7], [2, 8], [1, 9]]
        sage: OrderedPartitions(4).list()
        [[4], [3, 1], [2, 2], [2, 1, 1], [1, 3], [1, 2, 1], [1, 1, 2], [1, 1, 1, 1]]

    """

    @staticmethod
    def __classcall_private__(cls, n, k=None):
        """
        Normalize the input to ensure a unique representation.

        TESTS::

            sage: P = OrderedPartitions(3,2)
            sage: P2 = OrderedPartitions(3,2)
            sage: P is P2
            True
        """
        if k is not None:
            k = Integer(k)
        return super(OrderedPartitions, cls).__classcall__(cls, Integer(n), k)

    def __init__(self, n, k):
        """
        Initialize ``self``.

        EXAMPLES::

            sage: o = OrderedPartitions(4,2)

        TESTS::

            sage: TestSuite( OrderedPartitions(5,3) ).run()
        """
        Partitions.__init__(self)
        self.n = n
        self.k = k

    def __contains__(self, x):
        """
        Check to see if ``x`` is an element of ``self``.

        EXAMPLES::

            sage: o = OrderedPartitions(4,2)
            sage: [2,1] in o
            False
            sage: [2,2] in o
            True
            sage: [1,2,1] in o
            False
        """
        C = composition.Compositions(self.n, length=self.k)
        return C(x) in composition.Compositions(self.n, length=self.k)

    def _repr_(self):
        """
        Return a string representation of ``self``.

        EXAMPLES::

            sage: OrderedPartitions(3) # indirect doctest
            Ordered partitions of 3
            sage: OrderedPartitions(3,2) # indirect doctest
            Ordered partitions of 3 of length 2
        """
        string = "Ordered partitions of %s"%self.n
        if self.k is not None:
            string += " of length %s"%self.k
        return string

    def list(self):
        """
        Return a list of partitions in ``self``.

        EXAMPLES::

            sage: OrderedPartitions(3).list()
            [[3], [2, 1], [1, 2], [1, 1, 1]]
            sage: OrderedPartitions(3,2).list()
            [[2, 1], [1, 2]]
        """
        n = self.n
        k = self.k
        if self.k is None:
            ans=gap.eval("OrderedPartitions(%s)"%(ZZ(n)))
        else:
            ans=gap.eval("OrderedPartitions(%s,%s)"%(ZZ(n),ZZ(k)))
        result = eval(ans.replace('\n',''))
        result.reverse()
        return result

    def cardinality(self):
        """
        Return the cardinality of ``self``.

        EXAMPLES::

            sage: OrderedPartitions(3).cardinality()
            4
            sage: OrderedPartitions(3,2).cardinality()
            2
            sage: OrderedPartitions(10,2).cardinality()
            9
            sage: OrderedPartitions(15).cardinality()
            16384
        """
        n = self.n
        k = self.k
        if k is None:
            ans=gap.eval("NrOrderedPartitions(%s)"%(n))
        else:
            ans=gap.eval("NrOrderedPartitions(%s,%s)"%(n,k))
        return ZZ(ans)

##########################
# Partitions Greatest LE #
##########################

class PartitionsGreatestLE(UniqueRepresentation, IntegerListsLex):
    """
    The class of all (unordered) "restricted" partitions of the integer `n`
    having parts less than or equal to the integer `k`.

    EXAMPLES::

        sage: PartitionsGreatestLE(10,2)
        Partitions of 10 having parts less than or equal to 2
        sage: PartitionsGreatestLE(10,2).list()
        [[2, 2, 2, 2, 2],
         [2, 2, 2, 2, 1, 1],
         [2, 2, 2, 1, 1, 1, 1],
         [2, 2, 1, 1, 1, 1, 1, 1],
         [2, 1, 1, 1, 1, 1, 1, 1, 1],
         [1, 1, 1, 1, 1, 1, 1, 1, 1, 1]]

        sage: [4,3,2,1] in PartitionsGreatestLE(10,2)
        False
        sage: [2,2,2,2,2] in PartitionsGreatestLE(10,2)
        True
        sage: PartitionsGreatestLE(10,2).first().parent()
        Partitions...
    """

    def __init__(self, n, k):
        """
        Initialize ``self``.

        TESTS::

            sage: p = PartitionsGreatestLE(10,2)
            sage: p.n, p.k
            (10, 2)
            sage: TestSuite(p).run()
        """
        IntegerListsLex.__init__(self, n, max_slope = 0, min_part=1, max_part = k)
        self.n = n
        self.k = k

    def _repr_(self):
        """
        Return a string representation of ``self``.

        TESTS::

            sage: PartitionsGreatestLE(10, 2) # indirect doctest
            Partitions of 10 having parts less than or equal to 2
        """
        return "Partitions of %s having parts less than or equal to %s"%(self.n, self.k)

    Element = Partition
    options = Partitions.options
    global_options = deprecated_function_alias(18555, options)

##########################
# Partitions Greatest EQ #
##########################

class PartitionsGreatestEQ(UniqueRepresentation, IntegerListsLex):
    """
    The class of all (unordered) "restricted" partitions of the integer `n`
    having its greatest part equal to the integer `k`.

    EXAMPLES::

        sage: PartitionsGreatestEQ(10,2)
        Partitions of 10 having greatest part equal to 2
        sage: PartitionsGreatestEQ(10,2).list()
        [[2, 2, 2, 2, 2],
         [2, 2, 2, 2, 1, 1],
         [2, 2, 2, 1, 1, 1, 1],
         [2, 2, 1, 1, 1, 1, 1, 1],
         [2, 1, 1, 1, 1, 1, 1, 1, 1]]

        sage: [4,3,2,1] in PartitionsGreatestEQ(10,2)
        False
        sage: [2,2,2,2,2] in PartitionsGreatestEQ(10,2)
        True
        sage: [1]*10 in PartitionsGreatestEQ(10,2)
        False

        sage: PartitionsGreatestEQ(10,2).first().parent()
        Partitions...
    """

    def __init__(self, n, k):
        """
        Initialize ``self``.

        TESTS::

            sage: p = PartitionsGreatestEQ(10,2)
            sage: p.n, p.k
            (10, 2)
            sage: TestSuite(p).run()
        """
        IntegerListsLex.__init__(self, n, max_slope = 0, max_part=k, floor = [k])
        self.n = n
        self.k = k

    def _repr_(self):
        """
        Return a string representation of ``self``.

        TESTS::

            sage: PartitionsGreatestEQ(10,2) # indirect doctest
            Partitions of 10 having greatest part equal to 2
        """
        return "Partitions of %s having greatest part equal to %s"%(self.n, self.k)

    Element = Partition
    options = Partitions.options
    global_options = deprecated_function_alias(18555, options)

#########################
# Restricted Partitions #
#########################

def RestrictedPartitions(n, S, k=None):
    r"""
    This function has been deprecated and will be removed in a
    future version of Sage; use :class:`Partitions` with the ``parts_in``
    keyword. Note, however, that the current implementation of
    :class:`Partitions` does not allow the ``parts_in`` keyword to be combined
    with keywords such as ``max_length``; see :trac:`13072` and :trac:`12278`
    for more details. This class should not be removed until this problem
    has been fixed.

    Original docstring follows.

    A restricted partition is, like an ordinary partition, an unordered
    sum `n = p_1+p_2+\ldots+p_k` of positive integers and is
    represented by the list `p = [p_1,p_2,\ldots,p_k]`, in
    nonincreasing order. The difference is that here the `p_i`
    must be elements from the set `S`, while for ordinary
    partitions they may be elements from `[1..n]`.

    Returns the list of all restricted partitions of the positive
    integer n into sums with `k` summands with the summands of the
    partition coming from the set `S`. If `k` is not given all restricted
    partitions for all `k` are returned.

    Wraps GAP's ``RestrictedPartitions``.

    EXAMPLES::

        sage: from sage.combinat.partition import RestrictedPartitions
        sage: RestrictedPartitions(5,[3,2,1])
        doctest:...: DeprecationWarning: RestrictedPartitions is deprecated; use Partitions with the parts_in keyword instead.
        See http://trac.sagemath.org/13072 for details.
        doctest:...: DeprecationWarning: RestrictedPartitions_nsk is deprecated; use Partitions with the parts_in keyword instead.
        See http://trac.sagemath.org/13072 for details.
        Partitions of 5 restricted to the values [1, 2, 3]
        sage: RestrictedPartitions(5,[3,2,1]).list()
        [[3, 2], [3, 1, 1], [2, 2, 1], [2, 1, 1, 1], [1, 1, 1, 1, 1]]
        sage: RestrictedPartitions(5,[3,2,1],4)
        Partitions of 5 restricted to the values [1, 2, 3] of length 4
        sage: RestrictedPartitions(5,[3,2,1],4).list()
        [[2, 1, 1, 1]]
    """
    from sage.misc.superseded import deprecation
    deprecation(13072, 'RestrictedPartitions is deprecated; use Partitions with the parts_in keyword instead.')
    return RestrictedPartitions_nsk(n, S, k)

class RestrictedPartitions_nsk(CombinatorialClass):
    r"""
    We are deprecating :meth:`RestrictedPartitions`, so this class should
    be deprecated too. See :trac:`13072`.
    """
    def __init__(self, n, S, k=None):
        """
        Initialize ``self``.

        TESTS::

            sage: from sage.combinat.partition import RestrictedPartitions
            sage: r = RestrictedPartitions(5,[3,2,1])
            doctest:...: DeprecationWarning: RestrictedPartitions is deprecated; use Partitions with the parts_in keyword instead.
            See http://trac.sagemath.org/13072 for details.
            sage: r == loads(dumps(r))
            True
        """
        from sage.misc.superseded import deprecation
        deprecation(13072, 'RestrictedPartitions_nsk is deprecated; use Partitions with the parts_in keyword instead.')
        self.n = n
        self.S = S
        self.S.sort()
        self.k = k

    Element = Partition
    options = Partitions.options
    global_options = deprecated_function_alias(18555, options)

    def __contains__(self, x):
        """
        Check to see if ``x`` is in ``self``.

        EXAMPLES::

            sage: from sage.combinat.partition import RestrictedPartitions
            sage: [4,1] in RestrictedPartitions(5,[3,2,1])
            doctest:...: DeprecationWarning: RestrictedPartitions is deprecated; use Partitions with the parts_in keyword instead.
            See http://trac.sagemath.org/13072 for details.
            False
            sage: [3,2] in RestrictedPartitions(5,[3,2,1])
            True
            sage: [3,2] in RestrictedPartitions(5,[3,2,1],4)
            False
            sage: [2,1,1,1] in RestrictedPartitions(5,[3,2,1],4)
            True
        """
        return x in Partitions_n(self.n) and all(i in self.S for i in x) \
               and (self.k is None or len(x) == self.k)

    def _repr_(self):
        """
        Return a string representation of ``self``.

        EXAMPLES::

            sage: from sage.combinat.partition import RestrictedPartitions
            sage: RestrictedPartitions(5,[3,2,1]).__repr__()
            doctest:...: DeprecationWarning: RestrictedPartitions is deprecated; use Partitions with the parts_in keyword instead.
            See http://trac.sagemath.org/13072 for details.
            'Partitions of 5 restricted to the values [1, 2, 3]'
        """
        string = "Partitions of %s restricted to the values %s"%(self.n, self.S)
        if self.k is not None:
            string += " of length %s" % self.k
        return string

    def list(self):
        r"""
        Returns the list of all restricted partitions of the positive
        integer `n` into sums with `k` summands with the summands of the
        partition coming from the set `S`. If `k` is not given all
        restricted partitions for all `k` are returned.

        Wraps GAP's RestrictedPartitions.

        EXAMPLES::

            sage: from sage.combinat.partition import RestrictedPartitions
            sage: RestrictedPartitions(8,[1,3,5,7]).list()
            doctest:...: DeprecationWarning: RestrictedPartitions is deprecated; use Partitions with the parts_in keyword instead.
            See http://trac.sagemath.org/13072 for details.
            [[7, 1], [5, 3], [5, 1, 1, 1], [3, 3, 1, 1], [3, 1, 1, 1, 1, 1], [1, 1, 1, 1, 1, 1, 1, 1]]
            sage: RestrictedPartitions(8,[1,3,5,7],2).list()
            [[7, 1], [5, 3]]
        """
        n = self.n
        k = self.k
        S = self.S
        if k is None:
            ans=gap.eval("RestrictedPartitions(%s,%s)"%(n,S))
        else:
            ans=gap.eval("RestrictedPartitions(%s,%s,%s)"%(n,S,k))
        result = eval(ans)
        result.reverse()
        return [Partition(p) for p in result]

    def cardinality(self):
        """
        Returns the size of ``self``.

        Wraps GAP's NrRestrictedPartitions.

        EXAMPLES::

            sage: from sage.combinat.partition import RestrictedPartitions
            sage: RestrictedPartitions(8,[1,3,5,7]).cardinality()
            doctest:...: DeprecationWarning: RestrictedPartitions is deprecated; use Partitions with the parts_in keyword instead.
            See http://trac.sagemath.org/13072 for details.
            6
            sage: RestrictedPartitions(8,[1,3,5,7],2).cardinality()
            2
        """
        n = self.n
        k = self.k
        S = self.S
        if k is None:
            ans=gap.eval("NrRestrictedPartitions(%s,%s)"%(ZZ(n),S))
        else:
            ans=gap.eval("NrRestrictedPartitions(%s,%s,%s)"%(ZZ(n),S,ZZ(k)))
        return ZZ(ans)


#########################################################################

#### partitions

def number_of_partitions(n, algorithm='default'):
    r"""
    Returns the number of partitions of `n` with, optionally, at most `k`
    parts.

    The options of :meth:`number_of_partitions()` are being deprecated
    :trac:`13072` in favour of :meth:`Partitions_n.cardinality()` so that
    :meth:`number_of_partitions()` can become a stripped down version of
    the fastest algorithm available (currently this is using FLINT).

    INPUT:

    -  ``n`` -- an integer

    -  ``algorithm`` -- (default: 'default')
       [Will be deprecated except in Partition().cardinality() ]

       -  ``'default'`` -- If ``k`` is not ``None``, then use Gap (very slow).
          If  ``k`` is ``None``, use FLINT.

       -  ``'flint'`` -- use FLINT

       -  ``'bober'`` -- use Jonathan Bober's implementation

    EXAMPLES::

        sage: v = Partitions(5).list(); v
        [[5], [4, 1], [3, 2], [3, 1, 1], [2, 2, 1], [2, 1, 1, 1], [1, 1, 1, 1, 1]]
        sage: len(v)
        7
        sage: number_of_partitions(5, algorithm='bober')
        7

    The input must be a nonnegative integer or a ``ValueError`` is raised.

    ::

        sage: number_of_partitions(-5)
        Traceback (most recent call last):
        ...
        ValueError: n (=-5) must be a nonnegative integer

    ::

        sage: number_of_partitions(10)
        42
        sage: number_of_partitions(3)
        3
        sage: number_of_partitions(10)
        42
        sage: number_of_partitions(40)
        37338
        sage: number_of_partitions(100)
        190569292
        sage: number_of_partitions(100000)
        27493510569775696512677516320986352688173429315980054758203125984302147328114964173055050741660736621590157844774296248940493063070200461792764493033510116079342457190155718943509725312466108452006369558934464248716828789832182345009262853831404597021307130674510624419227311238999702284408609370935531629697851569569892196108480158600569421098519

    A generating function for the number of partitions `p_n` is given by the
    reciprocal of Euler's function:

    .. MATH::

        \sum_{n=0}^{\infty} p_n x^n = \prod_{k=1}^{\infty} \left(
        \frac{1}{1-x^k} \right).

    We use Sage to verify that the first several coefficients do
    instead agree::

        sage: q = PowerSeriesRing(QQ, 'q', default_prec=9).gen()
        sage: prod([(1-q^k)^(-1) for k in range(1,9)])  ## partial product of
        1 + q + 2*q^2 + 3*q^3 + 5*q^4 + 7*q^5 + 11*q^6 + 15*q^7 + 22*q^8 + O(q^9)
        sage: [number_of_partitions(k) for k in range(2,10)]
        [2, 3, 5, 7, 11, 15, 22, 30]

    REFERENCES:

    - :wikipedia:`Partition\_(number\_theory)`

    TESTS::

        sage: n = 500 + randint(0,500)
        sage: number_of_partitions( n - (n % 385) + 369) % 385 == 0
        True
        sage: n = 1500 + randint(0,1500)
        sage: number_of_partitions( n - (n % 385) + 369) % 385 == 0
        True
        sage: n = 1000000 + randint(0,1000000)
        sage: number_of_partitions( n - (n % 385) + 369) % 385 == 0
        True
        sage: n = 1000000 + randint(0,1000000)
        sage: number_of_partitions( n - (n % 385) + 369) % 385 == 0
        True
        sage: n = 1000000 + randint(0,1000000)
        sage: number_of_partitions( n - (n % 385) + 369) % 385 == 0
        True
        sage: n = 1000000 + randint(0,1000000)
        sage: number_of_partitions( n - (n % 385) + 369) % 385 == 0
        True
        sage: n = 1000000 + randint(0,1000000)
        sage: number_of_partitions( n - (n % 385) + 369) % 385 == 0
        True
        sage: n = 1000000 + randint(0,1000000)
        sage: number_of_partitions( n - (n % 385) + 369) % 385 == 0
        True
        sage: n = 100000000 + randint(0,100000000)
        sage: number_of_partitions( n - (n % 385) + 369) % 385 == 0  # long time (4s on sage.math, 2011)
        True

    """
    n = ZZ(n)
    if n < 0:
        raise ValueError("n (=%s) must be a nonnegative integer"%n)
    elif n == 0:
        return ZZ.one()

    if algorithm == 'default':
        algorithm = 'flint'

    if algorithm == 'flint':
        return cached_number_of_partitions(n)

    elif algorithm == 'bober':
        return bober_number_of_partitions(n)

    raise ValueError("unknown algorithm '%s'"%algorithm)

def number_of_partitions_length(n, k, algorithm='hybrid'):
    r"""
    Return the number of partitions of `n` with length `k`.

    This is a wrapper for GAP's ``NrPartitions`` function.

    EXAMPLES::

        sage: from sage.combinat.partition import number_of_partitions_length
        sage: number_of_partitions_length(5, 2)
        2
        sage: number_of_partitions_length(10, 2)
        5
        sage: number_of_partitions_length(10, 4)
        9
        sage: number_of_partitions_length(10, 0)
        0
        sage: number_of_partitions_length(10, 1)
        1
        sage: number_of_partitions_length(0, 0)
        1
        sage: number_of_partitions_length(0, 1)
        0
    """
    if algorithm == 'hybrid':
        # Do the hybrid algorithm

        # Special relations between n and k
        if n < k:
            return ZZ.zero()
        if n == k and n >= 0:
            return ZZ.one()

        # Special case of n
        if n <= 0:
            # Note: we've already checked the case when n == k == 0
            return ZZ.zero()

        # Small values of k
        if k <= 0:
            return ZZ.zero()
        if k == 1:
            return ZZ.one()
        if k == 2:
            return n // 2

        # We have one column of length `k` and all (inner) partitions of
        #    size `n-k` can't have length more than `k`
        if n <= k*2:
            return number_of_partitions(n - k)

        # Fall back to GAP

    return ZZ(gap.eval( "NrPartitions({},{})".format(ZZ(n), ZZ(k)) ))


##########
# trac 14225: Partitions() is frequently used, but only weakly cached. Hence,
# establish a strong reference to it.

_Partitions = Partitions()

# Rather than caching an under-used function I have cached the default
# number_of_partitions functions which is currently using FLINT.
# AM trac #13072
cached_number_of_partitions = cached_function( flint_number_of_partitions )

# October 2012: fixing outdated pickles which use classes being deprecated
from sage.structure.sage_object import register_unpickle_override
from sage.combinat.partition_tuple import PartitionTuples_level_size
register_unpickle_override('sage.combinat.partition', 'PartitionTuples_nk', PartitionTuples_level_size)
register_unpickle_override('sage.combinat.partition', 'Partition_class', Partition)
register_unpickle_override('sage.combinat.partition', 'OrderedPartitions_nk', OrderedPartitions)
register_unpickle_override('sage.combinat.partition', 'PartitionsInBox_hw', PartitionsInBox)
register_unpickle_override('sage.combinat.partition', 'PartitionsGreatestLE_nk', PartitionsGreatestLE)
register_unpickle_override('sage.combinat.partition', 'PartitionsGreatestEQ_nk', PartitionsGreatestEQ)<|MERGE_RESOLUTION|>--- conflicted
+++ resolved
@@ -999,13 +999,8 @@
         diag_str = self.parent().options('diagram_str')
         if not self._list:
             return '-' if diag_str != '-' else "(/)"
-<<<<<<< HEAD
-        if self.parent().global_options('convention') == "English":
+        if self.parent().options('convention') == "English":
             return '\n'.join([diag_str * p for p in self])
-=======
-        if self.parent().options('convention') == "English":
-            return '\n'.join([diag_str*p for p in self])
->>>>>>> 11b7080f
         else:
             return '\n'.join([diag_str * p for p in reversed(self)])
 
