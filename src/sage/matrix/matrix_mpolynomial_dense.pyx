"""
Dense matrices over multivariate polynomials over fields

This implementation inherits from Matrix_generic_dense, i.e. it is not
optimized for speed only some methods were added.

AUTHOR:

* Martin Albrecht <malb@informatik.uni-bremen.de>
"""

#*****************************************************************************
#       Copyright (C) 2013 Martin Albrecht <malb@informatik.uni-bremen.de>
#
#  Distributed under the terms of the GNU General Public License (GPL)
#  as published by the Free Software Foundation; either version 2 of
#  the License, or (at your option) any later version.
#                  http://www.gnu.org/licenses/
#*****************************************************************************


include "sage/ext/python.pxi"
include "sage/ext/interrupt.pxi"
include "sage/ext/stdsage.pxi"
include "sage/ext/cdefs.pxi"

from sage.rings.polynomial.multi_polynomial_libsingular cimport new_MP

from sage.matrix.matrix_generic_dense cimport Matrix_generic_dense
from sage.matrix.matrix2 cimport Matrix

from sage.rings.polynomial.multi_polynomial_libsingular cimport MPolynomial_libsingular
from sage.rings.polynomial.multi_polynomial_libsingular cimport MPolynomialRing_libsingular
from sage.rings.polynomial.polynomial_singular_interface import can_convert_to_singular

from sage.libs.singular.function import singular_function


cdef class Matrix_mpolynomial_dense(Matrix_generic_dense):
    """
    Dense matrix over a multivariate polynomial ring over a field.
    """

    def echelon_form(self, algorithm='row_reduction', **kwds):
        """
        Return an echelon form of ``self`` using chosen algorithm.

        By default only a usual row reduction with no divisions or column swaps
        is returned.

        If Gauss-Bareiss algorithm is chosen, column swaps are recorded and can
        be retrieved via :meth:`swapped_columns`.

        INPUT:

        - ``algorithm`` -- string, which algorithm to use (default:
          'row_reduction'). Valid options are:

            - ``'row_reduction'`` (default) -- reduce as far as
              possible, only divide by constant entries

            - ``'frac'`` -- reduced echelon form over fraction field

            - ``'bareiss'`` -- fraction free Gauss-Bareiss algorithm
              with column swaps

        OUTPUT:

        The row echelon form of A depending on the chosen algorithm,
        as an immutable matrix.  Note that ``self`` is *not* changed
        by this command. Use ``A.echelonize()``` to change `A` in
        place.

        EXAMPLES::

            sage: P.<x,y> = PolynomialRing(GF(127), 2)
            sage: A = matrix(P, 2, 2, [1, x, 1, y])
            sage: A
            [1 x]
            [1 y]
            sage: A.echelon_form()
            [     1      x]
            [     0 -x + y]


        The reduced row echelon form over the fraction field is as follows::

            sage: A.echelon_form('frac') # over fraction field
            [1 0]
            [0 1]

        Alternatively, the Gauss-Bareiss algorithm may be chosen::

            sage: E = A.echelon_form('bareiss'); E
            [    1     y]
            [    0 x - y]

        After the application of the Gauss-Bareiss algorithm the swapped columns
        may inspected::

            sage: E.swapped_columns(), E.pivots()
            ((0, 1), (0, 1))
            sage: A.swapped_columns(), A.pivots()
            (None, (0, 1))

        Another approach is to row reduce as far as possible::

            sage: A.echelon_form('row_reduction')
            [     1      x]
            [     0 -x + y]
        """
        x = self.fetch('echelon_form_'+algorithm)
        if x is not None: return x

        if  algorithm == "frac":
            E = self.matrix_over_field()
            E.echelonize(**kwds)
        else:
            E = self.__copy__()
            E.echelonize(algorithm=algorithm, **kwds)

        E.set_immutable()  # so we can cache the echelon form.
        self.cache('echelon_form_'+algorithm, E)

        if algorithm == "frac":
            self.cache('pivots', E.pivots())
        elif algorithm == "bareiss":
            l = E.swapped_columns()
            self.cache('pivots', tuple(sorted(l)))
        elif algorithm == "row_reduction":
            pass

        return E

    def pivots(self):
        """
        Return the pivot column positions of this matrix as a list of integers.

        This returns a list, of the position of the first nonzero entry in each
        row of the echelon form.

        OUTPUT:

        A list of Python ints.

        EXAMPLES::

            sage: matrix([PolynomialRing(GF(2), 2, 'x').gen()]).pivots()
            (0,)
            sage: K = QQ['x,y']
            sage: x, y = K.gens()
            sage: m = matrix(K, [(-x, 1, y, x - y), (-x*y, y, y^2 - 1, x*y - y^2 + x), (-x*y + x, y - 1, y^2 - y - 2, x*y - y^2 + x + y)])
            sage: m.pivots()
            (0, 2)
            sage: m.rank()
            2
        """
        x = self.fetch('pivots')
        if not x is None:
            return x

        self.echelon_form('frac')
        x = self.fetch('pivots')

        if x is None:
            raise RuntimeError("BUG: matrix pivots should have been set but weren't, matrix parent = '%s'"%self.parent())
        return x


    def echelonize(self, algorithm='row_reduction', **kwds):
        """
        Transform self into a matrix in echelon form over the same base ring as
        ``self``.

        If Gauss-Bareiss algorithm is chosen, column swaps are recorded and can
        be retrieved via :meth:`swapped_columns`.

        INPUT:

        - ``algorithm`` -- string, which algorithm to use. Valid options are:

            - ``'row_reduction'`` -- reduce as far as possible, only
              divide by constant entries

            - ``'bareiss'`` -- fraction free Gauss-Bareiss algorithm
              with column swaps

        EXAMPLES::

            sage: P.<x,y> = PolynomialRing(QQ, 2)
            sage: A = matrix(P, 2, 2, [1/2, x, 1, 3/4*y+1])
            sage: A
            [      1/2         x]
            [        1 3/4*y + 1]

            sage: B = copy(A)
            sage: B.echelonize('bareiss'); B
            [              1       3/4*y + 1]
            [              0 x - 3/8*y - 1/2]

            sage: B = copy(A)
            sage: B.echelonize('row_reduction'); B
            [               1              2*x]
            [               0 -2*x + 3/4*y + 1]

            sage: P.<x,y> = PolynomialRing(QQ, 2)
            sage: A = matrix(P,2,3,[2,x,0,3,y,1]); A
            [2 x 0]
            [3 y 1]

            sage: E = A.echelon_form('bareiss'); E
            [1 3 y]
            [0 2 x]
            sage: E.swapped_columns()
            (2, 0, 1)
            sage: A.pivots()
            (0, 1, 2)
        """
        self.check_mutability()

        if self._nrows == 0 or self._ncols == 0:
            self.cache('in_echelon_form_'+algorithm, True)
            self.cache('rank', 0)
            self.cache('pivots', tuple())
            return

        x = self.fetch('in_echelon_form_'+algorithm)
        if not x is None:
            return  # already known to be in echelon form

        if algorithm == 'bareiss':
            self._echelonize_gauss_bareiss()
        elif algorithm == 'row_reduction':
            self._echelonize_row_reduction()
        else:
            raise ValueError("Unknown algorithm '%s'"%algorithm)

    def _echelonize_gauss_bareiss(self):
        """
        Transform this matrix into a matrix in upper triangular form over the
        same base ring as ``self`` using the fraction free Gauss-Bareiss
        algorithm with column swaps.

        The performed column swaps can be accessed via
        :meth:`swapped_columns`.

        EXAMPLE::

            sage: R.<x,y> = QQ[]
            sage: C = random_matrix(R, 2, 2, terms=2)
            sage: C
            [-6/5*x*y - y^2 -6*y^2 - 1/4*y]
            [  -1/3*x*y - 3        x*y - x]

            sage: E = C.echelon_form('bareiss')     # indirect doctest
            sage: E
            [ -1/3*x*y - 3                                                          x*y - x]
            [            0 6/5*x^2*y^2 + 3*x*y^3 - 6/5*x^2*y - 11/12*x*y^2 + 18*y^2 + 3/4*y]
            sage: E.swapped_columns()
            (0, 1)

        ALGORITHM:

        Uses libSINGULAR or SINGULAR
        """
        cdef R = self.base_ring()

        x = self.fetch('in_echelon_form_bareiss')
        if not x is None:
            return  # already known to be in echelon form

        if PY_TYPE_CHECK(self.base_ring(), MPolynomialRing_libsingular):

            self.check_mutability()
            self.clear_cache()

            singular_bareiss = singular_function("bareiss")
            E, l = singular_bareiss(self.T)

            m = len(E)
            n = len(E[0])

            for r in xrange(m):
                for c in range(n):
                    self.set_unsafe(r, c, E[r][c])
                for c in xrange(n, self.ncols()):
                    self.set_unsafe(r, c, R._zero_element)
            for r in xrange(m, self.nrows()):
                for c in xrange(self.ncols()):
                    self.set_unsafe(r, c, R._zero_element)

            from sage.rings.all import ZZ
            l = [ZZ(e-1) for e in l]

            self.cache('in_echelon_form_bareiss',True)
            self.cache('rank', len(E))
            self.cache('pivots', tuple(range(len(E))))
            self.cache('swapped_columns', tuple(l))

        elif can_convert_to_singular(self.base_ring()):

            self.check_mutability()
            self.clear_cache()

            E,l = self.T._singular_().bareiss()._sage_(self.base_ring())

            # clear matrix
            for r from 0 <= r < self._nrows:
                for c from 0 <= c < self._ncols:
                    self.set_unsafe(r,c,R._zero_element)

            for r from 0 <= r < E.nrows():
                for c from 0 <= c < E.ncols():
                    self.set_unsafe(c,r, E[r,c])

            self.cache('in_echelon_form_bareiss',True)
            self.cache('rank', E.nrows())
            self.cache('pivots', tuple(range(E.nrows())))
            self.cache('swapped_columns', l)

        else:

            raise NotImplementedError("cannot apply Gauss-Bareiss algorithm over this base ring")

    def _echelonize_row_reduction(self):
        """
        Transform this matrix to a matrix in row reduced form as far as this is
        possible, i.e., only perform division by constant elements.

        EXAMPLES:

        If all entries are constant, then this method performs the same
        operations as ``echelon_form('default')`` ::

            sage: P.<x0,x1,y0,y1> = PolynomialRing(GF(127), 4)
            sage: A = Matrix(P, 4, 4, [-14,0,45,-55,-61,-16,0,0,0,0,25,-62,-22,0,52,0]); A
            [-14   0  45 -55]
            [-61 -16   0   0]
            [  0   0  25 -62]
            [-22   0  52   0]
            sage: E1 = A.echelon_form()
            sage: E2 = A.echelon_form('row_reduction')  # indirect doctest
            sage: E1 == E2
            True

        If no entries are constant, nothing happens::

            sage: P.<x0,x1,y0,y1> = PolynomialRing(GF(2), 4)
            sage: A = Matrix(P, 2, 2, [x0, y0, x0, y0]); A
            [x0 y0]
            [x0 y0]

            sage: B = copy(A)
            sage: A.echelonize('row_reduction') # modifies self
            sage: B == A
            True

        A more interesting example::

            sage: P.<x0,x1,y0,y1> = PolynomialRing(GF(2), 4)
            sage: l = [1, 1, 1, 1,     1, \
                       0, 1, 0, 1,    x0, \
                       0, 0, 1, 1,    x1, \
                       1, 1, 0, 0,    y0, \
                       0, 1, 0, 1,    y1, \
                       0, 1, 0, 0, x0*y0, \
                       0, 1, 0, 1, x0*y1, \
                       0, 0, 0, 0, x1*y0, \
                       0, 0, 0, 1, x1*y1]
            sage: A = Matrix(P, 9, 5, l)
            sage: B = A.__copy__()
            sage: B.echelonize('row_reduction'); B
            [                 1                  0                  0                  0     x0*y0 + x1 + 1]
            [                 0                  1                  0                  0              x0*y0]
            [                 0                  0                  1                  0    x0*y0 + x0 + x1]
            [                 0                  0                  0                  1         x0*y0 + x0]
            [                 0                  0                  0                  0            x0 + y1]
            [                 0                  0                  0                  0        x1 + y0 + 1]
            [                 0                  0                  0                  0         x0*y1 + x0]
            [                 0                  0                  0                  0              x1*y0]
            [                 0                  0                  0                  0 x0*y0 + x1*y1 + x0]

        This is the same result as SINGULAR's ``rowred`` command which
        returns::

            sage: E = A._singular_().rowred()._sage_(P)
            sage: E == B
            True

        ALGORITHM:

        Gaussian elimination with division limited to constant
        entries. Based on SINGULAR's rowred commamnd.
        """
        from sage.matrix.constructor import matrix

        cdef int c, r, i, j, rc, start_row, nr, nc

        x = self.fetch('in_echelon_form_row_reduction')
        if not x is None: return  # already known to be in echelon form

        nr,nc = self.nrows(),self.ncols()
        F = self.base_ring().base_ring()
        cdef Matrix d = matrix(F,nr,nc)
        start_row = 0

        for r from 0 <= r < nr:
            for c from 0 <= c < nc:
                p = self.get_unsafe(r,c)
                if p.is_constant():
                    d.set_unsafe(r, c, p.constant_coefficient())

        for c from 0 <= c < nc:
            r = -1
            for rc from start_row <= rc < nr:
                if d.get_unsafe(rc, c):
                    r = rc
                    break
            if r!=-1:
                a_inverse = ~self.get_unsafe(r,c)
                self.rescale_row_c(r, a_inverse , c)
                self.swap_rows_c(r, start_row)

                for i from 0 <= i < nr:
                    if i != start_row:
                        minus_b = -self.get_unsafe(i,c)
                        self.add_multiple_of_row(i, start_row, minus_b, 0)

                start_row +=1

                d = d._parent(0)
                for i from start_row <= i < nr:
                    for j from c+1 <= j < nc:
                        if self.get_unsafe(i,j).is_constant():
                            d.set_unsafe(i,j, self.get_unsafe(i,j).constant_coefficient())

        self.cache('in_echelon_form_row_reduction',True)

    def swapped_columns(self):
        """
        Return which columns were swapped during the Gauss-Bareiss reduction

        OUTPUT:

        Return a tuple representing the column swaps during the last application
        of the Gauss-Bareiss algorithm (see :meth:`echelon_form` for details).

        The tuple as length equal to the rank of self and the value at the
        $i$-th position indicates the source column which was put as the $i$-th
        column.

        If no Gauss-Bareiss reduction was performed yet, None is
        returned.

        EXAMPLES::

            sage: R.<x,y> = QQ[]
            sage: C = random_matrix(R, 2, 2, terms=2)
            sage: C.swapped_columns()
            sage: E = C.echelon_form('bareiss')
            sage: E.swapped_columns()
            (0, 1)
        """
        return self.fetch('swapped_columns')

    def determinant(self, algorithm=None):
        """
        Return the determinant of this matrix

        INPUT:

        - ``algorithm`` -- ignored

        EXAMPLES:

<<<<<<< HEAD
        We compute the determinant of the arbitrary `3x3` matrix::
=======
        We compute the determinant of the arbitrary 3x3 matrix::
>>>>>>> 3735dfdf

            sage: R = PolynomialRing(QQ, 9, 'x')
            sage: A = matrix(R, 3, R.gens())
            sage: A
            [x0 x1 x2]
            [x3 x4 x5]
            [x6 x7 x8]
            sage: A.determinant()
            -x2*x4*x6 + x1*x5*x6 + x2*x3*x7 - x0*x5*x7 - x1*x3*x8 + x0*x4*x8

        We check if two implementations agree on the result::

            sage: R.<x,y> = QQ[]
            sage: C = random_matrix(R, 2, 2, terms=2)
            sage: C
            [-6/5*x*y - y^2 -6*y^2 - 1/4*y]
            [  -1/3*x*y - 3        x*y - x]
            sage: C.determinant()
            -6/5*x^2*y^2 - 3*x*y^3 + 6/5*x^2*y + 11/12*x*y^2 - 18*y^2 - 3/4*y

            sage: C.change_ring(R.change_ring(QQbar)).det()
            (-6/5)*x^2*y^2 + (-3)*x*y^3 + 6/5*x^2*y + 11/12*x*y^2 + (-18)*y^2 + (-3/4)*y

<<<<<<< HEAD
        Finally, we check whether the \Singular interface is working::
=======
        Finally, we check whether the Singular interface is working::
>>>>>>> 3735dfdf

            sage: R.<x,y> = RR[]
            sage: C = random_matrix(R, 2, 2, terms=2)
            sage: C
            [0.368965517352886*y^2 + 0.425700773972636*x  -0.800362171389760*y^2 - 0.807635502485287]
            [  0.706173539423122*y^2 - 0.915986060298440     0.897165181570476*y + 0.107903328188376]
            sage: C.determinant()
            0.565194587390682*y^4 + 0.331023015369146*y^3 + 0.381923912175852*x*y - 0.122977163520282*y^2 + 0.0459345303240150*x - 0.739782862078649

        ALGORITHM: Calls Singular, libSingular or native implementation.

        TESTS::

            sage: R = PolynomialRing(QQ, 9, 'x')
            sage: matrix(R, 0, 0).det()
            1

            sage: R.<h,y> = QQ[]
            sage: m = matrix([[y,y,y,y]] * 4)  # larger than 3x3
            sage: m.charpoly()   # put charpoly in the cache
            x^4 - 4*y*x^3
            sage: m.det()
            0
        """
        if self._nrows != self._ncols:
            raise ValueError("self must be a square matrix")

        d = self.fetch('det')

        if not d is None:
            return d

        if self._nrows == 0:
            d = self._coerce_element(1)
        elif self._nrows <= 3:
            from sage.matrix.matrix2 import Matrix
            d = Matrix.determinant(self)

        elif self.fetch('charpoly') is not None:
            # if charpoly known, then det is easy.
            D = self.fetch('charpoly')
            if not D is None:
                c = D[0]
                if self._nrows % 2 != 0:
                    c = -c
                d = self._coerce_element(c)
        else:
            R = self._base_ring

            if PY_TYPE_CHECK(R, MPolynomialRing_libsingular) and R.base_ring().is_field():
                singular_det = singular_function("det")
                d = singular_det(self)

            elif can_convert_to_singular(self.base_ring()):
                d = R(self._singular_().det())

            else:
                from sage.matrix.matrix2 import Matrix
                d = Matrix.determinant(self)

        self.cache('det', d)
        return d


<|MERGE_RESOLUTION|>--- conflicted
+++ resolved
@@ -473,11 +473,7 @@
 
         EXAMPLES:
 
-<<<<<<< HEAD
         We compute the determinant of the arbitrary `3x3` matrix::
-=======
-        We compute the determinant of the arbitrary 3x3 matrix::
->>>>>>> 3735dfdf
 
             sage: R = PolynomialRing(QQ, 9, 'x')
             sage: A = matrix(R, 3, R.gens())
@@ -501,11 +497,7 @@
             sage: C.change_ring(R.change_ring(QQbar)).det()
             (-6/5)*x^2*y^2 + (-3)*x*y^3 + 6/5*x^2*y + 11/12*x*y^2 + (-18)*y^2 + (-3/4)*y
 
-<<<<<<< HEAD
-        Finally, we check whether the \Singular interface is working::
-=======
         Finally, we check whether the Singular interface is working::
->>>>>>> 3735dfdf
 
             sage: R.<x,y> = RR[]
             sage: C = random_matrix(R, 2, 2, terms=2)
