--- conflicted
+++ resolved
@@ -508,34 +508,6 @@
 
         return DiGraph(G)
 
-<<<<<<< HEAD
-    def weight_lattice_realization(self):
-        r"""
-        Return the weight lattice realization of ``self``.
-
-        EXAMPLES::
-
-            sage: B = crystals.AlcovePaths(['A',2,1],[1,0,0])
-            sage: B.weight_lattice_realization()
-            Extended weight lattice of the Root system of type ['A', 2, 1]
-
-            sage: C = crystals.AlcovePaths("B3",[1,0,0])
-            sage: C.weight_lattice_realization()
-            Ambient space of the Root system of type ['B', 3]
-
-            sage: A = crystals.AlcovePaths(['A',2,1], [1,0], highest_weight_crystal=False)
-            sage: A.weight_lattice_realization()
-            Weight lattice of the Root system of type ['A', 2, 1]
-        """
-        F = self.cartan_type().root_system()
-        if self.cartan_type().is_affine():
-            return F.weight_lattice(extended=self._highest_weight_crystal)
-        if self.cartan_type().is_finite() and F.ambient_space() is not None:
-            return F.ambient_space()
-        return F.weight_lattice()
-
-=======
->>>>>>> f038b803
 class CrystalOfAlcovePathsElement(ElementWrapper):
     """
     Crystal of alcove paths element.
