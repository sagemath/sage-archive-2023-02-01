--- conflicted
+++ resolved
@@ -191,10 +191,7 @@
 $(1)-clean:
 	sage-spkg-uninstall $(if $(filter $(1),$(TOOLCHAIN_DEPS)),--keep-files) \
 		$(1) '$(SAGE_LOCAL)'
-<<<<<<< HEAD
-=======
-
->>>>>>> 9db4320e
+
 endef
 
 $(foreach pkgname, $(NORMAL_PACKAGES),\
