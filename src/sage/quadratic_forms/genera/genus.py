"Genus"

#*****************************************************************************
#       Copyright (C) 2007 David Kohel <kohel@maths.usyd.edu.au>
#                          Gabriele Nebe <nebe@math.rwth-aachen.de>
#
#  Distributed under the terms of the GNU General Public License (GPL)
#
#                  http://www.gnu.org/licenses/
#*****************************************************************************
from __future__ import print_function

from sage.misc.all import prod
from sage.arith.all import LCM
from sage.matrix.matrix_space import MatrixSpace
from sage.matrix.constructor import matrix
from sage.rings.integer_ring import IntegerRing
from sage.rings.rational_field import RationalField, QQ
from sage.rings.integer import Integer
from sage.rings.finite_rings.finite_field_constructor import FiniteField
from sage.misc.misc import verbose
import copy

def Genus(A, factored_determinant=None):
    r"""
    Given a nonsingular symmetric matrix `A`, return the genus of `A`.

    INPUT:

    - ``A`` -- a symmetric matrix with integer coefficients

    - ``factored_determinant`` -- (default: ``None``) a factorization object
                                  the factored determinant of ``A``

    OUTPUT:

    A :class:`GenusSymbol_global_ring` object, encoding the Conway-Sloane
    genus symbol of the quadratic form whose Gram matrix is `A`.

    EXAMPLES::

        sage: A = Matrix(ZZ, 2, 2, [1,1,1,2])
        sage: Genus(A)
        Genus of
        [1 1]
        [1 2]
        Genus symbol at 2:    [1^2]_2

        sage: A = Matrix(ZZ, 2, 2, [2,1,1,2])
        sage: Genus(A, A.det().factor())
        Genus of
        [2 1]
        [1 2]
        Genus symbol at 2:    1^-2
        Genus symbol at 3:     1^-1 3^-1
    """
    if factored_determinant is None:
        D = A.determinant()
        D = 2*D
        D = D.factor()
    else:
        D = factored_determinant * 2
    signature_pair = signature_pair_of_matrix(A)
    local_symbols = []
    for f in D:
        p = f[0]
        val = f[1]
        symbol = p_adic_symbol(A, p, val = val)
        G = Genus_Symbol_p_adic_ring(p, symbol)
        local_symbols.append(G)
    return GenusSymbol_global_ring(signature_pair, local_symbols, representative=A)

def LocalGenusSymbol(A, p):
    """
    Return the local symbol of `A` at the prime `p`.

    INPUT:

    - ``A`` -- a symmetric, non-singular matrix with coefficients in `\ZZ`
    - ``p`` -- a prime number

    OUTPUT:

    A :class:`Genus_Symbol_p_adic_ring` object, encoding the Conway-Sloane
    genus symbol at `p` of the quadratic form whose Gram matrix is `A`.

    EXAMPLES::

        sage: from sage.quadratic_forms.genera.genus import LocalGenusSymbol
        sage: A = Matrix(ZZ, 2, 2, [1,1,1,2])
        sage: LocalGenusSymbol(A, 2)
        Genus symbol at 2:    [1^2]_2
        sage: LocalGenusSymbol(A, 3)
        Genus symbol at 3:     1^2

        sage: A = Matrix(ZZ, 2, 2, [1,0,0,2])
        sage: LocalGenusSymbol(A, 2)
        Genus symbol at 2:    [1^1 2^1]_2
        sage: LocalGenusSymbol(A, 3)
        Genus symbol at 3:     1^-2
    """
    val = A.determinant().valuation(p)
    symbol = p_adic_symbol(A, p, val = val)
    return Genus_Symbol_p_adic_ring(p, symbol)



def is_GlobalGenus(G):
    """
    Return if `G` represents the genus of a global quadratic form or lattice.

    INPUT:

    - ``G`` -- :class:`GenusSymbol_global_ring` object

    OUTPUT:

    - boolean

    EXAMPLES::

<<<<<<< HEAD
        sage: from sage.quadratic_forms.genera.genus import Genus, is_GlobalGenus
=======
        sage: from sage.quadratic_forms.genera.genus import is_GlobalGenus
>>>>>>> 5089a18e

        sage: A = Matrix(ZZ, 2, 2, [1,1,1,2])
        sage: G = Genus(A)
        sage: is_GlobalGenus(G)
        True
        sage: G=Genus(matrix.diagonal([2,2,2,2]))
        sage: G._local_symbols[0]._symbol=[[0,2,3,0,0],[1,2,5,1,0]]
        sage: G._representative=None
        sage: is_GlobalGenus(G)
        False

    """
    D = G.determinant()
    r, s = G.signature_pair()
    oddity = r - s
    for loc in G._local_symbols:
        p = loc._prime
        sym = loc._symbol
        v = sum([ss[0] * ss[1] for ss in sym])
        a = D // (p**v)
        b = Integer(prod([ss[2] for ss in sym]))
        if p == 2:
            if not is_2_adic_genus(sym):
                verbose(mesg="False in is_2_adic_genus(sym)", level=2)
                return False
            if (a*b).kronecker(p) != 1:
                verbose(mesg="False in (%s*%s).kronecker(%s)"%(a,b,p), level=2)
                return False
            oddity -= loc.excess()
        else:
            if a.kronecker(p) != b:
                verbose(mesg="False in %s.kronecker(%s) != *%s"%(a,p,b), level=2)
                return False
            oddity += loc.excess()
    if oddity % 8 != 0:
        verbose(mesg="False in oddity", level=2)
        return False
    return True



def is_2_adic_genus(genus_symbol_quintuple_list):
    """
    Given a `2`-adic local symbol (as the underlying list of quintuples)
    check whether it is the `2`-adic symbol of a `2`-adic form.

    INPUT:

    - ``genus_symbol_quintuple_list`` -- a quintuple of integers (with certain
      restrictions).

    OUTPUT:

    boolean

    EXAMPLES::

        sage: from sage.quadratic_forms.genera.genus import LocalGenusSymbol, is_2_adic_genus

        sage: A = Matrix(ZZ, 2, 2, [1,1,1,2])
        sage: G2 = LocalGenusSymbol(A, 2)
        sage: is_2_adic_genus(G2.symbol_tuple_list())
        True

        sage: A = Matrix(ZZ, 2, 2, [1,1,1,2])
        sage: G3 = LocalGenusSymbol(A, 3)
        sage: is_2_adic_genus(G3.symbol_tuple_list())  ## This raises an error
        Traceback (most recent call last):
        ...
        TypeError: The genus symbols are not quintuples, so it's not a genus symbol for the prime p=2.

        sage: A = Matrix(ZZ, 2, 2, [1,0,0,2])
        sage: G2 = LocalGenusSymbol(A, 2)
        sage: is_2_adic_genus(G2.symbol_tuple_list())
        True
    """
    ## TO DO: Add explicit checking for the prime p here to ensure it's p=2... not just the quintuple checking below

    for s in genus_symbol_quintuple_list:

        ## Check that we have a quintuple (i.e. that p=2 and not p >2)
        if len(s) != 5:
            raise TypeError("The genus symbols are not quintuples, so it's not a genus symbol for the prime p=2.")

        ## Check the Conway-Sloane conditions
        if s[1] == 1:
            if s[3] == 0 or s[2] != s[4]:
                return False
        if s[1] == 2 and s[3] == 1:
            if s[2]%8 in (1,7):
               if not s[4] in (0,2,6):
                  return False
            if s[2]%8 in (3,5):
               if not s[4] in (2,4,6):
                  return False
        if (s[1] - s[4])% 2 == 1:
            return False
        if s[3] == 0 and s[4] != 0:
            return False
    return True



def canonical_2_adic_compartments(genus_symbol_quintuple_list):
    """
    Given a `2`-adic local symbol (as the underlying list of quintuples)
    this returns a list of lists of indices of the
    genus_symbol_quintuple_list which are in the same compartment.  A
    compartment is defined to be a maximal interval of Jordan
    components all (scaled) of type I (i.e. odd).

    INPUT:

    - ``genus_symbol_quintuple_list`` -- a quintuple of integers (with certain
      restrictions).

    OUTPUT:

    a list of lists of integers.

    EXAMPLES::

        sage: from sage.quadratic_forms.genera.genus import LocalGenusSymbol
        sage: from sage.quadratic_forms.genera.genus import canonical_2_adic_compartments

        sage: A = Matrix(ZZ, 2, 2, [1,1,1,2])
        sage: G2 = LocalGenusSymbol(A, 2); G2.symbol_tuple_list()
        [[0, 2, 1, 1, 2]]
        sage: canonical_2_adic_compartments(G2.symbol_tuple_list())
        [[0]]

        sage: A = Matrix(ZZ, 2, 2, [1,0,0,2])
        sage: G2 = LocalGenusSymbol(A, 2); G2.symbol_tuple_list()
        [[0, 1, 1, 1, 1], [1, 1, 1, 1, 1]]
        sage: canonical_2_adic_compartments(G2.symbol_tuple_list())
        [[0, 1]]

        sage: A = DiagonalQuadraticForm(ZZ, [1,2,3,4]).Hessian_matrix()
        sage: G2 = LocalGenusSymbol(A, 2); G2.symbol_tuple_list()
        [[1, 2, 3, 1, 4], [2, 1, 1, 1, 1], [3, 1, 1, 1, 1]]
        sage: canonical_2_adic_compartments(G2.symbol_tuple_list())
        [[0, 1, 2]]

        sage: A = Matrix(ZZ, 2, 2, [2,1,1,2])
        sage: G2 = LocalGenusSymbol(A, 2); G2.symbol_tuple_list()
        [[0, 2, 3, 0, 0]]
        sage: canonical_2_adic_compartments(G2.symbol_tuple_list())   ## No compartments here!
        []

    NOTES:

    See [Co1999]_ Conway-Sloane 3rd edition, pp. 381-382 for definitions
    and examples.
    """
    symbol = genus_symbol_quintuple_list
    compartments = []
    i = 0
    r = len(symbol)
    while i < r:
        s = symbol[i]
        if s[3] == 1:
            v = s[0]
            c = []
            while i < r and symbol[i][3] == 1 and symbol[i][0] == v:
                c.append(i)
                i += 1
                v += 1
            compartments.append(c)
        else:
            i += 1
    return compartments

def canonical_2_adic_trains(genus_symbol_quintuple_list, compartments=None):
    """
    Given a `2`-adic local symbol (as the underlying list of quintuples)
    this returns a list of lists of indices of the
    genus_symbol_quintuple_list which are in the same train.  A train
    is defined to be a maximal interval of Jordan components so that
    at least one of each adjacent pair (allowing zero-dimensional
    Jordan components) is (scaled) of type I (i.e. odd).
    Note that an interval of length one respects this condition as
    there is no pair in this interval.
    In particular, every Jordan component is part of a train.

    INPUT:

    - ``genus_symbol_quintuple_list`` -- a quintuple of integers (with certain
      restrictions).
    - ``compartments`` -- this argument is deprecated

    OUTPUT:

    a list of lists of distinct integers.

    EXAMPLES::

        sage: from sage.quadratic_forms.genera.genus import LocalGenusSymbol
        sage: from sage.quadratic_forms.genera.genus import canonical_2_adic_compartments
        sage: from sage.quadratic_forms.genera.genus import canonical_2_adic_trains

        sage: A = Matrix(ZZ, 2, 2, [1,1,1,2])
        sage: G2 = LocalGenusSymbol(A, 2); G2.symbol_tuple_list()
        [[0, 2, 1, 1, 2]]
        sage: canonical_2_adic_trains(G2.symbol_tuple_list())
        [[0]]

        sage: A = Matrix(ZZ, 2, 2, [1,0,0,2])
        sage: G2 = LocalGenusSymbol(A, 2); G2.symbol_tuple_list()
        [[0, 1, 1, 1, 1], [1, 1, 1, 1, 1]]
        sage: canonical_2_adic_compartments(G2.symbol_tuple_list())
        [[0, 1]]

        sage: A = DiagonalQuadraticForm(ZZ, [1,2,3,4]).Hessian_matrix()
        sage: G2 = LocalGenusSymbol(A, 2); G2.symbol_tuple_list()
        [[1, 2, 3, 1, 4], [2, 1, 1, 1, 1], [3, 1, 1, 1, 1]]
        sage: canonical_2_adic_trains(G2.symbol_tuple_list())
        [[0, 1, 2]]

        sage: A = Matrix(ZZ, 2, 2, [2,1,1,2])
        sage: G2 = LocalGenusSymbol(A, 2); G2.symbol_tuple_list()
        [[0, 2, 3, 0, 0]]
        sage: canonical_2_adic_trains(G2.symbol_tuple_list())
        [[0]]
        sage: symbol = [[0, 1,  1, 1, 1],[1, 2, -1, 0, 0],[2, 1,  1, 1, 1],[3, 1,  1, 1, 1],[4, 1,  1, 1, 1],[5, 2, -1, 0, 0],[7, 1,  1, 1, 1],[10, 1, 1, 1, 1],[11, 1, 1, 1, 1],[12, 1, 1, 1, 1]]
        sage: canonical_2_adic_trains(symbol)
        [[0, 1, 2, 3, 4, 5], [6], [7, 8, 9]]

    Check that :trac:`24818` is fixed::

        sage: symbol = [[0, 1,  1, 1, 1],[1, 3, 1, 1, 1]]
        sage: canonical_2_adic_trains(symbol)
        [[0, 1]]

    .. NOTE::

        See [Co1999]_, pp. 381-382 for definitions and examples.

    """
    if compartments is not None:
        from sage.misc.superseded import deprecation
        deprecation(23955, "the compartments keyword has been deprecated")

    # avoid a special case for the end of symbol
    # if a jordan component has rank zero it is considered even.
    symbol = genus_symbol_quintuple_list
    symbol.append([symbol[-1][0]+1, 0, 1, 0, 0]) #We have just modified the input globally!
    # Hence, we have to remove the last entry of symbol at the end.
    try:

        trains = []
        new_train = [0]
        for i in range(1,len(symbol)-1):
            # start a new train if there are two adjacent even symbols
            prev, cur = symbol[i-1:i+1]
            if  cur[0] - prev[0] > 2:
                trains.append(new_train)
                new_train = [i]    # create a new train starting at
            elif (cur[0] - prev[0] == 2) and cur[3]*prev[3] == 0:
                trains.append(new_train)
                new_train = [i]
            elif prev[3] == 0 and cur[3] == 0:
                trains.append(new_train)
                new_train = [i]
            else:
                # there is an odd jordan block adjacent to this jordan block
                # the train continues
                new_train.append(i)
        # the last train was never added.
        trains.append(new_train)
        return trains
    finally:
        #revert the input list to its original state
        symbol.pop()

def canonical_2_adic_reduction(genus_symbol_quintuple_list):
    """
    Given a `2`-adic local symbol (as the underlying list of quintuples)
    this returns a canonical `2`-adic symbol (again as a raw list of
    quintuples of integers) which has at most one minus sign per train
    and this sign appears on the smallest dimensional Jordan component
    in each train.  This results from applying the "sign-walking" and
    "oddity fusion" equivalences.

    INPUT:

    - ``genus_symbol_quintuple_list`` -- a quintuple of integers (with certain
      restrictions)

    - ``compartments`` -- a list of lists of distinct integers (optional)

    OUTPUT:

    a list of lists of distinct integers.

    EXAMPLES::

        sage: from sage.quadratic_forms.genera.genus import LocalGenusSymbol
        sage: from sage.quadratic_forms.genera.genus import canonical_2_adic_reduction

        sage: A = Matrix(ZZ, 2, 2, [1,1,1,2])
        sage: G2 = LocalGenusSymbol(A, 2); G2.symbol_tuple_list()
        [[0, 2, 1, 1, 2]]
        sage: canonical_2_adic_reduction(G2.symbol_tuple_list())
        [[0, 2, 1, 1, 2]]

        sage: A = Matrix(ZZ, 2, 2, [1,0,0,2])
        sage: G2 = LocalGenusSymbol(A, 2); G2.symbol_tuple_list()
        [[0, 1, 1, 1, 1], [1, 1, 1, 1, 1]]
        sage: canonical_2_adic_reduction(G2.symbol_tuple_list())   ## Oddity fusion occurred here!
        [[0, 1, 1, 1, 2], [1, 1, 1, 1, 0]]

        sage: A = DiagonalQuadraticForm(ZZ, [1,2,3,4]).Hessian_matrix()
        sage: G2 = LocalGenusSymbol(A, 2); G2.symbol_tuple_list()
        [[1, 2, 3, 1, 4], [2, 1, 1, 1, 1], [3, 1, 1, 1, 1]]
        sage: canonical_2_adic_reduction(G2.symbol_tuple_list())   ## Oddity fusion occurred here!
        [[1, 2, -1, 1, 6], [2, 1, 1, 1, 0], [3, 1, 1, 1, 0]]

        sage: A = Matrix(ZZ, 2, 2, [2,1,1,2])
        sage: G2 = LocalGenusSymbol(A, 2); G2.symbol_tuple_list()
        [[0, 2, 3, 0, 0]]
        sage: canonical_2_adic_reduction(G2.symbol_tuple_list())
        [[0, 2, -1, 0, 0]]

    .. NOTE::

        See [Co1999]_ Conway-Sloane 3rd edition, pp. 381-382 for definitions
        and examples.

    .. TODO::

        Add an example where sign walking occurs!
    """
    # Protect the input from unwanted modification
    genus_symbol_quintuple_list = copy.deepcopy(genus_symbol_quintuple_list)
    canonical_symbol = genus_symbol_quintuple_list
    # Canonical determinants:
    for i in range(len(genus_symbol_quintuple_list)):
        d = genus_symbol_quintuple_list[i][2]
        if d in (1,7):
            canonical_symbol[i][2] = 1
        else:
            canonical_symbol[i][2] = -1
    # Oddity fusion:
    compartments = canonical_2_adic_compartments(genus_symbol_quintuple_list)
    for compart in compartments:
        oddity = sum([ genus_symbol_quintuple_list[i][4] for i in compart ]) % 8
        for i in compart:
            genus_symbol_quintuple_list[i][4] = 0
        genus_symbol_quintuple_list[compart[0]][4] = oddity
    verbose(mesg="End oddity fusion: %s" %canonical_symbol, level=2)
    # Sign walking:
    trains = canonical_2_adic_trains(genus_symbol_quintuple_list)
    for train in trains:
        t = len(train)
        for i in range(t-1):
            t1 = train[t-i-1]
            if canonical_symbol[t1][2] == -1:
                canonical_symbol[t1][2] = 1
                canonical_symbol[t1-1][2] *= -1
                for compart in compartments:
                    if t1-1 in compart or t1 in compart:
                        o = canonical_symbol[compart[0]][4]
                        canonical_symbol[compart[0]][4] = (o+4) % 8
    verbose(mesg="End sign walking: %s" %canonical_symbol, level=2)
    return canonical_symbol


def basis_complement(B):
    """
    Given an echelonized basis matrix `B` (over a field), calculate a
    matrix whose rows form a basis complement (to the rows of `B`).

    INPUT:

    - ``B`` -- matrix over a field in row echelon form

    OUTPUT:

    a rectangular matrix over a field

    EXAMPLES::

        sage: from sage.quadratic_forms.genera.genus import basis_complement

        sage: A = Matrix(ZZ, 2, 2, [1,1,1,1])
        sage: B = A.kernel().echelonized_basis_matrix(); B
        [ 1 -1]
        sage: basis_complement(B)
        [0 1]
    """
    F = B.parent().base_ring()
    m = B.nrows()
    n = B.ncols()
    C = MatrixSpace(F,n-m,n,sparse=True)(0)
    k = 0
    l = 0
    for i in range(m):
        for j in range(k,n):
             if B[i,j] == 0:
                 C[l,j] = 1
                 l += 1
             else:
                 k = j+1
                 break
    for j in range(k,n):
        C[l+j-k,j] = 1
    return C



def signature_pair(A):
    """
    Computes the signature pair `(p, n)` of a non-degenerate symmetric
    matrix, where

    - `p` is the number of positive eigenvalues of `A`
    - `n` is the number of negative eigenvalues of `A`

    INPUT:

    - ``A`` -- symmetric matrix (assumed to be non-degenerate)

    OUTPUT:

    - `(p, n)` -- a pair (tuple) of integers.

    EXAMPLES::

        sage: from sage.quadratic_forms.genera.genus import signature_pair

        sage: A = Matrix(ZZ, 2, 2, [-1,0,0,3])
        sage: signature_pair(A)
        (1, 1)

        sage: A = Matrix(ZZ, 2, 2, [-1,1,1,7])
        sage: signature_pair(A)
        (1, 1)

        sage: A = Matrix(ZZ, 2, 2, [3,1,1,7])
        sage: signature_pair(A)
        (2, 0)

        sage: A = Matrix(ZZ, 2, 2, [-3,1,1,-11])
        sage: signature_pair(A)
        (0, 2)


        sage: A = Matrix(ZZ, 2, 2, [1,1,1,1])
        sage: signature_pair(A)
        Traceback (most recent call last):
        ...
        ArithmeticError: given matrix is not invertible
    """
    from sage.quadratic_forms.quadratic_form import QuadraticForm
    s_vec = QuadraticForm(A.base_extend(A.base_ring().fraction_field())).signature_vector()

    # Check that the matrix is non-degenerate (i.e. no zero eigenvalues)
    if s_vec[2]:
        raise ArithmeticError("given matrix is not invertible")

    # Return the pair (p,n)
    return s_vec[:2]


def p_adic_symbol(A, p, val):
    """
    Given a symmetric matrix `A` and prime `p`, return the genus symbol at `p`.

    .. TODO::

        Some description of the definition of the genus symbol.

    INPUT:

    - ``A`` -- symmetric matrix with integer coefficients
    - ``p`` -- prime number
    - ``val`` -- non-negative integer; valuation of the maximal elementary
      divisor of `A` needed to obtain enough precision.
      Calculation is modulo `p` to the ``val+3``.

    OUTPUT:

    a list of lists of integers

    EXAMPLES::

        sage: from sage.quadratic_forms.genera.genus import p_adic_symbol

        sage: A = DiagonalQuadraticForm(ZZ, [1,2,3,4]).Hessian_matrix()
        sage: p_adic_symbol(A, 2, 2)
        [[1, 2, 3, 1, 4], [2, 1, 1, 1, 1], [3, 1, 1, 1, 1]]

        sage: p_adic_symbol(A, 3, 1)
        [[0, 3, 1], [1, 1, -1]]

    """
    if p % 2 == 0:
        return two_adic_symbol(A, val)
    m0 = min([ c.valuation(p) for c in A.list() ])
    q = p**m0
    n = A.nrows()
    A = MatrixSpace(IntegerRing(),n,n)([ c // q for c in A.list() ])
    A_p = MatrixSpace(FiniteField(p),n,n)(A)
    B_p = A_p.kernel().echelonized_basis_matrix()
    if B_p.nrows() == 0:
        e0 = Integer(A_p.det()).kronecker(p)
        n0 = A.nrows()
        return [ [m0,n0,e0] ]
    else:
        C_p = basis_complement(B_p)
        e0 = Integer((C_p*A_p*C_p.transpose()).det()).kronecker(p)
        n0 = C_p.nrows()
        sym = [ [0,n0,e0] ]
    r = B_p.nrows()
    B = MatrixSpace(IntegerRing(),r,n)(B_p)
    C = MatrixSpace(IntegerRing(),n-r,n)(C_p)
    # Construct the blocks for the Jordan decomposition [F,X;X,A_new]
    F = MatrixSpace(RationalField(),n-r,n-r)(C*A*C.transpose())
    U = F**-1
    d = LCM([ c.denominator() for c in U.list() ])
    R = IntegerRing().quotient_ring(Integer(p)**(val+3))
    u = R(d)**-1
    MatR = MatrixSpace(R,n-r,n-r)
    MatZ = MatrixSpace(IntegerRing(),n-r,n-r)
    U = MatZ(MatR(MatZ(U*d))*u)
    # X = C*A*B.transpose()
    # A = B*A*B.transpose() - X.transpose()*U*X
    X = C*A
    A = B*(A - X.transpose()*U*X)*B.transpose()
    return [ [s[0]+m0] + s[1:] for s in sym + p_adic_symbol(A, p, val) ]



def is_even_matrix(A):
    """
    Determines if the integral symmetric matrix `A` is even
    (i.e. represents only even numbers).  If not, then it returns the
    index of an odd diagonal entry.  If it is even, then we return the
    index -1.

    INPUT:

    - ``A`` -- symmetric integer matrix

    OUTPUT:

    a pair of the form (boolean, integer)

    EXAMPLES::

        sage: from sage.quadratic_forms.genera.genus import is_even_matrix

        sage: A = Matrix(ZZ, 2, 2, [1,1,1,1])
        sage: is_even_matrix(A)
        (False, 0)

        sage: A = Matrix(ZZ, 2, 2, [2,1,1,2])
        sage: is_even_matrix(A)
        (True, -1)
    """
    for i in range(A.nrows()):
        if A[i,i]%2 == 1:
            return False, i
    return True, -1



def split_odd(A):
    """
    Given a non-degenerate Gram matrix `A (\mod 8)`, return a splitting
    ``[u] + B`` such that u is odd and `B` is not even.

    INPUT:

    - ``A`` -- an odd symmetric matrix with integer coefficients (which admits a
      splitting as above).

    OUTPUT:

    a pair ``(u, B)`` consisting of an odd integer `u` and an odd
    integral symmetric matrix `B`.

    EXAMPLES::

        sage: from sage.quadratic_forms.genera.genus import is_even_matrix
        sage: from sage.quadratic_forms.genera.genus import split_odd

        sage: A = Matrix(ZZ, 2, 2, [1,2,2,3])
        sage: is_even_matrix(A)
        (False, 0)
        sage: split_odd(A)
        (1, [-1])

        sage: A = Matrix(ZZ, 2, 2, [1,2,2,5])
        sage: split_odd(A)
        (1, [1])

        sage: A = Matrix(ZZ, 2, 2, [1,1,1,1])
        sage: is_even_matrix(A)
        (False, 0)
        sage: split_odd(A)      ## This fails because no such splitting exists. =(
        Traceback (most recent call last):
        ...
        RuntimeError: The matrix A does not admit a non-even splitting.

        sage: A = Matrix(ZZ, 2, 2, [1,2,2,6])
        sage: split_odd(A)      ## This fails because no such splitting exists. =(
        Traceback (most recent call last):
        ...
        RuntimeError: The matrix A does not admit a non-even splitting.

    """
    n0 = A.nrows()
    if n0 == 1:
       return A[0,0], MatrixSpace(IntegerRing(),0,A.ncols())([])
    even, i = is_even_matrix(A)
    R = A.parent().base_ring()
    C = MatrixSpace(R,n0-1,n0)(0)
    u = A[i,i]
    for j in range(n0-1):
        if j < i:
            C[j,j] = 1
            C[j,i] = -A[j,i]*u
        else:
            C[j,j+1] = 1
            C[j,i] = -A[j+1,i]*u
        B = C*A*C.transpose()
    even, j = is_even_matrix(B)
    if even:
        I = A.parent()(1)
        # TODO: we could manually (re)construct the kernel here...
        if i == 0:
            I[1,0] = 1 - A[1,0]*u
            i = 1
        else:
            I[0,i] = 1 - A[0,i]*u
            i = 0
        A = I*A*I.transpose()
        u = A[i,i]
        C = MatrixSpace(R,n0-1,n0)(0)
        for j in range(n0-1):
            if j < i:
               C[j,j] = 1
               C[j,i] = -A[j,i]*u
            else:
                C[j,j+1] = 1
                C[j,i] = -A[j+1,i]*u
            B = C*A*C.transpose()
    even, j = is_even_matrix(B)
    if even:
        print("B:")
        print(B)
        raise RuntimeError("The matrix A does not admit a non-even splitting.")
    return u, B



def trace_diag_mod_8(A):
    """
    Return the trace of the diagonalised form of `A` of an integral
    symmetric matrix which is diagonalizable `\mod 8`.  (Note that since
    the Jordan decomposition into blocks of size `<=` 2 is not unique
    here, this is not the same as saying that `A` is always diagonal in
    any `2`-adic Jordan decomposition!)

    INPUT:

    - ``A`` -- symmetric matrix with coefficients in `\ZZ` which is odd in
      `\ZZ/2\ZZ` and has determinant not divisible by `8`.

    OUTPUT:

    an integer

    EXAMPLES::

        sage: from sage.quadratic_forms.genera.genus import is_even_matrix
        sage: from sage.quadratic_forms.genera.genus import split_odd
        sage: from sage.quadratic_forms.genera.genus import trace_diag_mod_8

        sage: A = Matrix(ZZ, 2, 2, [1,2,2,3])
        sage: is_even_matrix(A)
        (False, 0)
        sage: split_odd(A)
        (1, [-1])
        sage: trace_diag_mod_8(A)
        0

        sage: A = Matrix(ZZ, 2, 2, [1,2,2,5])
        sage: split_odd(A)
        (1, [1])
        sage: trace_diag_mod_8(A)
        2
    """
    tr = 0
    while A.nrows() > 0:
       u, A = split_odd(A)
       tr += u
    return IntegerRing()(tr)



def two_adic_symbol(A, val):
    """
    Given a symmetric matrix `A` and prime `p`, return the genus symbol at `p`.

    The genus symbol of a component 2^m*f is of the form ``(m,n,s,d[,o])``,
    where

    - m = valuation of the component
    - n = dimension of f
    - d = det(f) in {1,3,5,7}
    - s = 0 (or 1) if even (or odd)
    - o = oddity of f (= 0 if s = 0) in `Z/8Z`

    INPUT:

    - ``A`` -- symmetric matrix with integer coefficients, non-degenerate
    - ``val`` -- non-negative integer; valuation of maximal `2`-elementary divisor

    OUTPUT:

    a list of lists of integers (representing a Conway-Sloane `2`-adic symbol)

    EXAMPLES::

        sage: from sage.quadratic_forms.genera.genus import two_adic_symbol

        sage: A = diagonal_matrix(ZZ, [1,2,3,4])
        sage: two_adic_symbol(A, 2)
        [[0, 2, 3, 1, 4], [1, 1, 1, 1, 1], [2, 1, 1, 1, 1]]

    """
    m0 = min([ c.valuation(2) for c in A.list() ])
    q = 2**m0
    A = A.parent()([ c // q for c in A.list() ])
    ZZ = IntegerRing()
    n = A.nrows()
    A_2 = MatrixSpace(FiniteField(2),n,n)(A)
    K_2 = A_2.kernel()
    R_8 = ZZ.quotient_ring(Integer(8))

    ## Deal with the matrix being non-degenerate mod 2.
    if K_2.dimension() == 0:
        A_8 = MatrixSpace(R_8,n)(A)
        n0 = A.nrows()
        # d0 = ZZ(A_8.determinant()) # no determinant over Z/8Z
        d0 = ZZ(R_8(MatrixSpace(ZZ,n)(A_8).determinant()))
        if d0 == 0:    ## SANITY CHECK: The mod 8 determinant shouldn't be zero.
            print("A:")
            print(A)
            assert False
        even, i = is_even_matrix(A_2)    ## Determine whether the matrix is even or odd.
        if even:
            return [ [m0,n0,d0,0,0] ]
        else:
            tr8 = trace_diag_mod_8(A_8)  ## Here we already know that A_8 is odd and diagonalizable mod 8.
            return [ [m0,n0,d0,1,tr8] ]

    ## Deal with the matrix being degenerate mod 2.
    else:
        B_2 = K_2.echelonized_basis_matrix()
        C_2 = basis_complement(B_2)
        n0 = C_2.nrows()
        C = MatrixSpace(ZZ,n0,n)(C_2)
        A_new = C*A*C.transpose()
        # compute oddity modulo 8:
        A_8 = MatrixSpace(R_8,n0,n0)(A_new)
        # d0 = A_8.det() # no determinant over Z/8Z
        d0 = ZZ(R_8(MatrixSpace(ZZ,n0,n0)(A_8).determinant()))
        if d0 == 0:
            print("A:")
            print(A_new)
            assert False
        even, i = is_even_matrix(A_new)
        if even:
            sym = [ [0,n0,d0,0,0] ]
        else:
            tr8 = trace_diag_mod_8(A_8)
            sym = [ [0,n0,d0,1,tr8] ]
    r = B_2.nrows()
    B = MatrixSpace(ZZ,r,n)(B_2)
    C = MatrixSpace(IntegerRing(),n-r,n)(C_2)
    F = MatrixSpace(RationalField(),n-r,n-r)(C*A*C.transpose())
    U = F**-1
    d = LCM([ c.denominator() for c in U.list() ])
    R = IntegerRing().quotient_ring(Integer(2)**(val+3))
    u = R(d)**-1
    MatR = MatrixSpace(R,n-r,n-r)
    MatZ = MatrixSpace(IntegerRing(),n-r,n-r)
    U = MatZ(MatR(MatZ(U*d))*u)
    X = C*A
    A = B*(A - X.transpose()*U*X)*B.transpose()
    return [ [s[0]+m0] + s[1:] for s in sym + two_adic_symbol(A, val) ]


class Genus_Symbol_p_adic_ring(object):
    r"""
    Local genus symbol over a p-adic ring.

    The genus symbol of a component `p^m A` for odd prime `= p` is of the
    form `(m,n,d)`, where

    - `m` = valuation of the component
    - `n` = rank of A
    - `d = det(A) \in \{1,u\}` for a normalized quadratic non-residue `u`.

    The genus symbol of a component `2^m A` is of the form `(m, n, s, d, o)`,
    where

    - `m` = valuation of the component
    - `n` = rank of `A`
    - `d` = det(A) in `\{1,3,5,7\}`
    - `s` = 0 (or 1) if even (or odd)
    - `o` = oddity of `A` (= 0 if s = 0) in `Z/8Z`
          = the trace of the diagonalization of `A`

    The genus symbol is a list of such symbols (ordered by `m`) for each
    of the Jordan blocks `A_1,...,A_t`.

    Reference: [Co1999]_ Conway and Sloane 3rd edition, Chapter 15, Section 7.


    .. WARNING::

        This normalization seems non-standard, and we
        should review this entire class to make sure that we have our
        doubling conventions straight throughout!  This is especially
        noticeable in the determinant and excess methods!!

    INPUT:

    - ``prime`` -- a prime number
    - ``symbol`` -- the list of invariants for Jordan blocks `A_t,...,A_t` given
      as a list of lists of integers
    """
    def __init__(self, prime, symbol, check = True):
        """
        Create the local genus symbol of given prime and local invariants.


        EXAMPLES::

            sage: from sage.quadratic_forms.genera.genus import p_adic_symbol
            sage: from sage.quadratic_forms.genera.genus import Genus_Symbol_p_adic_ring

            sage: A = diagonal_matrix(ZZ, [1,2,3,4])
            sage: p = 2
            sage: s2 = p_adic_symbol(A, p, 2); s2
            [[0, 2, 3, 1, 4], [1, 1, 1, 1, 1], [2, 1, 1, 1, 1]]
            sage: G = Genus_Symbol_p_adic_ring(p,s2);G
            Genus symbol at 2:    [1^-2 2^1 4^1]_6
            sage: G == loads(dumps(G))
            True

            sage: A = diagonal_matrix(ZZ, [1,2,3,4])
            sage: p = 3
            sage: s3 = p_adic_symbol(A, p, 1); s3
            [[0, 3, -1], [1, 1, 1]]
            sage: G = Genus_Symbol_p_adic_ring(p,s3);G
            Genus symbol at 3:     1^-3 3^1
            sage: G == loads(dumps(G))
            True


        """
        if check:
           pass
        self._prime = prime
        self._symbol = symbol
        self._canonical_symbol = None

    def __repr__(self):
        r"""
        String representation for the `p`-adic genus symbol

        OUTPUT:

        a string

        EXAMPLES::

            sage: from sage.quadratic_forms.genera.genus import Genus_Symbol_p_adic_ring
            sage: symbol = [[0, 4, -1, 0, 0],[1, 2, 1, 1, 2],[2, 1, 1, 1, 1],[4, 4, 1, 0, 0],[5, 1, 1, 1, 1]]
            sage: g = Genus_Symbol_p_adic_ring(2,symbol)
            sage: g._canonical_symbol = [[0, 4, 1, 0, 0],[1, 2, 1, 1, 3],[2, 1, 1, 1, 0],[4, 4, 1, 0, 0],[5, 1, 1, 1, 1]]
            sage: g
            Genus symbol at 2:    1^4 [2^2 4^1]_1 :16^4 [32^1]_1



        """
        p=self._prime
        CS_string = ""
        if p==2:
            CS = self.canonical_symbol()
            for train in self.trains():
                #mark the beginning of a train with a colon
                CS_string += " :"
                #collect the indices where compartments begin and end
                compartment_begins = []
                compartment_ends = []
                for comp in self.compartments():
                    compartment_begins.append(comp[0])
                    compartment_ends.append(comp[-1])

                for block_index in train:
                    if block_index in compartment_begins:
                        #mark the beginning of this compartment with [
                        CS_string += "["
                    block = CS[block_index]
                    block_string = "%s^%s " % (p**block[0],block[2]*block[1])
                    CS_string += block_string
                    if block_index in compartment_ends:
                        #close this compartment with ] and remove a space
                        CS_string = CS_string[:-1] + "]"
                        #the oddity belongs to the compartment
                        oddity = CS[comp[0]][4]
                        CS_string +="_%s" % oddity
            #remove the first colon
            CS_string = CS_string[2:]

        else:
            for s in self._symbol:
                CS_string += " %s^%s" % (p**s[0], s[2]*s[1])
        return "Genus symbol at %s:    %s" % (p, CS_string)

    def _latex_(self):
        """
        The LaTeX representation of this local genus symbol.

        EXAMPLES::

            sage: from sage.quadratic_forms.genera.genus import Genus_Symbol_p_adic_ring
            sage: symbol = [[0, 4, -1, 0, 0],[1, 2, 1, 1, 2],[2, 1, 1, 1, 1],[4, 4, 1, 0, 0],[5, 1, 1, 1, 1]]
            sage: g = Genus_Symbol_p_adic_ring(2,symbol)
            sage: g._canonical_symbol = [[0, 4, 1, 0, 0],[1, 2, 1, 1, 3],[2, 1, 1, 1, 0],[4, 4, 1, 0, 0],[5, 1, 1, 1, 1]]
            sage: g._latex_()
            '\\mbox{Genus symbol at } 2\\mbox{: }1^{4} [2^{2} 4^{1}]_{1} :16^{4} [32^{1}]_{1}'


        """
        p=self._prime
        CS_string = ""
        if p==2:
            CS = self.canonical_symbol()
            for train in self.trains():
                #mark the beginning of a train with a colon
                CS_string += " :"
                #collect the indices where compartments begin and end
                compartment_begins = []
                compartment_ends = []
                for comp in self.compartments():
                    compartment_begins.append(comp[0])
                    compartment_ends.append(comp[-1])

                for block_index in train:
                    if block_index in compartment_begins:
                        #mark the beginning of this compartment with [
                        CS_string += "["
                    block = CS[block_index]
                    block_string = "%s^{%s} " % (p**block[0],block[2]*block[1])
                    CS_string += block_string
                    if block_index in compartment_ends:
                        #close this compartment with ] and remove a space
                        CS_string = CS_string[:-1] + "]"
                        #the oddity belongs to the compartment
                        oddity = CS[comp[0]][4]
                        CS_string +="_{%s}" % oddity
            #remove the first colon
            CS_string = CS_string[2:]

        else:
            for s in self._symbol:
                CS_string += " {%s}^{%s}" % (p**s[0], s[2]*s[1])
        return "\\mbox{Genus symbol at } %s\\mbox{: }%s" % (p,CS_string)

    def __eq__(self, other):
        """
        Determines if two genus symbols are equal (not just equivalent!).

        INPUT:

        - other -- a :class:`Genus_Symbol_p_adic_ring` object

        OUTPUT:

        boolean

        EXAMPLES::

            sage: from sage.quadratic_forms.genera.genus import p_adic_symbol
            sage: from sage.quadratic_forms.genera.genus import Genus_Symbol_p_adic_ring

            sage: A = diagonal_matrix(ZZ, [1,2,3,4])
            sage: p = 2
            sage: G2 =  Genus_Symbol_p_adic_ring(p, p_adic_symbol(A, p, 2))
            sage: p = 3
            sage: G3 = Genus_Symbol_p_adic_ring(p, p_adic_symbol(A, p, 1))

            sage: G2 == G3
            False
            sage: G3 == G2
            False
            sage: G2 == G2
            True
            sage: G3 == G3
            True

        """
        p = self._prime
        if p != other._prime:
            return False
        return self.canonical_symbol() == other.canonical_symbol()


    def __ne__(self, other):
        """
        Determines if two genus symbols are unequal (not just inequivalent!).

        INPUT:

        - other -- a :class:`Genus_Symbol_p_adic_ring` object

        OUTPUT:

        boolean

        EXAMPLES::

            sage: from sage.quadratic_forms.genera.genus import p_adic_symbol
            sage: from sage.quadratic_forms.genera.genus import Genus_Symbol_p_adic_ring

            sage: A = diagonal_matrix(ZZ, [1,2,3,4])
            sage: p = 2
            sage: G2 =  Genus_Symbol_p_adic_ring(p, p_adic_symbol(A, p, 2))
            sage: p = 3
            sage: G3 = Genus_Symbol_p_adic_ring(p, p_adic_symbol(A, p, 1))

            sage: G2 != G3
            True
            sage: G3 != G2
            True
            sage: G2 != G2
            False
            sage: G3 != G3
            False

        """
        return not self == other


    ## Added these two methods to make this class iterable...
    #def  __getitem__(self, i):
    #    return self._symbol[i]
    #
    #def len(self):
    #    return len(self._symbol)
    ## ------------------------------------------------------

    def canonical_symbol(self):
        """
        Return (and cache) the canonical p-adic genus symbol.  This is
        only really affects the `2`-adic symbol, since when `p > 2` the
        symbol is already canonical.

        OUTPUT:

        a list of lists of integers

        EXAMPLES::

            sage: from sage.quadratic_forms.genera.genus import p_adic_symbol
            sage: from sage.quadratic_forms.genera.genus import Genus_Symbol_p_adic_ring

            sage: A = Matrix(ZZ, 2, 2, [1,1,1,2])
            sage: p = 2
            sage: G2 = Genus_Symbol_p_adic_ring(p, p_adic_symbol(A, p, 2)); G2.symbol_tuple_list()
            [[0, 2, 1, 1, 2]]
            sage: G2.canonical_symbol()
            [[0, 2, 1, 1, 2]]

            sage: A = Matrix(ZZ, 2, 2, [1,0,0,2])
            sage: p = 2
            sage: G2 = Genus_Symbol_p_adic_ring(p, p_adic_symbol(A, p, 2)); G2.symbol_tuple_list()
            [[0, 1, 1, 1, 1], [1, 1, 1, 1, 1]]
            sage: G2.canonical_symbol()   ## Oddity fusion occurred here!
            [[0, 1, 1, 1, 2], [1, 1, 1, 1, 0]]

            sage: A = DiagonalQuadraticForm(ZZ, [1,2,3,4]).Hessian_matrix()
            sage: p = 2
            sage: G2 = Genus_Symbol_p_adic_ring(p, p_adic_symbol(A, p, 2)); G2.symbol_tuple_list()
            [[1, 2, 3, 1, 4], [2, 1, 1, 1, 1], [3, 1, 1, 1, 1]]
            sage: G2.canonical_symbol()   ## Oddity fusion occurred here!
            [[1, 2, -1, 1, 6], [2, 1, 1, 1, 0], [3, 1, 1, 1, 0]]

            sage: A = Matrix(ZZ, 2, 2, [2,1,1,2])
            sage: p = 2
            sage: G2 = Genus_Symbol_p_adic_ring(p, p_adic_symbol(A, p, 2)); G2.symbol_tuple_list()
            [[0, 2, 3, 0, 0]]
            sage: G2.canonical_symbol()
            [[0, 2, -1, 0, 0]]


            sage: A = DiagonalQuadraticForm(ZZ, [1,2,3,4]).Hessian_matrix()
            sage: p = 3
            sage: G3 = Genus_Symbol_p_adic_ring(p, p_adic_symbol(A, p, 2)); G3.symbol_tuple_list()
            [[0, 3, 1], [1, 1, -1]]
            sage: G3.canonical_symbol()
            [[0, 3, 1], [1, 1, -1]]

        .. NOTE::

            See [Co1999]_ Conway-Sloane 3rd edition, pp. 381-382 for definitions
            and examples.

        .. TODO::

            Add an example where sign walking occurs!
        """
        symbol = self._symbol
        if self._prime == 2:
            if self._canonical_symbol is None:
                self._canonical_symbol = canonical_2_adic_reduction(symbol)
            return self._canonical_symbol
        else:
            return self._symbol


    def gram_matrix(self, check=True):
        r"""
        Return a gram matrix of a representative of this local genus.

        INPUT:

        - check (default: ``True``) -- double check the result

        EXAMPLES::

            sage: from sage.quadratic_forms.genera.genus import p_adic_symbol
            sage: from sage.quadratic_forms.genera.genus import Genus_Symbol_p_adic_ring
            sage: A = DiagonalQuadraticForm(ZZ, [1,2,3,4]).Hessian_matrix()
            sage: p = 2
            sage: G2 = Genus_Symbol_p_adic_ring(p, p_adic_symbol(A, p, 2))
            sage: G2.gram_matrix()
            [2 0|0|0]
            [0 6|0|0]
            [---+-+-]
            [0 0|4|0]
            [---+-+-]
            [0 0|0|8]
        """
        G = []
        p = self._prime
        symbol = self.symbol_tuple_list()
        for block in symbol:
            G.append(_gram_from_jordan_block(p, block))
        G = matrix.block_diagonal(G)
        # check calculation
        if check:
            symG = p_adic_symbol(G, p, symbol[-1][0])
            assert Genus_Symbol_p_adic_ring(p, symG) == self, "oops"
        return G

    def prime(self):
        r"""
        Return the prime number `p` of this `p`-adic local symbol.

        OUTPUT:

        - an integer

        EXAMPLES::

            sage: from sage.quadratic_forms.genera.genus import LocalGenusSymbol
            sage: M1 = matrix(ZZ,[2])
            sage: p = 2
            sage: G0 = LocalGenusSymbol(M1, 2)
            sage: G0.prime()
            2
        """
        return self._prime

    def is_even(self):
        r"""
        Return if the underlying `p`-adic lattice is even.

        If `p` is odd, every lattice is even.

        EXAMPLES::

            sage: from sage.quadratic_forms.genera.genus import LocalGenusSymbol
            sage: M0 = matrix(ZZ,[1])
            sage: G0 = LocalGenusSymbol(M0, 2)
            sage: G0.is_even()
            False
            sage: G1 = LocalGenusSymbol(M0, 3)
            sage: G1.is_even()
            True
            sage: M2 = matrix(ZZ,[2])
            sage: G2 = LocalGenusSymbol(M2, 2)
            sage: G2.is_even()
            True
        """
        if self.prime() != 2:
            return True
        sym = self.symbol_tuple_list()[0]
        return sym[0] > 0 or sym[3]==0

    def symbol_tuple_list(self):
        """
        Return a copy of the underlying list of lists of integers
        defining the genus symbol.

        OUTPUT:

        a list of lists of integers

        EXAMPLES::

            sage: from sage.quadratic_forms.genera.genus import p_adic_symbol
            sage: from sage.quadratic_forms.genera.genus import Genus_Symbol_p_adic_ring

            sage: A = DiagonalQuadraticForm(ZZ, [1,2,3,4]).Hessian_matrix()
            sage: p = 3
            sage: G3 = Genus_Symbol_p_adic_ring(p, p_adic_symbol(A, p, 2)); G3
            Genus symbol at 3:     1^3 3^-1
            sage: G3.symbol_tuple_list()
            [[0, 3, 1], [1, 1, -1]]
            sage: type(G3.symbol_tuple_list())
            <... 'list'>

            sage: A = DiagonalQuadraticForm(ZZ, [1,2,3,4]).Hessian_matrix()
            sage: p = 2
            sage: G2 = Genus_Symbol_p_adic_ring(p, p_adic_symbol(A, p, 2)); G2
            Genus symbol at 2:    [2^-2 4^1 8^1]_6
            sage: G2.symbol_tuple_list()
            [[1, 2, 3, 1, 4], [2, 1, 1, 1, 1], [3, 1, 1, 1, 1]]
            sage: type(G2.symbol_tuple_list())
            <... 'list'>
        """
        return copy.deepcopy(self._symbol)

    def number_of_blocks(self):
        """
        Return the number of positive dimensional symbols/Jordan blocks.

        OUTPUT:

        A non-negative integer

        EXAMPLES::

            sage: from sage.quadratic_forms.genera.genus import p_adic_symbol
            sage: from sage.quadratic_forms.genera.genus import Genus_Symbol_p_adic_ring

            sage: A = DiagonalQuadraticForm(ZZ, [1,2,3,4]).Hessian_matrix()
            sage: p = 2
            sage: G2 = Genus_Symbol_p_adic_ring(p, p_adic_symbol(A, p, 2)); G2.symbol_tuple_list()
            [[1, 2, 3, 1, 4], [2, 1, 1, 1, 1], [3, 1, 1, 1, 1]]
            sage: G2.number_of_blocks()
            3

            sage: A = DiagonalQuadraticForm(ZZ, [1,2,3,4]).Hessian_matrix()
            sage: p = 3
            sage: G3 = Genus_Symbol_p_adic_ring(p, p_adic_symbol(A, p, 2)); G3.symbol_tuple_list()
            [[0, 3, 1], [1, 1, -1]]
            sage: G3.number_of_blocks()
            2
        """
        return len(self._symbol)


    def determinant(self):
        """
        Returns the (`p`-part of the) determinant (square-class) of the
        Hessian matrix of the quadratic form (given by regarding the
        integral symmetric matrix which generated this genus symbol as
        the Gram matrix of `Q`) associated to this local genus symbol.

        OUTPUT:

        an integer

        EXAMPLES::

            sage: from sage.quadratic_forms.genera.genus import p_adic_symbol
            sage: from sage.quadratic_forms.genera.genus import Genus_Symbol_p_adic_ring

            sage: A = DiagonalQuadraticForm(ZZ, [1,2,3,4]).Hessian_matrix()
            sage: p = 2
            sage: G2 = Genus_Symbol_p_adic_ring(p, p_adic_symbol(A, p, 2)); G2
            Genus symbol at 2:    [2^-2 4^1 8^1]_6
            sage: G2.determinant()
            128

            sage: A = DiagonalQuadraticForm(ZZ, [1,2,3,4]).Hessian_matrix()
            sage: p = 3
            sage: G3 = Genus_Symbol_p_adic_ring(p, p_adic_symbol(A, p, 2)); G3
            Genus symbol at 3:     1^3 3^-1
            sage: G3.determinant()
            3
        """
        p = self._prime
        return prod([ p**(s[0]*s[1]) for s in self._symbol ])

    det = determinant

    def dimension(self):
        """
        Return the dimension of a quadratic form associated to this genus symbol.

        OUTPUT:

        an non-negative integer

        EXAMPLES::

            sage: from sage.quadratic_forms.genera.genus import p_adic_symbol
            sage: from sage.quadratic_forms.genera.genus import Genus_Symbol_p_adic_ring

            sage: A = DiagonalQuadraticForm(ZZ, [1,2,3,4]).Hessian_matrix()
            sage: p = 2
            sage: G2 = Genus_Symbol_p_adic_ring(p, p_adic_symbol(A, p, 2)); G2
            Genus symbol at 2:    [2^-2 4^1 8^1]_6
            sage: G2.dimension()
            4

            sage: A = DiagonalQuadraticForm(ZZ, [1,2,3,4]).Hessian_matrix()
            sage: p = 3
            sage: G3 = Genus_Symbol_p_adic_ring(p, p_adic_symbol(A, p, 2)); G3
            Genus symbol at 3:     1^3 3^-1
            sage: G3.dimension()
            4

        """
        return sum([ s[1] for s in self._symbol ])

    dim = dimension
    rank = dimension

    def excess(self):
        """
        Returns the p-excess of the quadratic form whose Hessian
        matrix is the symmetric matrix A.  When p = 2 the p-excess is
        called the oddity.

        .. WARNING::

            This normalization seems non-standard, and we
            should review this entire class to make sure that we have our
            doubling conventions straight throughout!

        REFERENCE:

        [Co1999]_ Conway and Sloane Book, 3rd edition, pp 370-371.

        OUTPUT:

        an integer

        EXAMPLES::

            sage: from sage.quadratic_forms.genera.genus import p_adic_symbol
            sage: from sage.quadratic_forms.genera.genus import Genus_Symbol_p_adic_ring

            sage: AC = diagonal_matrix(ZZ, [1,3,-3])
            sage: p=2; Genus_Symbol_p_adic_ring(p, p_adic_symbol(AC, p, 2)).excess()
            1
            sage: p=3; Genus_Symbol_p_adic_ring(p, p_adic_symbol(AC, p, 2)).excess()
            0
            sage: p=5; Genus_Symbol_p_adic_ring(p, p_adic_symbol(AC, p, 2)).excess()
            0
            sage: p=7; Genus_Symbol_p_adic_ring(p, p_adic_symbol(AC, p, 2)).excess()
            0
            sage: p=11; Genus_Symbol_p_adic_ring(p, p_adic_symbol(AC, p, 2)).excess()
            0

            sage: AC = 2 * diagonal_matrix(ZZ, [1,3,-3])
            sage: p=2; Genus_Symbol_p_adic_ring(p, p_adic_symbol(AC, p, 2)).excess()
            1
            sage: p=3; Genus_Symbol_p_adic_ring(p, p_adic_symbol(AC, p, 2)).excess()
            0
            sage: p=5; Genus_Symbol_p_adic_ring(p, p_adic_symbol(AC, p, 2)).excess()
            0
            sage: p=7; Genus_Symbol_p_adic_ring(p, p_adic_symbol(AC, p, 2)).excess()
            0
            sage: p=11; Genus_Symbol_p_adic_ring(p, p_adic_symbol(AC, p, 2)).excess()
            0

            sage: A = 2*diagonal_matrix(ZZ, [1,2,3,4])
            sage: p=2; Genus_Symbol_p_adic_ring(p, p_adic_symbol(A, p, 2)).excess()
            2
            sage: p=3; Genus_Symbol_p_adic_ring(p, p_adic_symbol(A, p, 2)).excess()
            6
            sage: p=5; Genus_Symbol_p_adic_ring(p, p_adic_symbol(A, p, 2)).excess()
            0
            sage: p=7; Genus_Symbol_p_adic_ring(p, p_adic_symbol(A, p, 2)).excess()
            0
            sage: p=11; Genus_Symbol_p_adic_ring(p, p_adic_symbol(A, p, 2)).excess()
            0

        """
        p = self._prime
        if self._prime == 2:
           k = 0
           for s in self._symbol:
               if s[0]%2 == 1 and s[2] in (3,5):
                   k += 1
           return Integer(sum([ s[4] for s in self._symbol ]) + 4*k).mod(8)
        else:
           k = 0
           for s in self._symbol:
               if s[0]%2 == 1 and s[2] == -1:
                   k += 1
           return Integer(sum([ s[1]*(p**s[0]-1) for s in self._symbol ]) + 4*k).mod(8)



    def trains(self):
        """
        Compute the indices for each of the trains in this local genus
        symbol if it is associated to the prime p=2 (and raise an
        error for all other primes).

        OUTPUT:

        a list of non-negative integers

        EXAMPLES::

            sage: from sage.quadratic_forms.genera.genus import p_adic_symbol
            sage: from sage.quadratic_forms.genera.genus import Genus_Symbol_p_adic_ring

            sage: A = DiagonalQuadraticForm(ZZ, [1,2,3,4]).Hessian_matrix()
            sage: p = 2
            sage: G2 = Genus_Symbol_p_adic_ring(p, p_adic_symbol(A, p, 2)); G2
            Genus symbol at 2:    [2^-2 4^1 8^1]_6
            sage: G2.trains()
            [[0, 1, 2]]

        """
        ## Check that p = 2
        if self._prime != 2:
            raise TypeError("trains() only makes sense when the prime of the p_adic_Genus_Symbol is p=2")
        symbol = self._symbol
        return canonical_2_adic_trains(symbol)


    def compartments(self):
        """
        Compute the indices for each of the compartments in this local genus
        symbol if it is associated to the prime p=2 (and raise an
        error for all other primes).

        OUTPUT:

        a list of non-negative integers

        EXAMPLES::

            sage: from sage.quadratic_forms.genera.genus import p_adic_symbol
            sage: from sage.quadratic_forms.genera.genus import Genus_Symbol_p_adic_ring

            sage: A = DiagonalQuadraticForm(ZZ, [1,2,3,4]).Hessian_matrix()
            sage: p = 2
            sage: G2 = Genus_Symbol_p_adic_ring(p, p_adic_symbol(A, p, 2)); G2
            Genus symbol at 2:    [2^-2 4^1 8^1]_6
            sage: G2.compartments()
            [[0, 1, 2]]

        """
        ## Check that p = 2
        if self._prime != 2:
            raise TypeError("compartments() only makes sense when the prime of the p_adic_Genus_Symbol is p=2")
        symbol = self._symbol
        return canonical_2_adic_compartments(symbol)

class GenusSymbol_global_ring(object):
    """
    This represents a collection of local genus symbols (at primes)
    and signature information which represent the genus of a
    non-degenerate integral lattice.

    INPUT:

    - ``signature_pair`` -- a tuple of two non-negative integers

    - ``local_symbols`` -- a list of :class:`Genus_Symbol_p_adic_ring`` instances

    - ``representative`` -- (default: ``None``) integer symmetric matrix
      the gram matrix of a representative of this genus

    - ``check`` -- (default: ``True``) a boolean; checks the input

    EXAMPLES::

        sage: from sage.quadratic_forms.genera.genus import GenusSymbol_global_ring, LocalGenusSymbol
        sage: A = matrix.diagonal(ZZ, [2,4,6,8])
        sage: local_symbols = [LocalGenusSymbol(A, p) for p in (2*A.det()).prime_divisors()]
        sage: G = GenusSymbol_global_ring((4,0),local_symbols, representative=A);G
        Genus of
        [2 0 0 0]
        [0 4 0 0]
        [0 0 6 0]
        [0 0 0 8]
        Genus symbol at 2:    [2^-2 4^1 8^1]_6
        Genus symbol at 3:     1^3 3^-1
    """

    def __init__(self, signature_pair, local_symbols, representative=None, check=True):
        """
        Initialize a global genus symbol from a non-degenerate
        integral gram matrix (and possibly information about its
        largest elementary divisors).


        EXAMPLES::

            sage: from sage.quadratic_forms.genera.genus import Genus

            sage: A = DiagonalQuadraticForm(ZZ, [1,2,3,4]).Hessian_matrix()
            sage: G = Genus(A)
            sage: G == loads(dumps(G))
            True
        """
<<<<<<< HEAD
        if check:
            if not all([type(sym)==Genus_Symbol_p_adic_ring for sym in local_symbols]):
                raise TypeError("local symbols must be a list of local genus symbols")
            n = signature_pair[0] + signature_pair[1]
            if not all([sym.dimension()==n for sym in local_symbols]):
                raise TypeError("all local symbols must be of the same dimension")
            if representative is not None:
                representative.is_symmetric()

        self._representative = representative
        self._signature = signature_pair
        self._local_symbols = local_symbols

=======
        D = A.determinant()
        D = 2*D
        prms = [ p[0] for p in D.factor() ]
        self._representative = A
        self._signature = signature_pair(A)
        self._local_symbols = []
        for p in prms:
            if max_elem_divisors is None:
                val = D.valuation(p)
            symbol = p_adic_symbol(A, p, val = val)
            G = Genus_Symbol_p_adic_ring(p, symbol)
            self._local_symbols.append(G)
>>>>>>> 5089a18e


    def __repr__(self):
        r"""
        Return a string representing the global genus symbol.

        OUTPUT:

        a string

        EXAMPLES::

            sage: from sage.quadratic_forms.genera.genus import Genus
            sage: A = DiagonalQuadraticForm(ZZ, [1,2,3,4]).Hessian_matrix()
            sage: GS = Genus(A)
            sage: GS
            Genus of
            [2 0 0 0]
            [0 4 0 0]
            [0 0 6 0]
            [0 0 0 8]
            Genus symbol at 2:    [2^-2 4^1 8^1]_6
            Genus symbol at 3:     1^3 3^-1

            sage: A2 = Matrix(ZZ,2,2,[2,-1,-1,2])
            sage: Genus(A2)
            Genus of
            [ 2 -1]
            [-1  2]
            Genus symbol at 2:    1^-2
            Genus symbol at 3:     1^-1 3^-1

        """
        local_symbols = ""
        for s in self._local_symbols:
            local_symbols += "\n" + s.__repr__()
        return "Genus of\n%s\n%s" % (self._representative,local_symbols[1:])

    def _latex_(self):
        """
        The Latex representation of this lattice.

        EXAMPLES::

            sage: D4=QuadraticForm(Matrix(ZZ,4,4,[2,0,0,-1,0,2,0,-1,0,0,2,-1,-1,-1,-1,2]))
            sage: G=D4.global_genus_symbol()
            sage: G._latex_()
            '\\mbox{Genus of}\\\\\\left(\\begin{array}{rrrr}\n2 & 0 & 0 & -1 \\\\\n0 & 2 & 0 & -1 \\\\\n0 & 0 & 2 & -1 \\\\\n-1 & -1 & -1 & 2\n\\end{array}\\right)\\\\\\\\\\mbox{Genus symbol at } 2\\mbox{: }1^{-2}  :2^{-2} '
        """
        local_symbols = ""
        for s in self._local_symbols:
            local_symbols += "\\\\" + s._latex_()
        return "\\mbox{Genus of}\\\\%s\\\\%s" % (self._representative._latex_(),local_symbols)



    def __eq__(self, other):
        """
        Determines if two global genus symbols are equal (not just equivalent!).

        INPUT:

        a :class:`GenusSymbol_global_ring` object

        OUTPUT:

        boolean

        EXAMPLES::

            sage: from sage.quadratic_forms.genera.genus import Genus

            sage: A1 = DiagonalQuadraticForm(ZZ, [1,2,3,4]).Hessian_matrix()
            sage: GS1 = Genus(A1)
            sage: A2 = DiagonalQuadraticForm(ZZ, [1,2,3,5]).Hessian_matrix()
            sage: GS2 = Genus(A2)

            sage: GS1 == GS2
            False

            sage: GS2 == GS1
            False

            sage: GS1 == GS1
            True

            sage: GS2 == GS2
            True

        TESTS::

            sage: D4=QuadraticForm(Matrix(ZZ,4,4,[2,0,0,-1,0,2,0,-1,0,0,2,-1,-1,-1,-1,2]))
            sage: G=D4.global_genus_symbol()
            sage: sage.quadratic_forms.genera.genus.is_GlobalGenus(G)
            True
            sage: G==deepcopy(G)
            True
            sage: sage.quadratic_forms.genera.genus.is_GlobalGenus(G)
            True
        """
        if self is other:
            return True
        t = len(self._local_symbols)
        if t != len(other._local_symbols):
            return False
        for i in range(t):
            if self._local_symbols[i] != other._local_symbols[i]:
                return False
        return True



    def __ne__(self, other):
        """
        Determine if two global genus symbols are unequal (not just inequivalent!).

        INPUT:

        a ``GenusSymbol_global_ring`` object

        OUTPUT:

        boolean

        EXAMPLES::

            sage: from sage.quadratic_forms.genera.genus import Genus

            sage: A1 = DiagonalQuadraticForm(ZZ, [1,2,3,4]).Hessian_matrix()
            sage: GS1 = Genus(A1)
            sage: A2 = DiagonalQuadraticForm(ZZ, [1,2,3,5]).Hessian_matrix()
            sage: GS2 = Genus(A2)

            sage: GS1 != GS2
            True

            sage: GS2 != GS1
            True

            sage: GS1 != GS1
            False

            sage: GS2 != GS2
            False

        """
        return not self == other

    def is_even(self):
        r"""
        Return if this genus is even.

        EXAMPLES::

            sage: G = Genus(Matrix(ZZ,2,[2,1,1,2]))
            sage: G.is_even()
            True
        """
        return self._local_symbols[0].is_even()

    def signature_pair(self):
        """
        Return the signature pair `(p, n)` of the (non-degenerate)
        global genus symbol, where p is the number of positive
        eigenvalues and n is the number of negative eigenvalues.

        OUTPUT:

        a pair of integers `(p, n)` each `>= 0`

        EXAMPLES::

<<<<<<< HEAD
            sage: from sage.quadratic_forms.genera.genus import Genus

            sage: A = DiagonalQuadraticForm(ZZ, [1,-2,3,4,8,-11]).Hessian_matrix()
            sage: GS = Genus(A)
            sage: GS.signature_pair_of_matrix()
=======
            sage: A = matrix.diagonal(ZZ, [1,-2,3,4,8,-11])
            sage: GS = Genus(A)
            sage: GS.signature_pair()
>>>>>>> 5089a18e
            (4, 2)
        """
        return self._signature

    signature_pair_of_matrix = signature_pair

    def signature(self):
        r"""
        Return the signature of this genus.

        The signature is `p - n` where `p` is the number of positive eigenvalues
        and `n` the number of negative eigenvalues.

        EXAMPLES::

            sage: A = matrix.diagonal(ZZ, [1,-2,3,4,8,-11])
            sage: GS = Genus(A)
            sage: GS.signature()
            2
        """
        p, n = self.signature_pair()
        return p - n

    def determinant(self):
        """
        Return the determinant of this genus, where the determinant
        is the Hessian determinant of the quadratic form whose Gram
        matrix is the Gram matrix giving rise to this global genus
        symbol.

        OUTPUT:

        an integer

        EXAMPLES::

<<<<<<< HEAD
            sage: from sage.quadratic_forms.genera.genus import Genus
            sage: A = DiagonalQuadraticForm(ZZ, [1,-2,3,4]).Hessian_matrix()
=======
            sage: A = matrix.diagonal(ZZ, [1,-2,3,4])
>>>>>>> 5089a18e
            sage: GS = Genus(A)
            sage: GS.determinant()
            -24
        """
        p, n = self.signature_pair()
        return (-1)**n*prod([ G.determinant() for G in self._local_symbols ])

    det = determinant

    def dimension(self):
        r"""
        Return the dimension of this genus.

        EXAMPLES::

            sage: A = Matrix(ZZ, 2, 2, [1,1,1,2])
            sage: G = Genus(A)
            sage: G.dimension()
            2
        """
        p, n = self.signature_pair()
        return p + n

    dim = dimension

    def discriminant_form(self):
        r"""
        Return the discriminant form associated to this genus.

        EXAMPLES::

<<<<<<< HEAD
            sage: from sage.quadratic_forms.genera.genus import Genus
=======
>>>>>>> 5089a18e
            sage: A = matrix.diagonal(ZZ, [2,-4,6,8])
            sage: GS = Genus(A)
            sage: GS.discriminant_form()
            Finite quadratic module over Integer Ring with invariants (2, 2, 4, 24)
            Gram matrix of the quadratic form with values in Q/2Z:
            [ 1/2    0    0    0]
            [   0  3/2    0    0]
            [   0    0  7/4    0]
            [   0    0    0 7/24]
            sage: A = matrix.diagonal(ZZ, [1,-4,6,8])
            sage: GS = Genus(A)
            sage: GS.discriminant_form()
            Finite quadratic module over Integer Ring with invariants (2, 4, 24)
            Gram matrix of the quadratic form with values in Q/Z:
            [ 1/2    0    0]
            [   0  3/4    0]
            [   0    0 7/24]
        """
        from sage.modules.torsion_quadratic_module import TorsionQuadraticForm
        qL = []
        for gs in self._local_symbols:
            p = gs._prime
            for block in gs.symbol_tuple_list():
                qL.append(_gram_from_jordan_block(p, block, True))
        q = matrix.block_diagonal(qL)
        return TorsionQuadraticForm(q)

    def local_symbols(self):
        r"""
        Return a copy of the list of local symbols of this symbol.

        EXAMPLES::

            sage: from sage.quadratic_forms.genera.genus import Genus
            sage: A = matrix.diagonal(ZZ, [2,-4,6,8])
            sage: GS = Genus(A)
            sage: GS.local_symbols()
            [Genus symbol at 2:    [2^-2 4^1 8^1]_4,
             Genus symbol at 3:     1^-3 3^-1]
        """
        return copy.deepcopy(self._local_symbols)


def _gram_from_jordan_block(p, block, discr_form=False):
    r"""
    Return the gram matrix of this jordan block.

    This is a helper for :meth:`discriminant_form` and :meth:`gram_matrix`.
    No input checks.

    INPUT:

    - ``p`` -- a prime number

    - ``block`` -- a list of 3 integers or 5 integers if `p` is `2`

    - ``discr_form`` -- bool (default: ``False``); if ``True`` invert the scales
      to obtain a gram matrix for the discriminant form instead.

    EXAMPLES::

        sage: from sage.quadratic_forms.genera.genus import _gram_from_jordan_block
        sage: block = [1, 3, 1]
        sage: _gram_from_jordan_block(5, block)
        [5 0 0]
        [0 5 0]
        [0 0 5]
        sage: block = [1, 4, 7, 1, 2]
        sage: _gram_from_jordan_block(2, block)
        [0 2 0 0]
        [2 0 0 0]
        [0 0 2 0]
        [0 0 0 2]

    For the discriminant form we obtain::

        sage: block = [1, 3, 1]
        sage: _gram_from_jordan_block(5, block, True)
        [4/5   0   0]
        [  0 2/5   0]
        [  0   0 2/5]
        sage: block = [1, 4, 7, 1, 2]
        sage: _gram_from_jordan_block(2, block, True)
        [  0 1/2   0   0]
        [1/2   0   0   0]
        [  0   0 1/2   0]
        [  0   0   0 1/2]
        """
    from sage.quadratic_forms.genera.normal_form import _min_nonsquare
    level = block[0]
    rk = block[1]
    det = block[2]
    if p == 2:
        o = block[3]
        t = block[4]
        U = matrix(QQ,2,[0,1,1,0])
        V = matrix(QQ,2,[2,1,1,2])
        W = matrix(QQ,1,[1])
        if o == 0:
            if det in [1, 7]:
                qL = (rk // 2) * [U]
            else:
                qL = (rk//2 - 1)*[U] + [V]
        if o == 1:
            if rk % 2 == 1:
                qL = max(0, (rk - 3) // 2) * [U]
                if t*det % 8 in [3, 5]:
                    qL += [V]
                elif rk >= 3:
                    qL += [U]
                qL += [t * W]
            else:
                if det in [3, 5]:
                    det = -1
                else:
                    det = 1
                qL = max(0, (rk - 4) // 2) * [U]
                if (det , t) == (1, 0):
                    qL += [U, 1 * W, 7 * W]
                if (det , t) == (1, 2):
                    qL += [U, 1 * W, 1 * W]
                if (det , t) == (1, 4):
                    qL += [V, 1 * W, 3 * W]
                if (det , t) == (1, 6):
                    qL += [U, 7 * W, 7 * W]
                if (det , t) == (-1, 0):
                    qL += [V, 1 * W, 7 * W]
                if (det , t) == (-1, 2):
                    qL += [U, 3 * W, 7 * W]
                if (det , t) == (-1, 4):
                    qL += [U, 1 * W, 3 * W]
                if (det , t) == (-1, 6):
                    qL += [U, 1 * W, 5 * W]
                # if the rank is 2 there is a U too much
                if rk == 2:
                    qL = qL[-2:]
        q = matrix.block_diagonal(qL)
        if discr_form:
            q = q / 2**level
        else:
            q = q * 2**level
    if p != 2 and discr_form:
        q = matrix.identity(QQ, rk)
        d = 2**(rk % 2)
        if Integer(d).kronecker(p) != det:
            u = _min_nonsquare(p)
            q[0,0] = u
        q = q * (2 / p**level)
    if p != 2 and not discr_form:
        q = matrix.identity(QQ, rk)
        if det != 1:
            u = _min_nonsquare(p)
            q[0,0] = u
        q = q * p**level
    return q<|MERGE_RESOLUTION|>--- conflicted
+++ resolved
@@ -119,12 +119,7 @@
 
     EXAMPLES::
 
-<<<<<<< HEAD
-        sage: from sage.quadratic_forms.genera.genus import Genus, is_GlobalGenus
-=======
         sage: from sage.quadratic_forms.genera.genus import is_GlobalGenus
->>>>>>> 5089a18e
-
         sage: A = Matrix(ZZ, 2, 2, [1,1,1,2])
         sage: G = Genus(A)
         sage: is_GlobalGenus(G)
@@ -1650,7 +1645,6 @@
             sage: G == loads(dumps(G))
             True
         """
-<<<<<<< HEAD
         if check:
             if not all([type(sym)==Genus_Symbol_p_adic_ring for sym in local_symbols]):
                 raise TypeError("local symbols must be a list of local genus symbols")
@@ -1663,21 +1657,6 @@
         self._representative = representative
         self._signature = signature_pair
         self._local_symbols = local_symbols
-
-=======
-        D = A.determinant()
-        D = 2*D
-        prms = [ p[0] for p in D.factor() ]
-        self._representative = A
-        self._signature = signature_pair(A)
-        self._local_symbols = []
-        for p in prms:
-            if max_elem_divisors is None:
-                val = D.valuation(p)
-            symbol = p_adic_symbol(A, p, val = val)
-            G = Genus_Symbol_p_adic_ring(p, symbol)
-            self._local_symbols.append(G)
->>>>>>> 5089a18e
 
 
     def __repr__(self):
@@ -1850,17 +1829,9 @@
 
         EXAMPLES::
 
-<<<<<<< HEAD
-            sage: from sage.quadratic_forms.genera.genus import Genus
-
-            sage: A = DiagonalQuadraticForm(ZZ, [1,-2,3,4,8,-11]).Hessian_matrix()
-            sage: GS = Genus(A)
-            sage: GS.signature_pair_of_matrix()
-=======
             sage: A = matrix.diagonal(ZZ, [1,-2,3,4,8,-11])
             sage: GS = Genus(A)
             sage: GS.signature_pair()
->>>>>>> 5089a18e
             (4, 2)
         """
         return self._signature
@@ -1897,12 +1868,7 @@
 
         EXAMPLES::
 
-<<<<<<< HEAD
-            sage: from sage.quadratic_forms.genera.genus import Genus
-            sage: A = DiagonalQuadraticForm(ZZ, [1,-2,3,4]).Hessian_matrix()
-=======
             sage: A = matrix.diagonal(ZZ, [1,-2,3,4])
->>>>>>> 5089a18e
             sage: GS = Genus(A)
             sage: GS.determinant()
             -24
@@ -1934,10 +1900,6 @@
 
         EXAMPLES::
 
-<<<<<<< HEAD
-            sage: from sage.quadratic_forms.genera.genus import Genus
-=======
->>>>>>> 5089a18e
             sage: A = matrix.diagonal(ZZ, [2,-4,6,8])
             sage: GS = Genus(A)
             sage: GS.discriminant_form()
