--- conflicted
+++ resolved
@@ -365,11 +365,7 @@
         if self.is_zero():
             return self[0]
         if self.base_ring().is_field():
-<<<<<<< HEAD
             return self.base_ring().one()
-=======
-            raise TypeError("ground ring is a field.  Answer is only defined up to units.")
->>>>>>> 920c16e8
         if self._normalized:
             return self.base_ring()(self.base_ring().prime_pow(self._valbase))
         if self._valaddeds is None:
