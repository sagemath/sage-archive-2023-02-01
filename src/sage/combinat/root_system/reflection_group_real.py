--- conflicted
+++ resolved
@@ -831,11 +831,7 @@
             Return ``self`` as a matrix acting on the underlying vector
             space.
 
-<<<<<<< HEAD
-            - ``side`` -- optional (default: ``"left"``) whether the
-=======
             - ``side`` -- optional (default: ``"right"``) whether the
->>>>>>> 9e557e23
               action of ``self`` is on the ``"left"`` or on the ``"right"``
 
             - ``on_space`` -- optional (default: ``"primal"``) whether
@@ -849,26 +845,6 @@
                 sage: for w in W:                                       # optional - gap3
                 ....:     print(w.reduced_word())                       # optional - gap3
                 ....:     print(w.to_matrix())                          # optional - gap3
-<<<<<<< HEAD
-                []
-                [1 0]
-                [0 1]
-                [2]
-                [ 1  1]
-                [ 0 -1]
-                [1]
-                [-1  0]
-                [ 1  1]
-                [1, 2]
-                [-1 -1]
-                [ 1  0]
-                [2, 1]
-                [ 0  1]
-                [-1 -1]
-                [1, 2, 1]
-                [ 0 -1]
-                [-1  0]
-=======
                 ....:     print(w.to_matrix(on_space="dual"))           # optional - gap3
                 ....:     print                                         # optional - gap3
                 []
@@ -906,7 +882,6 @@
                 [-1  0]
                 [ 0 -1]
                 [-1  0]
->>>>>>> 9e557e23
 
             TESTS::
 
@@ -958,11 +933,7 @@
 
             - ``vec`` -- vector in the basis given by the simple root
 
-<<<<<<< HEAD
-            - ``side`` -- optional (default: ``"left"``) whether the
-=======
             - ``side`` -- optional (default: ``"right"``) whether the
->>>>>>> 9e557e23
               action of ``self`` is on the ``"left"`` or on the ``"right"``
 
             - ``on_space`` -- optional (default: ``"primal"``) whether
@@ -1014,12 +985,6 @@
             on the vector space, in the basis given by the simple
             roots.
 
-<<<<<<< HEAD
-            EXAMPLES::
-
-                sage: W = ReflectionGroup(['A',2])                      # optional - gap3
-                sage: w = W.from_reduced_word([1,2])                            # optional - gap3
-=======
             INPUT:
 
             - ``vec`` -- the vector (an iterable) to act on
@@ -1031,7 +996,6 @@
 
                 sage: W = ReflectionGroup(['A',2])                      # optional - gap3
                 sage: w = W.from_reduced_word([1,2])                    # optional - gap3
->>>>>>> 9e557e23
                 sage: print(", ".join("%s -> %s"%(root,w*root) for root in W.positive_roots())) # optional - gap3
                 (1, 0) -> (0, 1), (0, 1) -> (-1, -1), (1, 1) -> (-1, 0)
 
@@ -1051,11 +1015,7 @@
 
             - ``i`` -- index of the root to act on
 
-<<<<<<< HEAD
-            - ``side`` -- optional (default: ``"left"``) whether the
-=======
             - ``side`` -- optional (default: ``"right"``) whether the
->>>>>>> 9e557e23
               action is on the left or on the right
 
             EXAMPLES::
@@ -1086,11 +1046,7 @@
 
             - ``root`` -- the root to act on
 
-<<<<<<< HEAD
-            - ``side`` -- optional (default: ``"left"``) whether the
-=======
             - ``side`` -- optional (default: ``"right"``) whether the
->>>>>>> 9e557e23
               action is on the left or on the right
 
             EXAMPLES::
